--- conflicted
+++ resolved
@@ -21,7 +21,6 @@
  * overlap of their neighborhoods.
  */
 class NeighborhoodDistanceIndex final : public LinkPredictor {
-<<<<<<< HEAD
   /**
    * Returns the Neighborhood Distance index for the given node-pair (@a u, @a v).
    * @param u First node
@@ -34,20 +33,6 @@
     count intersection = NeighborhoodUtility::getCommonNeighbors(*G, u, v).size();
     return ((double)intersection) / (std::sqrt(uNeighborhood * vNeighborhood));
   }
-=======
-    /**
-     * Returns the Neighborhood Distance index for the given node-pair (@a u, @a v).
-     * @param u First node
-     * @param v Second node
-     * @return the Neighborhood Distance index for the given node-pair (@a u, @a v)
-     */
-    double runImpl(node u, node v) override {
-        count uNeighborhood = G->degree(u);
-        count vNeighborhood = G->degree(v);
-        count intersection = NeighborhoodUtility::getCommonNeighbors(*G, u, v).size();
-        return ((double)intersection) / (sqrt(uNeighborhood * vNeighborhood));
-    }
->>>>>>> d0525499
 
 public:
     using LinkPredictor::LinkPredictor;
