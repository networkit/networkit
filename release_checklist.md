# RELEASE CHECKLIST

## Development related

<<<<<<< HEAD
    1. Optional, if not already done during ongoing development:
        * Pull new features/code from forks into the Dev branch.
        * Merge branches into the Dev branch.
    2. Make sure, that the all the Unit tests (option '-t/--tests') run properly.
    3. If not done in the branches and forks: Document changes relevant to the user in the appropriate files (markdown, PDF, IPython notebook).
    4. Make sure, that the user guide Notebook runs properly.
    5. Update version number (setup.py, version.py).
    6. Merge Dev branch into default (release) branch.
    7. Set version tag in default branch.
    8. Merge default branch back into Dev branch.
=======
1. Optional, if not already done during ongoing development:
    * Pull new features/code from forks into the Dev branch.
    * Merge branches into the Dev branch.
2. Make sure, that the all the Unit tests (option '-t/--tests') run properly.
3. If not done in the branches and forks: Document changes relevant to the user in the appropriate files (markdown, PDF, IPython notebook).
4. Make sure, that the user guide Notebook runs properly.
5. Update version number in __init__.py and version.py.
6. Merge Dev branch into default (release) branch. [hg update default; hg merge Dev]
7. Set version tag in default branch. [hg tag MAJOR.MINOR]
8. Merge default branch back into Dev branch. It's not really clear, if this necessary at all. [hg update Dev; hg merge default]
9. Optional: Update version number to MAJOR.MINOR.Dev in the Dev branch to indicate that the the ongoing development in the Dev branch is newer than the latest release.


## PyPI related
1. Make sure there is an up-to-date cythonized version of `_NetworKit.pyx`. This can be achieved with `cython -3 --cplus -o networkit/_NetworKit.cpp networkit/_NetworKit.pyx `.
2. Run `python setup.py sdist upload -r test` to create the package NetworKit and upload it to the PyPI test server.[*]
3. Do a test installation with `[sudo] pip[3] install -i https://testpypi.python.org/pypi networkit [--upgrade]` (on multiple systems, if possible).
4. Upload it to the real PyPI with: `python setup.py sdist upload`
>>>>>>> 8d4a9c4e

## Website related

    * Write news item.
    * Update "getting started" page.
    * Update files (networkit.zip, PDF, user guide,...) and their links.
    * Update "documentation" page and C++ and Python documentations.

## Misc
    * Write a mail including release notes to the mailing list.<|MERGE_RESOLUTION|>--- conflicted
+++ resolved
@@ -2,18 +2,6 @@
 
 ## Development related
 
-<<<<<<< HEAD
-    1. Optional, if not already done during ongoing development:
-        * Pull new features/code from forks into the Dev branch.
-        * Merge branches into the Dev branch.
-    2. Make sure, that the all the Unit tests (option '-t/--tests') run properly.
-    3. If not done in the branches and forks: Document changes relevant to the user in the appropriate files (markdown, PDF, IPython notebook).
-    4. Make sure, that the user guide Notebook runs properly.
-    5. Update version number (setup.py, version.py).
-    6. Merge Dev branch into default (release) branch.
-    7. Set version tag in default branch.
-    8. Merge default branch back into Dev branch.
-=======
 1. Optional, if not already done during ongoing development:
     * Pull new features/code from forks into the Dev branch.
     * Merge branches into the Dev branch.
@@ -32,14 +20,46 @@
 2. Run `python setup.py sdist upload -r test` to create the package NetworKit and upload it to the PyPI test server.[*]
 3. Do a test installation with `[sudo] pip[3] install -i https://testpypi.python.org/pypi networkit [--upgrade]` (on multiple systems, if possible).
 4. Upload it to the real PyPI with: `python setup.py sdist upload`
->>>>>>> 8d4a9c4e
 
 ## Website related
-
-    * Write news item.
-    * Update "getting started" page.
-    * Update files (networkit.zip, PDF, user guide,...) and their links.
-    * Update "documentation" page and C++ and Python documentations.
+* Write a news item.
+* Update "getting started" page, if Readme.md has changed. 
+* Update files (networkit.zip, PDF, user guide,...) and their links.
+* Update "documentation" page and C++ and Python documentations.
 
 ## Misc
-    * Write a mail including release notes to the mailing list.+* Write a mail including release notes to the mailing list.
+
+## .pypirc
+[*] In order for the uploads to [test-]PyPI to work easily, you need an account with the appropriate rights. Then, it's also recommended to create a file named `.pypirc` in your home folder with the following content:
+
+```
+    [distutils]
+        index-servers =
+            pypi
+            test
+
+        [test]
+        repository = https://testpypi.python.org/pypi
+        username = name
+        password = password
+
+        [pypi]
+        repository = https://pypi.python.org/pypi
+        username = name
+        password = password
+```
+
+
+## Website related details
+
+### Requirements:
+* Access to the NetworKit Website VM.
+* Access to the NetworKit Website CMS.
+* Doxygen, Sphinx and pandoc to create the documentation as well as markdown to PDF conversion.
+
+### Workflows:
+* Download the latest release [choose the latest release tag] via algohub, rename it to `networkit.zip`, upload it to your ITI account with `scp` and then from there to the NetworKit VM. Finally, replace the old file.
+* The same works for the documentation. Create it locally by running `./Doc/docs/make_docs.sh` and upload the ZIP as described above. Also, don't forget to unzip it in the right folder to update the documentation linked on the website.
+* To create the PDFs, you can run `./Doc/docs2.pdf` and upload them together with the UserGuide notebook as described above.
+* To update the `Getting started` page on the website it should be sufficient to paste the Readme.mdown as the CMS [GetSimple] is supposed to have markdown support. If that doesn't work, use pandoc to convert the markdown to html and paste it as raw.