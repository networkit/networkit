.. |br| raw:: html

   <br />

.. role:: hidden
   :class: hidden

====
News
====

.. just ignore the following header. This is a hack to make the other headings created with ~ smaller.

:hidden:`HiddenBiggerHeadingFont`
---------------------------------

<<<<<<< HEAD
December 13, 2016: **NetworKit 4.2 released**
~~~~~~~~~~~~~~~~~~~~~~~~~~~~~~~~~~~~~~~~~~~

Today we announce the next version of NetworKit, the open-source toolkit for large-scale network analysis. NetworKit is a Python package, with performance-critical algorithms implemented in C++/OpenMP.

**Release notes**

Major:

- New graph drawing algorithm for the Maxent-stress model; the algorithm can layout even large graphs quickly. It follows the paper by Gansner et al. with some modifications; the biggest deviation is the use of the LAMG solver for the Laplacian linear systems
- Parallel implementation for the approximation of the neighborhood function; class has been refactored from ApproxNeighborhoodFunction to NeighborhoodFunctionApproximation.
- New heuristic algorithm for the neighborhood function. It is based on sampling and the breadth-first search and offers more flexibility with regards to the tradeoff between running time and accuracy as the number of samples can be specified by the user. It is also much faster than the approximation algorithm for networks with a high diameter (e.g. road networks).
    
Minor:

- Iterative implementation of components.StronglyConnectedComponents, which is now the new default. For graphs where edges have been deleted, it is recommended to use the recursive implementation, which is still available.
- Removed heuristic for vertex diameter estimation from centrality.ApproxBetweenness (now the vertex diameter is estimated as suggested in Riondato, Kornaropoulos: Fast approximation of betweenness centrality through sampling)
- Refactoring of the approximation algorithms in the distance group. ApproxNAME -> NAMEApproximation.
- Simplified installation procedure: Install required dependencies automatically
=======
July 06, 2016: **Publication accepted at CSC 2016**
~~~~~~~~~~~~~~~~~~~~~~~~~~~~~~~~~~~~~~~~~~~~~~~~~~~~~~~~~~~~~~

Our paper on approximating current-flow closeness centrality using NetworKit (authors: Bergamini, Wegner, Lukarski, Meyerhenke) has been accepted for publication at the 7th SIAM Workshop on Combinatorial Scientific Computing (CSC16). |br| |br|

>>>>>>> af16a0ee

July 05, 2016: **NetworKit 4.1.1 released**
~~~~~~~~~~~~~~~~~~~~~~~~~~~~~~~~~~~~~~~~~~~

This is a more of a maintenance release, that fixes the pip package and building with clang is possible again (at least with version 3.8).

Note: You can control which C++ compiler the setup.py of the networkit package is supposed to use with e.g. :code:`CXX=clang++ pip install networkit`. This may be helpful when the setup fails to detect the compiler.


June 23, 2016: **NetworKit 4.1 released**
~~~~~~~~~~~~~~~~~~~~~~~~~~~~~~~~~~~~~~~~~

Today we announce the next version of NetworKit, the open-source toolkit for large-scale network analysis.
NetworKit is a Python package, with performance-critical algorithms implemented in C++/OpenMP.

**Release notes**

Major:

new website

C++ implementation of Lean Algebraic Multigrid (LAMG) by Livne et al.
for solving large Laplacian systems serves as backend for various
network analysis kernels

centrality module

-  centrality.TopCloseness: Implementation of a new algorithm for
   finding the top-k nodes with highest closeness centrality faster than
   computing it for all nodes (E. Bergamini, M. Borassi, P. Crescenzi,
   A. Marino, H. Meyerhenke, "Computing Top-k Closeness Centrality
   Faster in Unweighted Graphs", ALENEX'16)

generator module:

-  generator.HyperbolicGenerator: a fast parallel generator for complex
   netwoks based on hyperbolic geometry (Looz, Meyerhenke, Prutkin '15:
   Random Hyperbolic Graphs in Subquadratic Time)

|  

   
Minor:

re-introduced an overview(G)-function that collects and prints some
infromation about a graph

updated documentation

some IO bugfixes

graph module:

-  Subgraph class has been removed, its functionality is now in
   Graph::subgraphFromNodes(...)

generator module: 

-  Many graph generators now provide fit(G) method that returns an
   instance of the generator such that generated graphs are similar to
   the provided one
-  Improved performance of the BarabasiAlbert generator by implementing
   Batagelj's method

distance module:

-  distance.CommuteTimeDistance: a node distance measure, distance is
   low when there are many short paths connecting two nodes
-  Adapted Diameter class to Algorithm convention; diameter algorithm
   can be chosen via enum in the constructor
-  Adapted EffectiveDiameter class to Algorithm convention resulting in
   the classes ApproxEffectiveDiameter, ApproxHopPlot,
   ApproxNeighborhoodFunction; added exact computation of the
   Neighborhood Function

centrality module:

-  centrality.SpanningEdgeCentraliy: edge centrality measure
   representing the fraction of spanning trees containing the edge
-  centrality.ApproxCloseness: new algorithm for approximating closeness
   centrality based on "Computing Classic Closeness Centrality, at
   Scale", Cohen et al.

|




May 9, 2016: **NetworKit journal paper accepted at Network Science**
~~~~~~~~~~~~~~~~~~~~~~~~~~~~~~~~~~~~~~~~~~~~~~~~~~~~~~~~~~~~~~~~~~~~

Our paper describing NetworKit as a toolkit for large-scale complex network analysis has been accepted by the Cambride University Press journal Network Science. |br| |br|



Apr 12, 2016: **Publication accepted at SNAM**
~~~~~~~~~~~~~~~~~~~~~~~~~~~~~~~~~~~~~~~~~~~~~~

Our paper on sparsification methods for social networks with NetworKit (authors: Linder, Staudt, Hamann, Meyerhenke, Wagner) has been accepted for publication in Social Network Analysis and Mining. |br| |br|



Apr 12, 2016: **Publication accepted at Internet Mathematics**
~~~~~~~~~~~~~~~~~~~~~~~~~~~~~~~~~~~~~~~~~~~~~~~~~~~~~~~~~~~~~~

Our paper on approximating betweenness centrality in dynamic networks with NetworKit (authors: Bergamini, Meyerhenke) has been accepted for publication in Internet Mathematics. |br| |br|



Nov 16, 2016: **Publication accepted at ALENEX16**
~~~~~~~~~~~~~~~~~~~~~~~~~~~~~~~~~~~~~~~~~~~~~~~~~~

Our paper on finding the top-k nodes with highest closeness centrality with NetworKit (authors: Bergamini, Borassi, Crescenzi, Marino, Meyerhenke) has been accepted at the 18th Meeting on Algorithm Engineering and Experiments, ALENEX 2016. |br| |br|



Nov 10, 2015: **NetworKit 4.0 released**
~~~~~~~~~~~~~~~~~~~~~~~~~~~~~~~~~~~~~~~~

We have just released NetworKit 4.0. Apart from several improvements to algorithms and architecture, the main feature of this release is a new front end for exploratory network analysis, which is described here:

http://nbviewer.ipython.org/urls/networkit.iti.kit.edu/data/uploads/docs/Profiling.ipynb

The new version is now available from the Python Package index. Try upgrading with
:code:`pip3 install —upgrade networkit` |br| |br|


Aug 19, 2015: **NetworKit 3.6 released**
~~~~~~~~~~~~~~~~~~~~~~~~~~~~~~~~~~~~~~~~

We have released version 3.6 today. Thank you to all contributors. Here are the release notes.

*Release Notes*

Major Updates:

Link Prediction

Link prediction methods try to predict the likelihood of a future or missing connection between two nodes in a given network. The new module networkit.linkprediction contains various methods from the literature.

Edge Sparsification

Sparsification reduces the size of networks while preserving structural and statistical properties of interest. The module networkit.sparsification provides methods for rating edges by importance and then filtering globally by these scores. The methods are described in http://arxiv.org/abs/1505.00564


Further Updates:

- Improved support for directed graph in analysis algorithms
- Improved support for the Intel compiler
- Reader/writer for the GEXF (Gephi) graph file format
- EdgeListReader now reads edge list with arbitrary node ids (e.g.strings) when continuous=False; getNodeMap() returns a mapping from file node ids to graph node ids
- EdgeListReader/Writer now add weights when reading files/writing graphs to file. |br| |br|


Jun 16, 2015: **Publication accepted at ESA15**
~~~~~~~~~~~~~~~~~~~~~~~~~~~~~~~~~~~~~~~~~~~~~~~

Our paper on the approximation of betweenness centrality in fully-dynamic networks with NetworKit (authors: Bergamini, Meyerhenke) has been accepted at the 23rd European Symposium on Algorithms, ESA 2015. |br| |br|


Jun 9, 2015: **NetworKit 3.5 released**
~~~~~~~~~~~~~~~~~~~~~~~~~~~~~~~~~~~~~~~

We have released NetworKit 3.5 a couple days ago. Please upgrade to the latest version to receive a number of improvements. We also appreciate feedback on the new release.

*Release Notes*

This release focused on bugfixes, under-the-hood improvements and refactoring.

- Various bugfixes and stability improvements
- Abort signal handling: developed mechanism to interrupt long-running algorithms via the ctrl+C command -- already supported in community.PLM, centrality.Betweennness, centrality.ApproxBetweenness, centrality.ApproxBetweenness2, centrality.PageRank
- Efficient node and edge iteration on the Python layer: G.forEdges, G.forNodes...
- Constant-time check if a graph has self-loops: Graph.hasSelfLoops()
- networkit.setSeed: set a fixed seed for the random number generator
- Refactoring: CoreDecomposition and LocalClusteringCoefficient now in centrality module
- Refactoring: introduced Python/Cython base classes: Centrality, CommunityDetector
- Removed: CNM community detection algorithm
- The GIL (Global Interpreter Lock) is released for many algorithms in order to make it possible to execute multiple computations in parallel in a single Python process.
- Improved support for directed graphs in many algorithms |br| |br|


Dec 4, 2014: **NetworKit 3.4 released**
~~~~~~~~~~~~~~~~~~~~~~~~~~~~~~~~~~~~~~~

Today we have released version 3.4 of NetworKit, the open-source toolkit for high-performance network analysis. This release brings numerous critical bugfixes as well as useful incremental features and performance optimizations. We are also moving towards consistent interfaces for algorithms. We have also further simplified the installation dependencies.

Thank you to the numerous people who have contributed code to this release.

More information can be found on https://networkit.iti.kit.edu/. We welcome user feedback and opportunities for collaboration.

Release Notes

Features

* graph
   * Graph can be copied on Python level
   * spanning tree/forest (graph.SpanningForest)
*  algorithms in general
   * Edmonds-Karp max flow algorithm (flow.EdmondsKarp)
   * core decomposition works for directed graphs (properties.CoreDecomposition)
   * algebraic distance, a structural distance measure in graphs (distance.AlgebraicDistance)
* IO
   * there is no longer a default graph file format
   * read and write the GML graph file format (graphio.GMLGraphReader/Writer)
   * conversion of directed to undirected graph (Graph.toUndirected)
   * reader and writer for the GraphTool binary graph format (graphio.GraphToolBinaryReader)
   * METIS graph reader supports arbitrary edge weights (graphio.METISGraphReader)
* algebraic
   * algebraic backend supports rectangular matrices (Matrix.h)
* community detection
   * turbo mode for PLM community detection algorithm gives a factor 2 speedup at the cost of more memory (community.PLM)
   * Cut Clustering community detection algorithm (community.CutClustering)
* generators
   * Erdös-Renyi generator can generate directed graphs (generators.ErdosRenyiGenerator)
   * configuration model graph generator for generating a random simple graph with exactly the given degree sequence (generators.ConfigurationModelGenerator)
   * generator for power law degree sequences (generators.PowerlawDegreeSequence)

Bugfixes

* GraphMLReader improved (graphio.GraphMLReader)
* ConnectedComponents usability improved
* KONECT reader (graphio.KONECTGraphReader)
* fixed build problem on case-insensitive file systems
* closed memory leaks by adding missing destructors on the Cython
* improved memory management by adding missing move constructors
* DynamicForestFireGenerator fixed

Refactoring

* standardization of analysis algorithm interface: parameters given by constructor, computation triggered in run method, results retrieved via getter methods
* run methods return self to allow chaining
* introducing unit tests on Python layer

Build and Installation

* pip installation does no longer require Cython
* pip installation does no longer require SCons, minimal build system as fallback if SCons is missing |br| |br|



Oct 21, 2014: **Publication accepted at ALENEX15**
~~~~~~~~~~~~~~~~~~~~~~~~~~~~~~~~~~~~~~~~~~~~~~~~~~

Our paper on approximating betweenness centrality in dynamic networks with NetworKit (authors: Bergamini, Meyerhenke, Staudt) has been accepted at the 17th Meeting on Algorithm Engineering and Experiments, ALENEX 2015. |br| |br|



Sep 28, 2014: **NetworKit presented at summer school tutorial on network analysis**
~~~~~~~~~~~~~~~~~~~~~~~~~~~~~~~~~~~~~~~~~~~~~~~~~~~~~~~~~~~~~~~~~~~~~~~~~~~~~~~~~~~

In a joint tutorial on Algorithmic methods for network analysis with Dorothea Wagner for the summer school of the DFG priority programme Algorithm Engineering, Henning Meyerhenke introduced NetworKit to the participants. The PhD students from Germany and other European countries successfully solved various network analysis tasks with NetworKit during the tutorial. |br| |br|



Sep 28, 2014: **Publication accepted**
~~~~~~~~~~~~~~~~~~~~~~~~~~~~~~~~~~~~~~

Our paper on selective community detection with NetworKit (authors: Staudt, Marrakchi, Meyerhenke) has been accepted at the First International Workshop on High Performance Big Graph Data Management, Analysis, and Mining (in Conjunction with IEEE BigData'14). |br| |br|



Aug 22, 2014: **NetworKit 3.3 released**
~~~~~~~~~~~~~~~~~~~~~~~~~~~~~~~~~~~~~~~~

NetworKit 3.3 has been released, including the following improvements to our network analysis framework:

- renamed package to "networkit" according to Python packaging convention
- restructured package to enable "pip install networkit"
- improved community detection algorithms
- improved diameter algorithms
- added support for efficient, arbitrary edge attributes via edge indexing
- Eigenvector Centrality & PageRank on basis of scipy
- spectral methods for graph partitioning  (partitioning.SpectralPartitioner), drawing  (viztools.layout.SpectralLayout) and coloring  (coloring.SpectralColoring)
- new graph generators: stochastic blockmodel (generators.StochasticBlockmodel), Watts-Strogatz model (generators.WattsStrogatzGenerator) and Forest Fire model (generators.DynamicForestFireGenerator)
- union find data structure (structures/UnionFind)
- simple spanning forest algorithm (graph.SpanningForest)
- fast algorithm for partition intersection (community/PartitionIntersection)
- hub dominance in communities (community.HubDominance)
- reader for Matlab adjacency matrices
- support for reading and writing Covers
- performance improvements in Gephi streaming interface |br| |br|



Jul 1, 2014: **NetworKit 3.2 released**
~~~~~~~~~~~~~~~~~~~~~~~~~~~~~~~~~~~~~~~

NetworKit 3.2 has been released, including major improvements to our network analysis framework:

*Critical Bugfixes*

- graph data structure supports directed graphs
- optimized connected components algorithm (properties.ParallelConnectedComponents)
- faster heuristic algorithm for approximating betweenness centrality (centrality.ApproxBetweenness2)
- Gephi support: export of node attributes, Gephi streaming plugin support
- graph generators: Dorogovtsev-Mendes model
- improved portability (Windows)
- overhaul of graph file input |br| |br|



May 15, 2014: **New website online**
~~~~~~~~~~~~~~~~~~~~~~~~~~~~~~~~~~~~

NetworKit, our tool suite for high-performance network analysis, has its own website now! |br| |br|



Apr 25, 2014: **Introductory talk**
~~~~~~~~~~~~~~~~~~~~~~~~~~~~~~~~~~~

Christian Staudt gave an introductory talk about the current release of NetworKit. The slides and a video of the talk are available on the Documentation page. |br| |br|



Apr 15, 2014: **NetworKit 3.1 released**
~~~~~~~~~~~~~~~~~~~~~~~~~~~~~~~~~~~~~~~~

Version 3.1 is an incremental update to our tool suite for high-performance network analysis. Improvements and new features include Eigenvector centrality, PageRank, Betweenness centrality approximation, R-MAT graph generator, BFS/DFS iterators, improved BFS and Dijkstra classes, and improved memory footprint when using large objects on the Python level. More detailed information can be found in the accompanying publication. |br| |br|



Mar 13, 2014: **NetworKit 3.0 released**
~~~~~~~~~~~~~~~~~~~~~~~~~~~~~~~~~~~~~~~~

NetworKit 3.0 is the next major release of our open-source tookit for high-performance network analysis. Since the last release in November, NetworKit has received several improvements under the hood as well as an extension of the feature set. What started as a testbed for parallel community detection algorithms has evolved into a diverse set of tools that make it easy to characterize complex networks. This has been successfully scaled to large data sets with up to several billions of edges.

This being an open-source project, we are very interested in incorporating feedback from data analysts and algorithm engineers. Feel free to contact us with any question on how NetworKit could be applied in your field of research. |br| |br|



Nov 11, 2013: **NetworKit 2.0 released**
~~~~~~~~~~~~~~~~~~~~~~~~~~~~~~~~~~~~~~~~

Second major release of NetworKit. The toolkit has been improved by adding several graph algorithms and an interactive shell based on Python/Cython. We begin a more frequent release cycle. |br| |br|



Mar 17, 2013: **NetworKit 1.0 released**
~~~~~~~~~~~~~~~~~~~~~~~~~~~~~~~~~~~~~~~~

Initial release of the community detection component. With this release of NetworKit, we would like to encourage reproduction of our results, reuse of code and contributions by the community. |br| |br|<|MERGE_RESOLUTION|>--- conflicted
+++ resolved
@@ -14,7 +14,6 @@
 :hidden:`HiddenBiggerHeadingFont`
 ---------------------------------
 
-<<<<<<< HEAD
 December 13, 2016: **NetworKit 4.2 released**
 ~~~~~~~~~~~~~~~~~~~~~~~~~~~~~~~~~~~~~~~~~~~
 
@@ -34,13 +33,12 @@
 - Removed heuristic for vertex diameter estimation from centrality.ApproxBetweenness (now the vertex diameter is estimated as suggested in Riondato, Kornaropoulos: Fast approximation of betweenness centrality through sampling)
 - Refactoring of the approximation algorithms in the distance group. ApproxNAME -> NAMEApproximation.
 - Simplified installation procedure: Install required dependencies automatically
-=======
+
 July 06, 2016: **Publication accepted at CSC 2016**
 ~~~~~~~~~~~~~~~~~~~~~~~~~~~~~~~~~~~~~~~~~~~~~~~~~~~~~~~~~~~~~~
 
 Our paper on approximating current-flow closeness centrality using NetworKit (authors: Bergamini, Wegner, Lukarski, Meyerhenke) has been accepted for publication at the 7th SIAM Workshop on Combinatorial Scientific Computing (CSC16). |br| |br|
 
->>>>>>> af16a0ee
 
 July 05, 2016: **NetworKit 4.1.1 released**
 ~~~~~~~~~~~~~~~~~~~~~~~~~~~~~~~~~~~~~~~~~~~
