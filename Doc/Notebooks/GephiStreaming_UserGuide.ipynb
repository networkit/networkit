--- conflicted
+++ resolved
@@ -1,11 +1,7 @@
 {
  "metadata": {
   "name": "",
-<<<<<<< HEAD
   "signature": "sha256:8123937250bf21879bda6c35b03a1e15e279a5c42aaf1f9e2366a463000071a7"
-=======
-  "signature": "sha256:9c782e42dc3e825da13c73c8009c4b205b65fc54a44c63bc8b8900001de7fe25"
->>>>>>> 56afe19f
  },
  "nbformat": 3,
  "nbformat_minor": 0,
@@ -78,11 +74,7 @@
      "language": "python",
      "metadata": {},
      "outputs": [],
-<<<<<<< HEAD
      "prompt_number": 4
-=======
-     "prompt_number": 6
->>>>>>> 56afe19f
     },
     {
      "cell_type": "markdown",
@@ -139,7 +131,6 @@
        "output_type": "stream",
        "stream": "stdout",
        "text": [
-<<<<<<< HEAD
         "PLM(balanced,,parallel coarsening) detected communities in 0.06624603271484375 [s]\n",
         "solution properties:\n",
         "-------------------  ----------\n",
@@ -148,25 +139,11 @@
         "max community size   54\n",
         "avg. community size  37.5\n",
         "modularity            0.0983793\n",
-=======
-        "PLM(balanced,) detected communities in 0.06603884696960449 [s]\n",
-        "solution properties:\n",
-        "-------------------  ----------\n",
-        "# communities         5\n",
-        "min community size   37\n",
-        "max community size   78\n",
-        "avg. community size  60\n",
-        "modularity            0.0958657\n",
->>>>>>> 56afe19f
         "-------------------  ----------\n"
        ]
       }
      ],
-<<<<<<< HEAD
      "prompt_number": 6
-=======
-     "prompt_number": 7
->>>>>>> 56afe19f
     },
     {
      "cell_type": "code",
@@ -176,7 +153,6 @@
      ],
      "language": "python",
      "metadata": {},
-<<<<<<< HEAD
      "outputs": [
       {
        "output_type": "stream",
@@ -187,10 +163,6 @@
       }
      ],
      "prompt_number": 7
-=======
-     "outputs": [],
-     "prompt_number": 8
->>>>>>> 56afe19f
     },
     {
      "cell_type": "markdown",
@@ -224,7 +196,6 @@
      "language": "python",
      "metadata": {},
      "outputs": [],
-<<<<<<< HEAD
      "prompt_number": 21
     },
     {
@@ -233,16 +204,10 @@
      "source": [
       "Edge ids an easily be retrieved using the edgeId(u, v) method in graph. Let's change of one edge and export the attribute again."
      ]
-    },
-    {
-     "cell_type": "code",
-     "collapsed": false,
      "input": [
       "edgeAttribute[G.edgeId(0, 1)] = 1\n",
       "client.exportEdgeValues(G, edgeAttribute, \"myEdgeAttribute\")"
      ],
-     "language": "python",
-     "metadata": {},
      "outputs": [],
      "prompt_number": 22
     },
@@ -270,8 +235,6 @@
      "language": "python",
      "metadata": {},
      "outputs": [],
-=======
->>>>>>> 56afe19f
      "prompt_number": 9
     }
    ],
