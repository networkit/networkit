--- conflicted
+++ resolved
@@ -109,11 +109,7 @@
 	os.environ["CC"] = "g++"
 	os.environ["CXX"] = "g++"
 
-<<<<<<< HEAD
 #print("Using compilers: {0} and {1}".format(os.environ["CC"], os.environ["CXX"]))
-
-=======
->>>>>>> e78882e4
 src = ["_NetworKit.pyx"]	# list of source files
 
 print("source files: {0}".format(src))
