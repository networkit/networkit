/*
 * IOGTest.cpp
 *
 *  Created on: 12.12.2012
 *      Author: Christian Staudt (christian.staudt@kit.edu)
 */

#ifndef NOGTEST

#include "IOGTest.h"


namespace NetworKit {

TEST_F(IOGTest, testGraphIOEdgeList) {
	GraphGenerator graphGen;
	Graph G = graphGen.makeCircularGraph(20);
	GraphIO graphio;
	std::string path = "output/edgelist.txt";
	graphio.writeEdgeList(G, path);

	bool exists = false;
	std::ifstream file(path);
	if (file) {
		exists = true;
	}
	EXPECT_TRUE(exists) << "A file should have been created : " << path;
}

TEST_F(IOGTest, testGraphIOAdjacencyList) {
	GraphGenerator graphGen;
	Graph G = graphGen.makeCircularGraph(20);
	GraphIO graphio;
	std::string path = "output/circular.adjlist";
	graphio.writeAdjacencyList(G, path);

	bool exists = false;
	std::ifstream file(path);
	if (file) {
		exists = true;
	}
	EXPECT_TRUE(exists) << "A file should have been created : " << path;
}


TEST_F(IOGTest, testGraphIOForIsolatedNodes) {
	GraphGenerator graphGen;
	Graph G(20);
	GraphIO graphio;
	std::string path = "output/isolated.adjlist";
	graphio.writeAdjacencyList(G, path);

	bool exists = false;
	std::ifstream file(path);
	if (file) {
		exists = true;
	}
	EXPECT_TRUE(exists) << "A file should have been created : " << path;
}



TEST_F(IOGTest, testMETISGraphReader) {
	std::string path = "input/jazz.graph";

	METISGraphReader reader;
	Graph G = reader.read(path);
	count n = 198;
	count m = 2742;
	EXPECT_FALSE(G.isEmpty());
	EXPECT_EQ(n, G.numberOfNodes()) << "There are " << n << " nodes in the  graph";
	EXPECT_EQ(m, G.numberOfEdges()) << "There are " << m << " edges in the  graph";
}

TEST_F(IOGTest, testMETISGraphReaderWithWeights) {
	std::string path = "input/lesmis.graph";

	METISGraphReader reader;
	Graph G = reader.read(path);

	EXPECT_FALSE(G.isEmpty());
	count n = 77;
	count m = 254;
	EXPECT_EQ(n, G.numberOfNodes()) << "There are " << n << " nodes in the  graph";
	EXPECT_EQ(m, G.numberOfEdges()) << "There are " << m << " edges in the  graph";
}

TEST_F(IOGTest, testMETISGraphWriter) {
	std::string path = "input/jazz1.graph";
	Graph G = Graph(3);
	G.addEdge(0,2);
	G.addEdge(1,1);
	G.addEdge(1,2);
	G.addEdge(2,2);

	METISGraphWriter writer;
	writer.write(G, false, path);
    bool exists = false;
	std::ifstream file(path);
	if (file) {
		exists = true;
	}
	EXPECT_TRUE(exists) << "A file should have been created : " << path;

}

TEST_F(IOGTest, testMETISGraphWriterWithWeights) {
	std::string path = "input/jazz2.graph";
	Graph G = Graph(5);
	G.addEdge(0,2);
	G.addEdge(0,1);
	G.addEdge(0,0);
	G.addEdge(1,1);

	METISGraphWriter writer;
	writer.write(G, true, path);
    bool exists = false;
	std::ifstream file(path);
	if (file) {
		exists = true;
	}
	EXPECT_TRUE(exists) << "A file should have been created : " << path;

}

TEST_F(IOGTest, testClusteringWriterAndReader) {
	// write clustering first
	std::string path = "output/example.clust";

	GraphGenerator graphGen;
	count n = 100;
	count k = 3;
	Graph G = graphGen.makeCompleteGraph(n);

	ClusteringGenerator clusteringGen;
	Clustering zeta = clusteringGen.makeRandomClustering(G, k);

	ClusteringWriter writer;
	writer.write(zeta, path);

	// check if file exists
	bool exists = false;
	std::ifstream file(path);
	if (file) {
		exists = true;
	}
	EXPECT_TRUE(exists) << "clustering file should have been written to: " << path;


	ClusteringReader reader;
	Clustering read = reader.read(path);

	EXPECT_EQ(n, read.numberOfNodes()) << "read clustering should contain n nodes";
	EXPECT_TRUE(read.isProper(G)) << "read clustering should be proper clustering of G";
	EXPECT_TRUE(read.equals(zeta, G)) << "read clustering should be identical to created clustering";
}


TEST_F(IOGTest, testDotGraphWriter) {
	GraphGenerator graphGen;
	Graph G = graphGen.makeCompleteGraph(42);

	std::string path = "output/example.dot";

	DotGraphWriter writer;
	writer.write(G, path);

	// check if file exists
	bool exists = false;
	std::ifstream file(path);
	if (file) {
		exists = true;
	}
	EXPECT_TRUE(exists) << "graph file should have been written to: " << path;
}

<<<<<<< HEAD
=======
TEST_F(IOGTest, tryDGSReaderOnBigFile) {
	// read example graph
	DGSReader reader;
	Graph G;
	GraphEventProxy Gproxy(G);
	reader.read("/Users/forigem/KIT/NetworKit-CommunityDetection/input/AuthorsGraph.dgs", Gproxy);
}



>>>>>>> fdf38c72
TEST_F(IOGTest, tryDGSReader) {
	// read example graph
	DGSReader reader;
	Graph G;
	GraphEventProxy Gproxy(G);
	reader.read("input/example2.dgs", Gproxy);

	// get input parameters
	count nodeCount = G.numberOfNodes();
	DEBUG("Number of nodes " << nodeCount);
	EXPECT_EQ(3, nodeCount);
	count edgeCount = G.numberOfEdges();
	DEBUG("Number of edges " << edgeCount);
	EXPECT_EQ(2, edgeCount);

	G.forNodes([&](node n) {
		DEBUG("DEGREE OF NODE: " << G.degree(n) << std::endl);
	});

}



} /* namespace NetworKit */

#endif /* NOGTEST */<|MERGE_RESOLUTION|>--- conflicted
+++ resolved
@@ -174,8 +174,6 @@
 	EXPECT_TRUE(exists) << "graph file should have been written to: " << path;
 }
 
-<<<<<<< HEAD
-=======
 TEST_F(IOGTest, tryDGSReaderOnBigFile) {
 	// read example graph
 	DGSReader reader;
@@ -186,7 +184,6 @@
 
 
 
->>>>>>> fdf38c72
 TEST_F(IOGTest, tryDGSReader) {
 	// read example graph
 	DGSReader reader;
