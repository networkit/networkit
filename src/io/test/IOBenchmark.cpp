/*
 * IOBenchmark.cpp
 *
 *  Created on: 01.02.2013
 *      Author: Christian Staudt (christian.staudt@kit.edu)
 */

#ifndef NOGTEST

#include "IOBenchmark.h"

namespace NetworKit {

IOBenchmark::IOBenchmark() {
	// TODO Auto-generated constructor stub

}

IOBenchmark::~IOBenchmark() {
	// TODO Auto-generated destructor stub
}


TEST_F(IOBenchmark, timeMETISGraphReader) {
	std::string path = "";

	std::cout << "[INPUT] .graph file path >" << std::endl;
	std::getline(std::cin, path);

	Aux::Timer runtime;

	INFO("[BEGIN] reading graph: " << path);
	runtime.start();
	METISGraphReader reader;
	Graph G = reader.read(path);
	runtime.stop();
	INFO("[DONE] reading graph " << runtime.elapsedTag());

	EXPECT_TRUE(! G.isEmpty());

}

<<<<<<< HEAD
} /* namespace NetworKit */
=======
TEST_F(IOBenchmark, tryDGSReader) {
	// read example graph
	DGSReader reader;
	Graph G;
	GraphEventProxy Gproxy(G);
	reader.read("input/AuthorsGraph.dgs", Gproxy);

	// get input parameters
	count nodeCount = G.numberOfNodes();
	DEBUG("Number of nodes " << nodeCount);

}

} /* namespace NetworKit */


#endif /* NOGTEST */
>>>>>>> 125a94c5
<|MERGE_RESOLUTION|>--- conflicted
+++ resolved
@@ -40,24 +40,7 @@
 
 }
 
-<<<<<<< HEAD
-} /* namespace NetworKit */
-=======
-TEST_F(IOBenchmark, tryDGSReader) {
-	// read example graph
-	DGSReader reader;
-	Graph G;
-	GraphEventProxy Gproxy(G);
-	reader.read("input/AuthorsGraph.dgs", Gproxy);
-
-	// get input parameters
-	count nodeCount = G.numberOfNodes();
-	DEBUG("Number of nodes " << nodeCount);
-
-}
-
 } /* namespace NetworKit */
 
 
-#endif /* NOGTEST */
->>>>>>> 125a94c5
+#endif /* NOGTEST */