--- conflicted
+++ resolved
@@ -24,11 +24,7 @@
 
 	void update(std::vector<GraphEvent>& stream) override;
 
-<<<<<<< HEAD
-	Partition detect() override;
-=======
-	Clustering detect(bool restart=false) override;
->>>>>>> 40e8a4f3
+	Partition detect(bool restart=false) override;
 
 private:
 	std::string prepStrategy;
