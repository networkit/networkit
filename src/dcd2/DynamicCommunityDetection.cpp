--- conflicted
+++ resolved
@@ -122,17 +122,12 @@
 		}
 		timer.start();
 		//
-<<<<<<< HEAD
-		Partition zeta = algo->detect();
-=======
-		Clustering zeta = algo->detect(doRestart);
->>>>>>> 40e8a4f3
+		Partition zeta = algo->detect(doRestart);
 		//
 		timer.stop();
 		detectTime.push_back(timer.elapsedMilliseconds());
 
 		DEBUG("upper community id bound: " , zeta.upperBound());
-		DEBUG("zeta.numberOfSubsets(): ",zeta.numberOfSubsets()," reveals real upperBound(): ",zeta.upperBound());
 		// DEBUG("zeta at time " , G.time() , ": " , Aux::vectorToString(zeta.getVector()));
 		// 
 		
