/*
 * SCDGTest.cpp
 *
 *  Created on: 06.06.2013
 *      Author: cls
 */

#ifndef NOGTEST

#include "SCDGTest.h"

namespace NetworKit {

SCDGTest::SCDGTest() {
}

SCDGTest::~SCDGTest() {
}

TEST_F(SCDGTest, tryCommunitySubgraph) {
	METISGraphReader reader;
	Graph G = reader.read("input/lesmis.graph");

	node s = 0; // seed node
	std::unordered_set<node> tmp = {};
	std::unordered_map<node, count> bound =  {};
	DummySimilarity similarity(G, tmp, tmp);
	ConductanceDistance objective(G, tmp, bound);
	DummyTrimming trimming;

	GreedyCommunityExpansion GCE(G, similarity, objective, trimming);

	std::unordered_set<node> community = GCE.expandSeed(s);

	// get the subgraph of the community
	Graph sub = Subgraph::fromNodes(G, community);

	// write it to file
	METISGraphWriter writer;
	writer.write(sub, "output/lesmis-comm0.graph");

}

TEST_F(SCDGTest, testRandomSeedSet) {
	METISGraphReader reader;
	Graph G = reader.read("input/jazz.graph");

	RandomSeedSet randSeeds(G);

	count k = 42;
	std::unordered_set<node> S = randSeeds.getSeeds(k);

	EXPECT_EQ(k, S.size());

	DEBUG("seed set is: " << Aux::setToString(S));

}

TEST_F(SCDGTest, testRandomWalkSeedSet) {
	METISGraphReader reader;
	Graph G = reader.read("input/jazz.graph");

	RandomWalkSeedSet walk(G, 2);

	count k = 42;
	std::unordered_set<node> S = walk.getSeeds(k);

	EXPECT_EQ(k, S.size());

	DEBUG("seed set is: " << Aux::setToString(S));

}

TEST_F(SCDGTest, benchmarkGreedy) {
	METISGraphReader reader;
	Graph G = reader.read("input/pgp.graph");

	RandomSeedSet randSeeds(G);

	std::unordered_set<node> tmp = {};
	std::unordered_map<node, count> bound = {};
	DummySimilarity similarity(G, tmp, tmp);
	LocalModularityM objective(G, tmp, bound);
	BoundarySharpness trimming;

	GreedyCommunityExpansion GCE(G, similarity, objective, trimming);
	count nRuns = 1000;
	for (count i = 0; i < nRuns; ++i) {
		std::unordered_set<node> seeds = randSeeds.getSeeds(5);
		std::unordered_map<node, std::pair<std::unordered_set<node>, int64_t>> result = GCE.run(seeds);
	}
}

// Test Dissimilarity Measures
TEST_F(SCDGTest, localJaccardTest) {
	node seedNode = 0;
	std::unordered_set<node> cluster = { 0, 1, 2, 3 };
	Clustering groundTruth(7);
	JaccardIndex index;

	groundTruth.addToCluster(0, 1);
	groundTruth.addToCluster(1, 2);
	groundTruth.addToCluster(0, 4);
	groundTruth.addToCluster(1, 5);

	EXPECT_EQ(0, index.localDissimilarity(seedNode, cluster, groundTruth))
			<< "The Jaccard index has a value of 0";

	groundTruth.addToCluster(0, 0);
	cluster = {1,2,3};

	EXPECT_EQ(0, index.localDissimilarity(seedNode, cluster, groundTruth))
			<< "The Jaccard index has a value of 0";

	cluster = {0,1,2,3};
	EXPECT_EQ(0.4, index.localDissimilarity(seedNode, cluster, groundTruth))
			<< "The Jaccard index has a value of 0.4";
}

TEST_F(SCDGTest, JaccardTest) {
	std::unordered_map<node, std::unordered_set<node>> communities;
	communities.insert( { 1, { 1, 4 } });
	communities.insert( { 2, { 2, 5 } });
	Clustering groundTruth(8);
	JaccardIndex index;

	groundTruth.addToCluster(0, 1);
	groundTruth.addToCluster(0, 6);
	groundTruth.addToCluster(1, 2);
	groundTruth.addToCluster(1, 4);
	groundTruth.addToCluster(1, 7);

	EXPECT_LE(0.33333, index.getDissimilarity(communities, groundTruth))
			<< "The Jaccard index has a value of 1/3";
	EXPECT_GE(0.33334, index.getDissimilarity(communities, groundTruth))
			<< "The Jaccard index has a value of 1/3";
}

TEST_F(SCDGTest, localPrecisionTest) {
	node seedNode = 0;
	std::unordered_set<node> cluster = { 0, 1, 2 };
	Clustering groundTruth(5);
	Precision index;

	groundTruth.addToCluster(0, 0);
	groundTruth.addToCluster(0, 1);
	groundTruth.addToCluster(0, 3);
	groundTruth.addToCluster(1, 4);

	EXPECT_LE(0.66666, index.localDissimilarity(seedNode, cluster, groundTruth))
			<< "The Precision has a value of 2/3";
	EXPECT_GE(0.66667, index.localDissimilarity(seedNode, cluster, groundTruth))
			<< "The Precision has a value of 2/3";
}

TEST_F(SCDGTest, PrecisionTest) {
	std::unordered_map<node, std::unordered_set<node>> communities;
	communities.insert( { 1, { 1, 4 } });
	communities.insert( { 2, { 2, 5 } });
	Clustering groundTruth(8);
	Precision index;

	groundTruth.addToCluster(0, 1);
	groundTruth.addToCluster(0, 6);
	groundTruth.addToCluster(1, 2);
	groundTruth.addToCluster(1, 4);
	groundTruth.addToCluster(1, 7);

	EXPECT_EQ(0.5, index.getDissimilarity(communities, groundTruth))
			<< "The Precision has a value of 0.5";
}

TEST_F(SCDGTest, localRecallTest) {
	node seedNode = 0;
	std::unordered_set<node> cluster = { 0, 1, 2 };
	Clustering groundTruth(5);
	Recall index;

	groundTruth.addToCluster(0, 0);
	groundTruth.addToCluster(0, 1);
	groundTruth.addToCluster(0, 3);
	groundTruth.addToCluster(1, 4);

	EXPECT_LE(0.66666, index.localDissimilarity(seedNode, cluster, groundTruth))
			<< "The Recall has a value of 2/3";
	EXPECT_GE(0.66667, index.localDissimilarity(seedNode, cluster, groundTruth))
			<< "The Recall has a value of 2/3";
}

TEST_F(SCDGTest, RecallTest) {
	std::unordered_map<node, std::unordered_set<node>> communities;
	communities.insert( { 1, { 1, 4 } });
	communities.insert( { 2, { 2, 5 } });
	Clustering groundTruth(8);
	Recall index;

	groundTruth.addToCluster(0, 1);
	groundTruth.addToCluster(0, 6);
	groundTruth.addToCluster(1, 2);
	groundTruth.addToCluster(1, 4);
	groundTruth.addToCluster(1, 7);

	EXPECT_EQ(0.4, index.getDissimilarity(communities, groundTruth))
			<< "The Precision has a value of 0.4";
}

// Test Acceptability
TEST_F(SCDGTest, testNodeClusterSimilarity) {

	Graph G(5);
	G.addEdge(0, 0);
	G.addEdge(0, 1);
	G.addEdge(0, 2);
	G.addEdge(0, 3);
	G.addEdge(1, 2);
	G.addEdge(1, 4);
	G.addEdge(2, 3);
	G.addEdge(2, 4);
	G.addEdge(3, 4);

	std::unordered_set<node> first = { 0 };
	std::unordered_set<node> shell_1 = { 1, 2, 3 };
	NodeClusterSimilarity ncs1(G, first, shell_1);
	double ncsOne = ncs1.getValue(1);
	EXPECT_EQ(0.6, ncsOne) << "1-clustering should have similarity of 0.6";

	std::unordered_set<node> second = { 1 };
	std::unordered_set<node> shell_2 = { 2, 0, 4 };
	NodeClusterSimilarity ncs2(G, second, shell_2);
	double ncsTwo = ncs2.getValue(0);
	EXPECT_EQ(0.6, ncsTwo) << "2-clustering should have similarity of 0.6";

	std::unordered_set<node> third = { 0, 1, 2 };
	std::unordered_set<node> shell_3 = { 3, 4 };
	NodeClusterSimilarity ncs3(G, third, shell_3);
	double ncsThree = ncs3.getValue(3);
	EXPECT_GE(0.8, ncsThree) << "3-clustering should have similarity of 0.8";

	std::unordered_set<node> fourth = { 0, 1, 2, 3 };
	std::unordered_set<node> shell_4 = { 4 };
	NodeClusterSimilarity ncs4(G, fourth, shell_4);
	double ncsFour = ncs4.getValue(4);
	EXPECT_EQ(0.8, ncsFour) << "4-clustering should have similarity of 0.8";

	std::unordered_set<node> fifth = { 0, 1 };
	std::unordered_set<node> shell_5 = { 2, 3, 4 };
	NodeClusterSimilarity ncs5(G, fifth, shell_5);
	double ncsFive = ncs5.getValue(2);
	EXPECT_EQ(1, ncsFive) << "5-clustering should have similarity of 1";
}
// Test Qualilty Measures
TEST_F(SCDGTest, testLocalModularity) {
	Graph G(5);
	G.addEdge(0, 1);
	G.addEdge(0, 2);
	G.addEdge(0, 3);
	G.addEdge(0, 4);
	G.addEdge(1, 2);
	G.addEdge(1, 3);
	G.addEdge(1, 4);
	G.addEdge(2, 3);
	G.addEdge(2, 4);
	G.addEdge(3, 4);
	G.addEdge(4, 4);
	LocalModularity mod(G);
	std::unordered_set<node> set;
	set.insert(0);
	EXPECT_EQ(0, mod.getQuality(set))
				<< "The community should have a local modularity of 0";
	set.erase(0);
	set.insert(4);
	EXPECT_EQ(0.25, mod.getQuality(set))
				<< "The community should have a local modularity of 0.25";

	set.erase(4);
	set.insert(0);
	set.insert(1);
	EXPECT_GE(0.16667, mod.getQuality(set))
			<< "The community should have a local modularity of 1/6";
	EXPECT_LE(0.16666, mod.getQuality(set))
			<< "The community should have a local modularity of 1/6";
	set.erase(1);
	set.insert(4);
	EXPECT_GE(0.33334, mod.getQuality(set))
			<< "The community should have a local modularity of 1/3";
	EXPECT_LE(0.33333, mod.getQuality(set))
			<< "The community should have a local modularity of 1/3";

	set.erase(4);
	set.insert(1);
	set.insert(2);
	EXPECT_EQ(0.5, mod.getQuality(set))
			<< "The community should have a local modularity of 0.5";
	set.erase(2);
	set.insert(4);
	EXPECT_GE(0.66667, mod.getQuality(set))
			<< "The community should have a local modularity of 2/3";
	EXPECT_LE(0.66666, mod.getQuality(set))
			<< "The community should have a local modularity of 2/3";

	set.erase(4);
	set.insert(2);
	set.insert(3);
	EXPECT_EQ(1.5, mod.getQuality(set))
			<< "The community should have a local modularity of 1.5";
	set.erase(3);
	set.insert(4);
	EXPECT_EQ(1.75, mod.getQuality(set))
			<< "The community should have a local modularity of 1.75";


	Graph G1(6);
		G1.addEdge(0, 1);
		G1.addEdge(0, 2);
		G1.addEdge(1, 2);
		G1.addEdge(1, 3);
		G1.addEdge(2, 3);
		G1.addEdge(2, 4);
		G1.addEdge(2, 5);
		G1.addEdge(4, 5);
		std::unordered_set<node> set1 = {0, 1, 2, 3};
		LocalModularity mod1(G1);
		EXPECT_EQ(0.625, mod1.getQuality(set1))
				<< "The community should have a local modularity of 5/8";
		set1.erase(3);
		set1.insert(4);
		EXPECT_EQ(0.75, mod1.getQuality(set1))
				<< "The community should have a local modularity of 0.75";
}

// Test QUalityObjective
TEST_F(SCDGTest, testLocalMdularityM) {

	Graph G(5);
	G.addEdge(0, 1);
	G.addEdge(0, 2);
	G.addEdge(0, 3);
	G.addEdge(0, 4);
	G.addEdge(1, 2);
	G.addEdge(1, 3);
	G.addEdge(1, 4);
	G.addEdge(2, 3);
	G.addEdge(2, 4);
	G.addEdge(3, 4);
	G.addEdge(4, 4);

	std::unordered_set<node> community = { };
	std::unordered_map<node, count> bound = {};
	LocalModularityM mod(G, community, bound);
	mod.degSum = 11;
	mod.volume = 0;
	mod.nInternEdges = 0;
	EXPECT_EQ(0, mod.getValue(0)[0])
			<< "The community should have a local modularity of 0";
	EXPECT_EQ(0.25, mod.getValue(4)[0])
			<< "The community should have a local modularity of 0.25";

	community.insert(0);
	mod.nBoundaryEdges = 4;
	mod.volume = 4;
	mod.nInternEdges = 0;

	EXPECT_EQ(0, mod.getValue(0)[0])
			<< "The community should have a local modularity of 0";
	EXPECT_GE(0.16667, mod.getValue(1)[0])
			<< "The community should have a local modularity of 1/6";
	EXPECT_LE(0.16666, mod.getValue(1)[0])
			<< "The community should have a local modularity of 1/6";
	EXPECT_GE(0.33334, mod.getValue(4)[0])
			<< "The community should have a local modularity of 1/3";
	EXPECT_LE(0.33333, mod.getValue(4)[0])
			<< "The community should have a local modularity of 1/3";

	community.insert(1);
	mod.nBoundaryEdges = 6;
	mod.volume = 8;
	mod.nInternEdges = 1;
	EXPECT_EQ(0.5, mod.getValue(2)[0])
			<< "The community should have a local modularity of 0.5";
	EXPECT_GE(0.66667, mod.getValue(4)[0])
			<< "The community should have a local modularity of 2/3";
	EXPECT_LE(0.66666, mod.getValue(4)[0])
			<< "The community should have a local modularity of 2/3";

	community.insert(2);
	mod.nBoundaryEdges = 6;
	mod.volume = 12;
	mod.nInternEdges = 3;
	EXPECT_EQ(1.5, mod.getValue(3)[0])
			<< "The community should have a local modularity of 1.5";
	EXPECT_EQ(1.75, mod.getValue(4)[0])
			<< "The community should have a local modularity of 1.75";

	community.insert(3);
	mod.nBoundaryEdges = 4;
	mod.volume = 16;
	mod.nInternEdges = 6;
	EXPECT_EQ(11, mod.getValue(4)[0])
			<< "The community should have a local modularity of 11";
}

TEST_F(SCDGTest, testLocalMdularityL) {

	Graph G(5);
	G.addEdge(0, 1);
	G.addEdge(0, 2);
	G.addEdge(0, 3);
	G.addEdge(0, 4);
	G.addEdge(1, 2);
	G.addEdge(1, 3);
	G.addEdge(1, 4);
	G.addEdge(2, 3);
	G.addEdge(2, 4);
	G.addEdge(3, 4);
	G.addEdge(4, 4);

	std::unordered_set<node> community = { };
	std::unordered_map<node, count> bound = {};
	LocalModularityL mod(G, community, bound);
	mod.degSum = 11;
	mod.volume = 0;
	mod.nInternEdges = 0;
	EXPECT_EQ(0, mod.getValue(0)[0])
			<< "The community should have a local modularity of 0";

	EXPECT_EQ(0.25, mod.getValue(4)[0])
			<< "The community should have a local modularity of 0.25";

	community.insert(0);
	bound = {{0, 4}};
	mod.nBoundaryEdges = 4;
	mod.volume = 4;
	mod.nInternEdges = 0;

	EXPECT_EQ(0, mod.getValue(0)[0])
			<< "The community should have a local modularity of 0";
	EXPECT_GE(0.16667, mod.getValue(1)[0])
			<< "The community should have a local modularity of 1/6";
	EXPECT_LE(0.16666, mod.getValue(1)[0])
			<< "The community should have a local modularity of 1/6";
	EXPECT_GE(0.33334, mod.getValue(4)[0])
			<< "The community should have a local modularity of 1/3";
	EXPECT_LE(0.33333, mod.getValue(4)[0])
			<< "The community should have a local modularity of 1/3";

	community.insert(1);
	bound = {{0, 3}, {1, 3}};
	mod.nBoundaryEdges = 6;
	mod.volume = 8;
	mod.nInternEdges = 1;
	EXPECT_EQ(0.5, mod.getValue(2)[0])
			<< "The community should have a local modularity of 0.5";
	EXPECT_GE(0.66667, mod.getValue(4)[0])
			<< "The community should have a local modularity of 2/3";
	EXPECT_LE(0.66666, mod.getValue(4)[0])
			<< "The community should have a local modularity of 2/3";

	community.insert(2);
	bound = {{0, 2}, {1, 2}, {2, 2}};
	mod.nBoundaryEdges = 6;
	mod.volume = 12;
	mod.nInternEdges = 3;
	EXPECT_EQ(1.5, mod.getValue(3)[0])
			<< "The community should have a local modularity of 1.5";
	EXPECT_EQ(1.75, mod.getValue(4)[0])
			<< "The community should have a local modularity of 1.75";

	community.insert(3);
	bound = {{0, 1}, {1, 1},{2, 1}, {3, 1}};
	mod.nBoundaryEdges = 4;
	mod.volume = 16;
	mod.nInternEdges = 6;
	EXPECT_EQ(11, mod.getValue(4)[0])
			<< "The community should have a local modularity of 11";

	Graph G1(6);
	G1.addEdge(0, 1);
	G1.addEdge(0, 2);
	G1.addEdge(1, 2);
	G1.addEdge(1, 3);
	G1.addEdge(2, 3);
	G1.addEdge(2, 4);
	G1.addEdge(2, 5);
	G1.addEdge(4, 5);
	std::unordered_set<node> community1 = {0, 1, 2};
	std::unordered_map<node,count> bound1 = {{1, 1},{2, 3}};
	LocalModularityL mod1(G1, community1, bound1);
	mod1.nBoundaryEdges = 4;
	mod1.volume = 10;
	mod1.nInternEdges = 3;
	EXPECT_EQ(0.625, mod1.getValue(3)[0])
			<< "The community should have a local modularity of 5/8";
	EXPECT_EQ(0.75, mod1.getValue(4)[0])
				<< "The community should have a local modularity of 0.75";
}

TEST_F(SCDGTest, testConductance) {

	Graph G(5);
	G.addEdge(0, 0);
	G.addEdge(0, 1);
	G.addEdge(0, 2);
	G.addEdge(0, 3);
	G.addEdge(1, 2);
	G.addEdge(1, 4);
	G.addEdge(2, 3);
	G.addEdge(2, 4);
	G.addEdge(3, 4);

	std::unordered_set<node> first, second, third, fourth, fifth;
	first = {};
	std::unordered_map<node, count> bound1 = {};
	ConductanceDistance conductance1(G, first, bound1);
	second = {0};
	std::unordered_map<node, count> bound2 = {{0, 3}};
	ConductanceDistance conductance2(G, second, bound2);
	conductance2.volume = 4;
	conductance2.nBoundaryEdges = 3;
	third = {0,1};
	std::unordered_map<node, count> bound3 = {{0, 2},{1, 2}};
	ConductanceDistance conductance3(G, third, bound3);
	conductance3.volume = 7;
	conductance3.nBoundaryEdges = 4;
	fourth = {0,1,2};
	std::unordered_map<node, count> bound4 = {{0, 1},{1, 1},{2, 2}};
	ConductanceDistance conductance4(G, fourth, bound4);
	conductance4.volume = 11;
	conductance4.nBoundaryEdges = 4;
	fifth = {0,1,2,3};
	std::unordered_map<node, count> bound5 = {{1, 1},{2, 1},{3, 1}};
	ConductanceDistance conductance5(G, fifth, bound5);
	conductance5.volume = 14;
	conductance5.nBoundaryEdges = 3;

	double condOne = conductance1.getValue(0)[0];
	double condTwo = conductance2.getValue(1)[0];
	double condThree = conductance3.getValue(2)[0];
	double condFour = conductance4.getValue(3)[0];
	double condFive = conductance5.getValue(4)[0];

	EXPECT_EQ(0.75, 1-condOne)
			<< "1-clustering should have conductance of 0.75";

	EXPECT_GE(0.571429, 1-condTwo)
			<< "2-clustering should have conductance of 4/7";
	EXPECT_LE(0.571428, 1-condTwo)
			<< "2-clustering should have conductance of 4/7";

	EXPECT_GE(0.666667, 1-condThree)
			<< "3-clustering should have conductance of 2/3";
	EXPECT_LE(0.666666, 1-condThree)
			<< "3-clustering should have conductance of 2/3";
	EXPECT_EQ(1, 1-condFour) << "4-clustering should have conductance of 1";

	EXPECT_EQ(1, 1-condFive) << "5-clustering should have conductance of 1";

}

// Test Trimming

TEST_F(SCDGTest, testBoundarySharpnessTrimming) {

	Graph G(11);
	G.addEdge(0, 1);
	G.addEdge(0, 2);
	G.addEdge(0, 3);
	G.addEdge(0, 4);
	G.addEdge(1, 2);
	G.addEdge(1, 3);
	G.addEdge(1, 5);
	G.addEdge(2, 4);
	G.addEdge(3, 10);
	G.addEdge(4, 6);
	G.addEdge(4, 7);
	G.addEdge(5, 8);
	G.addEdge(5, 9);

	std::unordered_set<node> cluster = { 0, 1, 2, 3, 4, 5 };
	DummyTrimming trim;
	std::unordered_set<node> community = trim.run(cluster, G);
	EXPECT_EQ(6, community.size()) << "The community has 6 nodes";

	BoundarySharpness trim2;
	std::unordered_set<node> community2 = trim2.run(cluster, G);
	EXPECT_EQ(5, community2.size()) << "The community has 5 nodes";

}

// Test Algorithms

//Test with dummy acceptance and conductance and dummy trimming
TEST_F(SCDGTest, testGreedyCommunityExpansion) {

	Graph G(12);
	// add clique
	G.addEdge(0, 1);
	G.addEdge(0, 2);
	G.addEdge(0, 3);
	G.addEdge(1, 2);
	G.addEdge(1, 3);
	G.addEdge(2, 3);
	std::unordered_set<node> tmp = {};
	std::unordered_map<node, count> bound =  {};
	DummySimilarity similarity(G, tmp, tmp);
	ConductanceDistance objective(G, tmp, bound);
	DummyTrimming trimming;
	GreedyCommunityExpansion GCE(G, similarity, objective, trimming);

	std::unordered_set<node> community = GCE.expandSeed(0);
	EXPECT_EQ(2, community.size()) << "The community should have 2 nodes";

	//add satelites
	G.addEdge(0, 4);
	G.addEdge(1, 5);
	G.addEdge(2, 6);
	G.addEdge(3, 7);
	DummySimilarity similarity1(G, tmp, tmp);
	ConductanceDistance objective1(G, tmp, bound);
	GreedyCommunityExpansion GCE1(G, similarity1, objective1, trimming);

	community = GCE1.expandSeed(0);
	EXPECT_EQ(4, community.size()) << "The community should have 4 nodes";
	community = GCE1.expandSeed(6);
	EXPECT_EQ(4, community.size()) << "The community should have 4 nodes";

	// add another clique
	G.addEdge(6, 8);
	G.addEdge(8, 9);
	G.addEdge(8, 10);
	G.addEdge(8, 11);
	G.addEdge(9, 10);
	G.addEdge(9, 11);
	G.addEdge(10, 11);
	DummySimilarity similarity2(G, tmp, tmp);
	ConductanceDistance objective2(G, tmp, bound);
	GreedyCommunityExpansion GCE2(G, similarity2, objective2, trimming);
	community = GCE2.expandSeed(0);
	EXPECT_EQ(7, community.size()) << "The community should have 7 nodes";
	community = GCE2.expandSeed(4);
	EXPECT_EQ(7, community.size()) << "The community should have 7 nodes";
	community = GCE2.expandSeed(6);
	EXPECT_EQ(8, community.size()) << "The community should have 8 nodes";
	community = GCE2.expandSeed(8);
	EXPECT_EQ(5, community.size()) << "The community should have 5 nodes";
	community = GCE2.expandSeed(9);
	EXPECT_EQ(5, community.size()) << "The community should have 5 nodes";
}

TEST_F(SCDGTest, testTSelectiveSCAN) {
	Graph G(10);
	// add clique
	G.addEdge(0, 1);
	G.addEdge(0, 2);
	G.addEdge(0, 3);
	G.addEdge(0, 4);
	G.addEdge(1, 2);
	G.addEdge(1, 3);
	G.addEdge(1, 4);
	G.addEdge(2, 3);
	G.addEdge(2, 4);
	G.addEdge(3, 4);
	G.addEdge(4, 5);
	G.addEdge(4, 6);
	G.addEdge(4, 7);
	G.addEdge(4, 8);
	G.addEdge(5, 6);
	G.addEdge(5, 7);
	G.addEdge(5, 8);
	G.addEdge(6, 7);
	G.addEdge(6, 8);
	G.addEdge(7, 8);
	G.addEdge(0, 9);

	std::unordered_set<node> seeds = { 0, 1, 2, 3, 4, 5, 6, 7, 8, 9 };
	NeighborhoodDistance distMeasure(G);
	SelectiveSCAN GCE(G, distMeasure);
	std::unordered_map<node, std::pair<std::unordered_set<node>, int64_t>> result = GCE.run(seeds);
	std::unordered_set<node> set1 = { 0, 1, 2, 3 };
	std::unordered_set<node> set2 = { 5, 6, 7, 8 };

	EXPECT_EQ(0, result.find(4)->second.first.size())
			<< "The node 4 has no community";
	EXPECT_EQ(0, result.find(9)->second.first.size())
			<< "The node 9 has no community";

	for (int i = 0; i < 4; i++) {
		EXPECT_EQ(4, result.find(i)->second.first.size()) << "The community of node"
				<< i << " has 4 nodes";
		for (int j = 0; j < 4; j++) {
			EXPECT_TRUE(result.find(i)->second.first.find(j) != result.find(i)->second.first.end())
					<< "The node" << j << " belongs to the community of node"
					<< i;
		}
	}
	for (int i = 5; i < 9; i++) {
		EXPECT_EQ(4, result.find(i)->second.first.size()) << "The community of node"
				<< i << "has 4 nodes";
		for (int j = 5; j < 9; j++) {
			EXPECT_TRUE(result.find(i)->second.first.find(j) != result.find(i)->second.first.end())
					<< "The node" << j << "belongs to the community of node"
					<< i;
		}
	}
}


TEST_F(SCDGTest, testTSelectiveSCANwithTemplates) {
	Graph G(10);
	// add clique
	G.addEdge(0, 1);
	G.addEdge(0, 2);
	G.addEdge(0, 3);
	G.addEdge(0, 4);
	G.addEdge(1, 2);
	G.addEdge(1, 3);
	G.addEdge(1, 4);
	G.addEdge(2, 3);
	G.addEdge(2, 4);
	G.addEdge(3, 4);
	G.addEdge(4, 5);
	G.addEdge(4, 6);
	G.addEdge(4, 7);
	G.addEdge(4, 8);
	G.addEdge(5, 6);
	G.addEdge(5, 7);
	G.addEdge(5, 8);
	G.addEdge(6, 7);
	G.addEdge(6, 8);
	G.addEdge(7, 8);
	G.addEdge(0, 9);

	std::unordered_set<node> seeds = { 0, 1, 2, 3, 4, 5, 6, 7, 8, 9 };

	Parameters param;
	TSelectiveSCAN<TNeighborhoodDistance> GCE(G, param);
	std::unordered_map<node, std::pair<std::unordered_set<node>, int64_t>> result = GCE.run(seeds);
	std::unordered_set<node> set1 = { 0, 1, 2, 3 };
	std::unordered_set<node> set2 = { 5, 6, 7, 8 };

	EXPECT_EQ(0, result.find(4)->second.first.size())
			<< "The node 4 has no community";
	EXPECT_EQ(0, result.find(9)->second.first.size())
			<< "The node 9 has no community";

	for (int i = 0; i < 4; i++) {
		EXPECT_EQ(4, result.find(i)->second.first.size()) << "The community of node"
				<< i << "has 4 nodes";
		for (int j = 0; j < 4; j++) {
			EXPECT_TRUE(result.find(i)->second.first.find(j) != result.find(i)->second.first.end())
					<< "The node" << j << "belongs to the community of node"
					<< i;
		}
	}
	for (int i = 5; i < 9; i++) {
		EXPECT_EQ(4, result.find(i)->second.first.size()) << "The community of node"
				<< i << "has 4 nodes";
		for (int j = 5; j < 9; j++) {
			EXPECT_TRUE(result.find(i)->second.first.find(j) != result.find(i)->second.first.end())
					<< "The node" << j << "belongs to the community of node"
					<< i;
		}
	}
}

TEST_F(SCDGTest, testTGreedyCommunityExpansionWithTemplates) {

	Graph G(12);

	// add clique
	G.addEdge(0, 1);
	G.addEdge(0, 2);
	G.addEdge(0, 3);
	G.addEdge(1, 2);
	G.addEdge(1, 3);
	G.addEdge(2, 3);

	TGreedyCommunityExpansion<TConductance, TDummyAcceptability, DummyTrimming> GCE1(
			G);
	std::unordered_set<node> community = GCE1.expandSeed(0);
	EXPECT_EQ(2, community.size()) << "The community should have 2 nodes";

	G.addEdge(0, 4);
	G.addEdge(1, 5);
	G.addEdge(2, 6);
	G.addEdge(3, 7);

	TGreedyCommunityExpansion<TConductance, TDummyAcceptability, DummyTrimming> GCE2(
			G);
	community = GCE2.expandSeed(0);
	EXPECT_EQ(4, community.size()) << "The community should have 4 nodes";
	community = GCE2.expandSeed(6);
	EXPECT_EQ(4, community.size()) << "The community should have 4 nodes";

//	add another clique
	G.addEdge(6, 8);
	G.addEdge(8, 9);
	G.addEdge(8, 10);
	G.addEdge(8, 11);
	G.addEdge(9, 10);
	G.addEdge(9, 11);
	G.addEdge(10, 11);

	TGreedyCommunityExpansion<TConductance, TDummyAcceptability, DummyTrimming> GCE3(
			G);
	community = GCE3.expandSeed(0);
	EXPECT_EQ(7, community.size()) << "The community should have 7 nodes";
	community = GCE3.expandSeed(4);
	EXPECT_EQ(7, community.size()) << "The community should have 7 nodes";
	community = GCE3.expandSeed(6);
	EXPECT_EQ(8, community.size()) << "The community should have 8 nodes";
	community = GCE3.expandSeed(8);
	EXPECT_EQ(5, community.size()) << "The community should have 5 nodes";
	community = GCE3.expandSeed(9);
	EXPECT_EQ(5, community.size()) << "The community should have 5 nodes";
}

TEST_F(SCDGTest, datToGraph) {
	Graph G;
<<<<<<< HEAD
	std::string path = "input/graph10000.dat";
	std::string path1 = "input/graph10000.graph";
	EdgeListReader graphReader;
=======
	std::string path = "input/graph1000.dat";
	std::string path1 = "input/graph1000.graph";
	EdgeListIO graphReader('\t', 1);
>>>>>>> 726ee7c2
	G = graphReader.read(path);
	METISGraphWriter writer;
	writer.write(G, path1);
}

//TEST_F(SCDGTest, trySelectiveSCANWithSeedSet) {
//
//	METISGraphReader reader;
//	Graph G = reader.read("input/caidaRouterLevel.graph");
//	Parameters param;
//	TSelectiveSCAN<TNeighborhoodDistance> GCE(G, param);
//	RandomSeedSet randSeeds(G);
//	for (int i = 0; i < 100; i++) {
//		std::unordered_set<node> seeds = randSeeds.getSeeds(77);
//		std::unordered_map<node, std::unordered_set<node>> result = GCE.run(
//				seeds);
//	}
//}
//
//TEST_F(SCDGTest, trySelectiveSCANWithSeedSetAndTemplates) {
//
//	METISGraphReader reader;
//	Graph G = reader.read("input/pgp.graph");
//	AlgebraicDistance distMeasure(G, 10, 30, 0.5, 2);
//	SelectiveSCAN GCE(G, distMeasure, 0.005, 3);
//
//	RandomSeedSet randSeeds(G);
//
//		std::unordered_set<node> seeds = {7327};//randSeeds.getSeeds(100);
//		std::unordered_map<node, std::pair<std::unordered_set<node>, int64_t>> result = GCE.run(
//				seeds);
//		for(auto u:result) {
//			std::cout<<u.second.first.size()<<std::endl;
//		}
//}

//}
//TEST_F(SCDGTest, trySelectlates) {
//
//	METISGraphReader reader;
//	Graph G = reader.read("input/pgp.graph");
//	Parameters param;
//	Conduct x(G);
//	TGreedyCommunityExpansion<TConductance, DummySimilarity, DummyTrimming> GCE(G);
//	RandomSeedSet randSeeds(G);
//	//for(int i = 0; i < 1000; i++) {
//		std::unordered_set<node> seeds = {7592,5196,6239,4133,9648,6975,3822};//randSeeds.getSeeds(100);
//		std::unordered_map<node, std::pair<std::unordered_set<node>, int64_t>> result = GCE.run(
//				seeds);
//for(auto u: result){
//	std::cout<< x.getQuality(u.second.first)<<std::endl;
//	}
//}


} /* namespace NetworKit */

#endif /*NOGTEST */<|MERGE_RESOLUTION|>--- conflicted
+++ resolved
@@ -816,15 +816,11 @@
 
 TEST_F(SCDGTest, datToGraph) {
 	Graph G;
-<<<<<<< HEAD
-	std::string path = "input/graph10000.dat";
-	std::string path1 = "input/graph10000.graph";
-	EdgeListReader graphReader;
-=======
+
 	std::string path = "input/graph1000.dat";
 	std::string path1 = "input/graph1000.graph";
 	EdgeListIO graphReader('\t', 1);
->>>>>>> 726ee7c2
+
 	G = graphReader.read(path);
 	METISGraphWriter writer;
 	writer.write(G, path1);
