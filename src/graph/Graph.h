--- conflicted
+++ resolved
@@ -39,16 +39,9 @@
 typedef index node; // node indices are 0-based
 typedef double edgeweight; // edge weight type
 
-<<<<<<< HEAD
-constexpr index none = std::numeric_limits<index>::max();
-
-//#define Vector std::vector // TODO: test tbb::concurrent_vector
-template <typename T> using Vector = std::vector<T>;
-=======
-static const auto none = std::numeric_limits<index>::max();
-
+static const index none = std::numeric_limits<index>::max();
 template<typename T> using Vector = tbb::concurrent_vector<T>;
->>>>>>> f40e7072
+
 
 /**
  * An undirected graph (with optional weights) and parallel iterator methods.
