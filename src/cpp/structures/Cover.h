/*
 * Cover.h
 *
 *  Created on: 03.10.2013
 *      Author: cls
 */

#ifndef COVER_H_
#define COVER_H_

#include <cinttypes>
#include <set>
#include <vector>
#include <map>
#include <cassert>
#include <limits>


namespace NetworKit {

typedef uint64_t index;
typedef uint64_t count;

/**
 * @ingroup structures
 * Implements a cover of a set, i.e. an assignment of 
 * its elements to possibly overlapping subsets.
 */
class Cover {

public:
	/** Default constructor */
	Cover();

	/**
	 * Create a new cover data structure for elements up to a maximum element index.
	 *
	 * @param[in]	z	maximum index
	 */
	Cover(index z);

	/** Default destructor */
	virtual ~Cover() = default;


	/**
	 *  Index operator.
	 *
	 *  @param[in]	e	an element
	 */
	inline std::set<index>& operator [](const index& e) {
		return this->data[e];
	}
	/**
	 * Index operator for const instances of this class.
	 *
	 * @param[in]	e	an element
	 */
	inline const std::set<index>& operator [](const index& e) const {
		return this->data[e];
	}

	/**
	 * Return the ids of subsets in which the element @a e is contained.
	 *
	 * @param[in]	e	an element
	 * @return A set of subset ids in which @a e is contained.
	 */
	inline std::set<index> subsetsOf(index e) const {
		// TODO: assert (e < this->numberOfElements());
		return this->data[e];
	}



	/**
	 * Check if cover assigns a valid subset to the element @a e.
	 *
	 * @param e an element.
	 * @return @c true, if @a e is assigned to a valid subset, @c false otherwise.
	 */
	bool contains(index e) const;


	/**
	 * Check if two elements @a e1 and @a e2 belong to the same subset.
	 *
	 * @param e1 an element.
	 * @param e2 an element.
	 * @return @c true, if @a e1 and @a e2 belong to the same subset, @c false otherwise.
	 */
	bool inSameSubset(index e1, index e2) const;


	/**
	 * Get the members of a specific subset @a s.
	 *
	 * @return The set of members of subset @a s.
	 */
	std::set<index> getMembers(const index s) const;


	/**
	 * Add the (previously unassigned) element @a e to the set @a s.
	 * @param[in]	s	a subset
	 * @param[in]	e	an element
	 */
	void addToSubset(index s, index e);


	/**
	 * Move the element @a e to subset @a s, i.e. remove it from all
	 * other subsets and place it in the subset.
	 * 	@param[in]	s	a subset
	 *  @param[in]	e	an element
	 */
	void moveToSubset(index s, index e);


	/**
	 * Creates a singleton set containing the element @a e and returns the index of the new set.
	 * @param[in]	e	an element
	 * @return The index of the new set.
	 */
	index toSingleton(index e);


	/**
	 * Assigns every element to a singleton set.
	 * Set id is equal to element id.
	 */
	void allToSingletons();


	/**
	 * Assigns the elements from both sets to a new set.
	 * @param[in]	s	a subset
	 * @param[in]	t	a subset
	 */
	void mergeSubsets(index s, index t);


	/**
	 * Get an upper bound for the subset ids that have been assigned.
	 * (This is the maximum id + 1.)
	 *
	 * @return An upper bound.
	 */
	index upperBound() const;

	/**
	 * Get a lower bound for the subset ids that have been assigned.
	 * @return A lower bound.
	 */
	index lowerBound() const;


	/**
	 * Get a list of subset sizes. Indices do not necessarily correspond to subset ids.
	 *
	 * @return A list of subset sizes.
	 */
	std::vector<count> subsetSizes() const;


	/**
	 * Get a map from subset id to size of the subset.
	 *
	 * @return A map from subset id to size of the subset.
	 */
	std::map<index, count> subsetSizeMap() const;


	/**
	 * Get the current number of sets in this cover.
	 *
	 * @return The number of sets in this cover.
	 */
	count numberOfSubsets() const;

	/**
	 * Get the current number of elements in this cover.
	 *
	 * @return The current number of elements.
	 */
	count numberOfElements() const;

	/**
	 * Sets an upper bound for the subset ids that CAN be assigned.
	 *
	 * @param[in]	upper	highest assigned subset ID + 1
	 */
	void setUpperBound(index upper);


	/**
	 * Iterate over all entries (node, subset ID of node) and execute callback function @a func (lambda closure).
	 *
	 * @param func Takes parameters <code>(node, index)</code>
	 */
<<<<<<< HEAD
	template<typename Callback> void forEntries(Callback func);


	/**
	 * Iterate over all entries (node, subset ID of node) in parallel and execute callback function @a func (lambda closure).
	 *
	 * @param func Takes parameters <code>(node, index)</code>
	 */
	template<typename Callback> void parallelForEntries(Callback handle);

	/**
	 * Iterate over all entries (node, subset ID of node) and execute callback function @a func (lambda closure).
	 *
	 * @param func Takes parameters <code>(node, index)</code>
	 */
=======
>>>>>>> fdeda466
	template<typename Callback> void forEntries(Callback func) const;


	/**
	 * Iterate over all entries (node, subset ID of node) in parallel and execute callback function @a func (lambda closure).
	 *
	 * @param func Takes parameters <code>(node, index)</code>
	 */
	template<typename Callback> void parallelForEntries(Callback handle) const;




private:

	index z;	//!< maximum element index that can be mapped
	index omega;	//!< maximum subset index ever assigned
	std::vector<std::set<index>> data;	//!< data container, indexed by element id, containing set of subset ids


	/**
	 * Allocates and returns a new subset id.
	 */
	inline index newSubsetId() {
		omega++;
		index s = omega;
		return s;
	}

};

template<typename Callback>
inline void Cover::forEntries(Callback handle) const {
	for (index e = 0; e <= this->z; e += 1) {
		handle(e, data[e]);
	}
}

template<typename Callback>
inline void Cover::parallelForEntries(Callback handle) const {
	#pragma omp parallel for
	for (index e = 0; e <= this->z; e += 1) {
		handle(e, data[e]);
	}
}

} /* namespace NetworKit */

#endif /* COVER_H_ */<|MERGE_RESOLUTION|>--- conflicted
+++ resolved
@@ -198,24 +198,6 @@
 	 *
 	 * @param func Takes parameters <code>(node, index)</code>
 	 */
-<<<<<<< HEAD
-	template<typename Callback> void forEntries(Callback func);
-
-
-	/**
-	 * Iterate over all entries (node, subset ID of node) in parallel and execute callback function @a func (lambda closure).
-	 *
-	 * @param func Takes parameters <code>(node, index)</code>
-	 */
-	template<typename Callback> void parallelForEntries(Callback handle);
-
-	/**
-	 * Iterate over all entries (node, subset ID of node) and execute callback function @a func (lambda closure).
-	 *
-	 * @param func Takes parameters <code>(node, index)</code>
-	 */
-=======
->>>>>>> fdeda466
 	template<typename Callback> void forEntries(Callback func) const;
 
 
