--- conflicted
+++ resolved
@@ -21,11 +21,6 @@
 protected:
 
 public:
-<<<<<<< HEAD
-	/** Default destructor */
-	virtual ~PathGrowingMatcher() = default;
-=======
->>>>>>> 0911205e
 
 	virtual Matching run(Graph& G);
 };
