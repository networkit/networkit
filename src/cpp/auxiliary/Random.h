--- conflicted
+++ resolved
@@ -9,11 +9,8 @@
  */
 
 #include <cstdint>
-<<<<<<< HEAD
+#include <cassert>
 #include <random>
-=======
-#include <cassert>
->>>>>>> f2824916
 
 namespace Aux {
 
