/*
 * CNM.h
 *
 *  Created on: Jun 10, 2013
 *      Author: michi
 */

#ifndef CNM_H_
#define CNM_H_

#include "CommunityDetectionAlgorithm.h"
#include <utility>
#include <stdexcept>
#include <utility>
#include "../auxiliary/Log.h"

namespace NetworKit {

/**
 * Clustering algorithm due to Clauset, Newman and Moore.
 * Probably not the fastest possible implementation, but it already uses a priority queue
 * and local updates.
 */
class CNM : public NetworKit::CommunityDetectionAlgorithm {
public:
<<<<<<< HEAD
=======
	CNM();
	virtual ~CNM();
>>>>>>> d8ef3a67

	Partition run(Graph &graph) override;

	std::string toString() const override {
		return "CNM";
	}

protected:
	static node mergeEdge(Graph &G, node u, node v ,bool discardSelfLoop);

};

}

#endif /* CNM_H_ */<|MERGE_RESOLUTION|>--- conflicted
+++ resolved
@@ -23,12 +23,7 @@
  */
 class CNM : public NetworKit::CommunityDetectionAlgorithm {
 public:
-<<<<<<< HEAD
-=======
-	CNM();
-	virtual ~CNM();
->>>>>>> d8ef3a67
-
+	
 	Partition run(Graph &graph) override;
 
 	std::string toString() const override {
