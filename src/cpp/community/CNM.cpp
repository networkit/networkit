--- conflicted
+++ resolved
@@ -14,16 +14,6 @@
 #include "../auxiliary/Log.h"
 
 namespace NetworKit{
-
-<<<<<<< HEAD
-=======
-CNM::CNM() {
-
-}
-
-CNM::~CNM() {
-
-}
 
 
 node CNM::mergeEdge(Graph &G, node u, node v, bool discardSelfLoop){
@@ -79,7 +69,6 @@
 }
 
 
->>>>>>> d8ef3a67
 Partition CNM::run(Graph &graph) {
 	// copy graph because we make changes due to merges
 	Graph G(graph.numberOfNodes(), true); // make weighted copy
@@ -202,4 +191,4 @@
 	return bestClustering;
 }
 
-} // namespace
+} // namespace