--- conflicted
+++ resolved
@@ -13,12 +13,8 @@
 namespace NetworKit {
 
 /**
-<<<<<<< HEAD
+ * @ingroup community
  * Parallel Louvain Method - a multi-level modularity maximizer.
-=======
- * @ingroup community
- * MultiLevel Parallel LocalMover - a multi-level modularity maximizer.
->>>>>>> e8f897bc
  */
 class PLM: public NetworKit::CommunityDetectionAlgorithm {
 
