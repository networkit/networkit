--- conflicted
+++ resolved
@@ -284,10 +284,6 @@
 		}
 	}
 
-<<<<<<< HEAD
-
-=======
->>>>>>> eba87f2c
 public:
 
 	/**
