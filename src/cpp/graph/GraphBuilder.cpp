--- conflicted
+++ resolved
@@ -86,18 +86,9 @@
 	Graph G(n, weighted, directed);
 	G.outEdges.swap(halfEdges);
 	G.outEdgeWeights.swap(halfEdgeWeights);
-<<<<<<< HEAD
-	//count globalselfloops = 0;
 	#pragma omp parallel for
 	for (node v = 0; v < n; v++) {
 		G.outDeg[v] = G.outEdges[v].size();
-		//count localselfloops = std::count(G.outEdges[v].begin(), G.outEdges[v].end(), v);
-		//globalselfloops += localselfloops;
-=======
-	#pragma omp parallel for
-	for (node v = 0; v < n; v++) {
-		G.outDeg[v] = G.outEdges[v].size();
->>>>>>> 7c1b4d05
 	}
 	correctNumberOfEdges(G, selfloops);
 
