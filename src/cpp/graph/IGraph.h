--- conflicted
+++ resolved
@@ -373,17 +373,6 @@
 	 * Iterate over all edges of the graph and call handler (lambda closure).
 	 *
 	 * Handler takes arguments (u, v, w) where u and v are the nodes of the edge and w is its weight.
-<<<<<<< HEAD
-=======
-	 *
-	 */
-	template<typename L> void forWeightedEdges(L handle) {};
-
-	/** 
-	 * Iterate over all edges of the graph and call handler (lambda closure).
-	 *
-	 * Handler takes arguments (u, v, w) where u and v are the nodes of the edge and w is its weight.
->>>>>>> d004fedc
 	 */
 	template<typename L> void forWeightedEdges(L handle) const {};
 
