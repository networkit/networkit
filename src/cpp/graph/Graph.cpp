/*
 * BasicGraph.cpp
 *
 *  Created on: 01.06.2014
 *      Author: Klara Reichard (klara.reichard@gmail.com), Marvin Ritter (marvin.ritter@gmail.com)
 */

#include <sstream>
#include <random>

#include "Graph.h"

namespace NetworKit {

/** CONSTRUCTORS **/

Graph::Graph(count n, bool weighted, bool directed) :
	n(n),
	m(0),
	z(n),
	t(0),

	weighted(weighted), // indicates whether the graph is weighted or not
	directed(directed), // indicates whether the graph is directed or not
	exists(n, true),

	/* for directed graphs inDeg stores the incoming degree of a node, for undirected graphs inDeg is not used*/
	inDeg(directed ? n : 0, 0),

	/* for directed graphs outDeg stores the outgoing degree of a node, for undirected graphs outEdges stores the incoming degree of a node*/
	outDeg(n, 0),

	/* for directed graphs inEdges stores an adjacencylist only considering incoming edges, for undirected graphs inEdges is not used*/
	inEdges(directed ? n : 0),

	/* for directed graphs outEdges stores an adjacencylist only considering outgoing edges, for undirected graphs outEdges stores the adjacencylist of
	undirected edges*/
	outEdges(n),
	inEdgeWeights(weighted && directed ? n : 0),
	outEdgeWeights(weighted ? n : 0) {

	// set name from global id
	id = getNextGraphId();
	std::stringstream sstm;
	sstm << "G#" << id;
	name = sstm.str();
}

Graph::Graph(const Graph& G, bool weighted, bool directed) :
	n(G.n),
	m(G.m),
	z(G.z),
	t(G.t),
	weighted(weighted),
	directed(directed),
	exists(G.exists),

	// let the following be empty for the start, we fill them later
	inDeg(0),
	outDeg(0),
	inEdges(0),
	outEdges(0),
	inEdgeWeights(0),
	outEdgeWeights(0) {

	// set name from global id
	id = getNextGraphId();
	std::stringstream sstm;
	sstm << "G#" << id;
	name = sstm.str();

	if (G.isDirected() == directed) {
		inDeg = G.inDeg; // G.inDeg might be empty (if G is undirected), but that's fine
		outDeg = G.outDeg;
		inEdges = G.inEdges; // G.inEdges might be empty (if G is undirected), but that's fine
		outEdges = G.outEdges;

		// copy weights if needed
		if (weighted) {
			if (G.isWeighted()) {
				// just copy from G, again either both graphs are directed or both are undirected
				inEdgeWeights = G.inEdgeWeights;
				outEdgeWeights = G.outEdgeWeights;
			} else {
				// G has no weights, set defaultEdgeWeight for all edges
				if (directed) {
					inEdgeWeights.resize(z);
					for (node u = 0; u < z; u++) {
						inEdgeWeights[u] = std::vector<edgeweight>(G.inEdges[u].size(), defaultEdgeWeight);
					}
				}

				outEdgeWeights.resize(z);
				for (node u = 0; u < z; u++) {
					outEdgeWeights[u] = std::vector<edgeweight>(outEdges[u].size(), defaultEdgeWeight);
				}
			}
		}
	} else if (G.isDirected()) {
		// G is directed, but we want an undirected graph
		// so we need to combine the out and in stuff for every node
		outDeg.resize(z);
		outEdges.resize(z);
		for (node u = 0; u < z; u++) {
			outDeg[u] = G.inDeg[u] + G.outDeg[u];

			// copy both out and in edges into our new outEdges
			outEdges[u].reserve(G.outEdges[u].size() + G.inEdges[u].size());
			outEdges[u].insert(outEdges[u].end(), G.outEdges[u].begin(), G.outEdges[u].end());
			outEdges[u].insert(outEdges[u].end(), G.inEdges[u].begin(), G.inEdges[u].end());
		}
		if (weighted) {
			if (G.isWeighted()) {
				// same for weights
				outEdgeWeights.resize(z);
				for (node u = 0; u < z; u++) {
					outEdgeWeights[u].reserve(G.outEdgeWeights[u].size() + G.inEdgeWeights[u].size());
					outEdgeWeights[u].insert(outEdgeWeights[u].end(), G.outEdgeWeights[u].begin(), G.outEdgeWeights[u].end());
					outEdgeWeights[u].insert(outEdgeWeights[u].end(), G.inEdgeWeights[u].begin(), G.inEdgeWeights[u].end());
				}
			} else {
				// we are undirected, so no need to write anything into inEdgeWeights
				outEdgeWeights.resize(z);
				for (node u = 0; u < z; u++) {
					outEdgeWeights[u] = std::vector<edgeweight>(outEdges[u].size(), defaultEdgeWeight);
				}
			}
		}
	} else {
		// G is not directed, but this copy should be
		// generally we can can copy G.out stuff into our in stuff
		inDeg = G.outDeg;
		outDeg = G.outDeg;
		inEdges = G.outEdges;
		outEdges = G.outEdges;
		if (weighted) {
			if (G.isWeighted()) {
				inEdgeWeights = G.outEdgeWeights;
				outEdgeWeights = G.outEdgeWeights;
			} else {
				// initialize both inEdgeWeights and outEdgeWeights with the defaultEdgeWeight
				inEdgeWeights.resize(z);
				for (node u = 0; u < z; u++) {
					inEdgeWeights[u] = std::vector<edgeweight>(inEdges[u].size(), defaultEdgeWeight);
				}
				outEdgeWeights.resize(z);
				for (node u = 0; u < z; u++) {
					outEdgeWeights[u] = std::vector<edgeweight>(outEdges[u].size(), defaultEdgeWeight);
				}
			}
		}
	}

	// done we everything except attributes ...
	if (G.edgeAttrDefaults_double.size() > 0) {
		if (!directed && G.isDirected()) {
			// problem, we did not save both direction for attributes, so combining out and in attributes for every edge
			// would be kind of complicated :/
			throw std::runtime_error("Copying edge attributes from directed to an undirected graph is not supported.");
		} else {
			// we have 3 cases here:
			// 1) both G and this copy are undirected => copying is fine
			// 2) both G and this copy are directed => copying is fine
			// 3) G is undirected and this is directed => as we only save attributes for out edges, we are
			// 	fine with copying as well
			edgeMaps_double = G.edgeMaps_double;
			edgeAttrDefaults_double = G.edgeAttrDefaults_double;
		}
	}
}

//only to be used by Cython
void Graph::stealFrom(Graph& input) {
	*this = std::move(input);
}


/** PRIVATE HELPERS **/

count Graph::getNextGraphId() {
	static count nextGraphId = 1;
	return nextGraphId++;
}

index Graph::indexInInEdgeArray(node v, node u) const {
	if (!directed) {
		return indexInOutEdgeArray(v, u);
	}
	for (index i = 0; i < inEdges[v].size(); i++) {
		node x = inEdges[v][i];
		if (x == u) {
			return i;
		}
	}
	return none;
}

index Graph::indexInOutEdgeArray(node u, node v) const {
	for (index i = 0; i < outEdges[u].size(); i++) {
		node x = outEdges[u][i];
		if (x == v) {
			return i;
		}
	}
	return none;
}


/** GRAPH INFORMATION **/

std::string Graph::typ() const {
	if (weighted) {
		return directed ? "WeightedDirectedGraph" : "WeightedGraph";
	} else {
		return directed ? "DirectedGraph" : "Graph";
	}
}

void Graph::shrinkToFit() {
	exists.shrink_to_fit();

	inEdgeWeights.shrink_to_fit();
	for (auto& w : inEdgeWeights) {
		w.shrink_to_fit();
	}

	outEdgeWeights.shrink_to_fit();
	for (auto& w : outEdgeWeights) {
		w.shrink_to_fit();
	}

	inDeg.shrink_to_fit();
	outDeg.shrink_to_fit();

	inEdges.shrink_to_fit();
	for (auto& a : inEdges) {
		a.shrink_to_fit();
	}

	outEdges.shrink_to_fit();
	for (auto& a : outEdges) {
		a.shrink_to_fit();
	}

	edgeMaps_double.shrink_to_fit();
	for (auto& map : edgeMaps_double) {
		map.shrink_to_fit();
		for (auto& a : map) {
			a.shrink_to_fit();
		}
	}

}

std::string Graph::toString() const {
	std::stringstream strm;
	strm << typ() << "(name=" << getName() << ", n=" << numberOfNodes()
			<< ", m=" << numberOfEdges() << ")";
	return strm.str();
}


/** COPYING **/

Graph Graph::copyNodes() const {
	Graph C(z, weighted, directed);
	for (node u = 0; u < z; ++u) {
		if (! exists[u]) {
			C.removeNode(u);
		}
	}
	return C;
}

/** NODE MODIFIERS **/

node Graph::addNode() {
	node v = z;	// node gets maximum id
	z++;	// increment node range
	n++;	// increment node count

	// update per node data structures
	exists.push_back(true);

	// update per node data structures
	if (weighted) {

		std::vector<edgeweight> edgeWeight;
		inEdgeWeights.push_back(edgeWeight);
		outEdgeWeights.push_back(edgeWeight);
	}

	outDeg.push_back(0);
	outEdges.push_back(std::vector<node>{});
	if (directed) {
		inDeg.push_back(0);
		inEdges.push_back(std::vector<node>{});
	}

	// update edge attribute data structures
	for (size_t attrId = 0; attrId < this->edgeMaps_double.size(); attrId++) {
		std::vector<double> attrVector;
		this->edgeMaps_double[attrId].push_back(attrVector);
	}

	return v;
}

node Graph::addNode(float x, float y) {
	node v = addNode();
	std::vector<float> coords = {x, y};
	coordinates.addCoordinates(coords);
	return v;
}

void Graph::removeNode(node v) {
	assert (v < z);
	assert (exists[v]);

	if (!isIsolated(v)) {
		throw std::runtime_error("nodes must be isolated (degree 0) before they can be removed");
	}

	exists[v] = false;
	n--;
}


/** NODE PROPERTIES **/

edgeweight Graph::weightedDegree(node v) const {
	if (weighted) {
		edgeweight sum = 0.0;
		forWeightedNeighborsOf(v, [&](node u, edgeweight ew) {
			sum += ew;
		});
		return sum;
	}
	return defaultEdgeWeight * degree(v);
}

edgeweight Graph::volume(node v) const {
	if (weighted) {
		edgeweight sum = 0.0;
		for (index i = 0; i < outEdges[v].size(); i++) {
			node u = outEdges[v][i];
			if (u == v) {
				sum += 2 * outEdgeWeights[v][i];
			} else if (u != none) {
				sum += outEdgeWeights[v][i];
			}
		}
		return sum;
	} else {
		count c = outDeg[v];
		for (node u : outEdges[v]) {
			if (u == v) {
				c++;
			}
		}
		return c * defaultEdgeWeight;
	}
}

node Graph::randomNode() const {
	if (numberOfNodes() == 0) {
		return none;
	}

	node v;
	do {
		v = Aux::Random::integer(z - 1);
	} while (!exists[v]);

	return v;
}

node Graph::randomNeighbor(node u) const {
	if (outDeg[u] == 0) {
		return none;
	}

	node v;
	do {
		index i = Aux::Random::integer(outEdges[u].size() - 1);
		v = outEdges[u][i];
	} while (v == none);

	return v;
}


/** EDGE MODIFIERS **/

void Graph::addEdge(node u, node v, edgeweight ew) {
	assert (u < z);
	assert (exists[u]);
	assert (v < z);
	assert (exists[v]);

	m++; // increase number of edges
	outDeg[u]++;
	outEdges[u].push_back(v);

	if (directed) {
		inDeg[v]++;
		inEdges[v].push_back(u);

		if (weighted) {
			inEdgeWeights[v].push_back(ew);
			outEdgeWeights[u].push_back(ew);
		}

		// loop over all attributes, setting default attr
		for (index attrId = 0; attrId < edgeMaps_double.size(); ++attrId) {
			double defaultAttr = edgeAttrDefaults_double[attrId];
			edgeMaps_double[attrId][u].push_back(defaultAttr);
			edgeMaps_double[attrId][v].push_back(defaultAttr);
		}
	} else if (u == v) { // self-loop case
		if (weighted) {
			outEdgeWeights[u].push_back(ew);
		}

		for (index attrId = 0; attrId < edgeMaps_double.size(); ++attrId) {
			double defaultAttr = edgeAttrDefaults_double[attrId];
			edgeMaps_double[attrId][u].push_back(defaultAttr);
		}
	} else { // undirected, no self-loop
		outDeg[v]++;
		outEdges[v].push_back(u);

		if (weighted) {
			outEdgeWeights[u].push_back(ew);
			outEdgeWeights[v].push_back(ew);
		}

		// loop over all attributes, setting default attr
		for (index attrId = 0; attrId < edgeMaps_double.size(); ++attrId) {
			double defaultAttr = edgeAttrDefaults_double[attrId];
			edgeMaps_double[attrId][u].push_back(defaultAttr);
			edgeMaps_double[attrId][v].push_back(defaultAttr);
		}
	}
}

/*
 * this is used for parallelization of graph generators
 * when calling addHalfEdge(u,v), you must also call addHalfEdge(v,u)
 */
void Graph::addHalfEdge(node u, node v, edgeweight ew) {
	assert (u < z);
	assert (exists[u]);
	assert (v < z);
	assert (exists[v]);

	if (u < v)	{
		#pragma omp atomic
			m++; // increase number of edges
	}

	outDeg[u]++;
	outEdges[u].push_back(v);
	assert(!directed);
	assert(u != v);

	if (weighted) {
		outEdgeWeights[u].push_back(ew);
	}

	// loop over all attributes, setting default attr
	for (index attrId = 0; attrId < edgeMaps_double.size(); ++attrId) {
		double defaultAttr = edgeAttrDefaults_double[attrId];
		edgeMaps_double[attrId][u].push_back(defaultAttr);
	}
}

void Graph::removeEdge(node u, node v) {
	assert (u < z);
	assert (exists[u]);
	assert (v < z);
	assert (exists[v]);

	index vi = indexInOutEdgeArray(u, v);
	index ui = indexInInEdgeArray(v, u);

	if (vi == none) {
		std::stringstream strm;
		strm << "edge (" << u << "," << v << ") does not exist";
		throw std::runtime_error(strm.str());
	}

	m--; // decrease number of edges
	outDeg[u]--;
	outEdges[u][vi] = none;
	if (weighted) {
		outEdgeWeights[u][vi] = nullWeight;
	}

	if (directed) {
		assert (ui != none);

		inDeg[v]--;
		inEdges[v][ui] = none;
		if (weighted) {
			inEdgeWeights[v][ui] = nullWeight;
		}
	} else if (u != v) {
		// undirected, not self-loop
		outDeg[v]--;
		outEdges[v][ui] = none;
		if (weighted) {
			outEdgeWeights[v][ui] = nullWeight;
		}
	}

	// dose not make a lot of sense do remove attributes,
	// cause the edge is marked as deleted and we have no null values for the attributes
}

bool Graph::hasEdge(node u, node v) const {
	return indexInOutEdgeArray(u, v) != none;
}

std::pair<node, node> Graph::randomEdge(bool uniformDistribution) const {
	if (m == 0) {
		return std::make_pair(none, none);
	}

	if (uniformDistribution) {
		return randomEdges(1)[0];
	}

	node u, v; // we will return edge (u, v)
	// fast way, but not a uniform random edge!
	do {
		u = randomNode();
	} while (outDeg[u] == 0);
	v = randomNeighbor(u);
	return std::make_pair(u, v);
}

std::vector< std::pair<node, node> > Graph::randomEdges(count nr) const {
	std::vector< std::pair<node, node> > edges;

	std::default_random_engine gen{std::random_device{}()};
	std::discrete_distribution<count> distribution(outDeg.begin(), outDeg.end());

	for (index i = 0; i < nr; i++) {
		node u, v; // we will pick edge (u, v)
		if (directed) {
			u = distribution(gen);
			assert(outEdges[u].size() > 0); // should always be the case as  without edges should have probability 0
			v = randomNeighbor(u);
		} else {
			// self-loops which appear only once in the outEdge arrays
			// easiest way it to ignore edges (u, v) with u > v
			do {
				u = distribution(gen);
				assert(outEdges[u].size() > 0); // should always be the case as  without edges should have probability 0
				v = randomNeighbor(u);
			} while (u > v);
		}
		edges.push_back({u, v});
	}

	return edges;
}


/** GLOBAL PROPERTIES **/

count Graph::numberOfSelfLoops() const {
	count c = 0;
	forEdges([&](node u, node v) {
		if (u == v) {
			c += 1;
		}
	});
	return c;
}


/** EDGE ATTRIBUTES **/

edgeweight Graph::weight(node u, node v) const {
	index vi = indexInOutEdgeArray(u, v);
	if (vi == none) {
		return nullWeight;
	} else {
		return weighted ? outEdgeWeights[u][vi] : defaultEdgeWeight;
	}
}

void Graph::setWeight(node u, node v, edgeweight ew) {
	if (!weighted) {
		throw std::runtime_error("Cannot set edge weight in unweighted graph.");
	}

	index vi = indexInOutEdgeArray(u, v);
	if (vi == none) {
		// edge does not exits, create it, but warn user
		TRACE("Setting edge weight of a nonexisting edge will create the edge.");
		addEdge(u, v, ew);
		return;
	}

	outEdgeWeights[u][vi] = ew;
	if (directed) {
		index ui = indexInInEdgeArray(v, u);
		inEdgeWeights[v][ui] = ew;
	} else if (u != v) {
		index ui = indexInInEdgeArray(v, u);
		outEdgeWeights[v][ui] = ew;
	}
}

void Graph::increaseWeight(node u, node v, edgeweight ew) {
	if (!weighted) {
		throw std::runtime_error("Cannot increase edge weight in unweighted graph.");
	}

	index vi = indexInOutEdgeArray(u, v);
	if (vi == none) {
		// edge does not exits, create it, but warn user
		TRACE("Increasing edge weight of a nonexisting edge will create the edge.");
		addEdge(u, v, ew);
		return;
	}

	outEdgeWeights[u][vi] += ew;
	if (directed) {
		index ui = indexInInEdgeArray(v, u);
		inEdgeWeights[v][ui] += ew;
	} else if (u != v) {
		index ui = indexInInEdgeArray(v, u);
		outEdgeWeights[v][ui] += ew;
	}
}

int Graph::addEdgeAttribute_double(double defaultValue) {
	int attrId = edgeMaps_double.size();

	std::vector<std::vector<double> > edgeMap(z);
	if (numberOfEdges() > 0) {
		forNodes([&] (node v) {
			// create edgeMaps and fill them with default value
			edgeMap[v].resize(degree(v));
			fill(edgeMap[v].begin(), edgeMap[v].end(), defaultValue);
		});
	}

	edgeMaps_double.push_back(edgeMap);
	edgeAttrDefaults_double.push_back(defaultValue);

	return attrId;
}

double Graph::attribute_double(node u, node v, int attrId) const {
	assert (attrId < edgeMaps_double.size());
	index vi = indexInOutEdgeArray(u, v);
	if (vi != none) {
		return edgeMaps_double[attrId][u][vi];
	} else {
		throw std::runtime_error("Edge does not exist. Can't access double attribute.");
	}
}

void Graph::setAttribute_double(node u, node v, int attrId, double attr) {
	assert (attrId < edgeMaps_double.size());
	index vi = indexInOutEdgeArray(u, v);
	if (vi == none) {
		throw std::runtime_error("Edge does not exist. Can't set double attribute.");
	}

	edgeMaps_double[attrId][u][vi] = attr;
	if (directed) {
		// we don't have to do anything as we do not save attributes for incoming edges
	} else if (u != v) { // we can ignore self-loops
		index ui = indexInOutEdgeArray(v, u);
		assert (ui != none);
		edgeMaps_double[attrId][v][ui] = attr;
	}
}


/** SUMS **/

edgeweight Graph::totalEdgeWeight() const {
	if (weighted) {
		edgeweight sum = 0.0;
		forWeightedEdges([&](node u, node v, edgeweight ew) {
			sum += ew;
		});
		return sum;
	} else {
		return numberOfEdges() * defaultEdgeWeight;
	}
}


/** Collections **/

std::vector<node> Graph::nodes() const {
	std::vector<node> nodes;
	nodes.reserve(numberOfNodes());
	this->forNodes([&](node u) {
		nodes.push_back(u);
	});
	return nodes;
}


std::vector<std::pair<node, node> > Graph::edges() const {
	std::vector<std::pair<node, node> > edges;
	edges.reserve(numberOfEdges());
	this->forEdges([&](node u, node v){
		edges.push_back(std::pair<node, node>(u, v));
	});
	return edges;

}

std::vector<node> Graph::neighbors(node u) const {
	std::vector<node> neighbors;
	neighbors.reserve(degree(u));
	this->forNeighborsOf(u, [&](node v) {
		neighbors.push_back(v);
	});
	return neighbors;
}

bool Graph::consistencyCheck() const {
	// check for multi-edges
	std::vector<node> lastSeen(z, none);
	bool multiEdge = false;
	auto multiEdgeDetected = [&multiEdge]() { return !multiEdge; };
	forNodesWhile(multiEdgeDetected, [&](node v) {
		forNeighborsOf(v, [&](node u) {
			if (lastSeen[u] == v) {
				multiEdge = true;
			}
			lastSeen[u] = v;
		});
	});

<<<<<<< HEAD
	//TODO: check consistency with half-edges
	return !multFound;
=======
	return !multiEdge;
>>>>>>> a0a434cb
}

} /* namespace NetworKit */<|MERGE_RESOLUTION|>--- conflicted
+++ resolved
@@ -744,12 +744,9 @@
 		});
 	});
 
-<<<<<<< HEAD
 	//TODO: check consistency with half-edges
-	return !multFound;
-=======
+
 	return !multiEdge;
->>>>>>> a0a434cb
 }
 
 } /* namespace NetworKit */