/*
 * IDGraphGTest.cpp
 *
 *  Created on: 10.05.2014
 *      Author: Klara Reichard (klara.reichard@gmail.com), Marvin Ritter (marvin.ritter@gmail.com)
 */

#ifndef NOGTEST

#include "IDGraphGTest.h"

#include "../Graph.h"
#include "../DirectedGraph.h"

namespace NetworKit {

using testing::Types;
typedef Types<DirectedGraph> dgraphImplementations;
TYPED_TEST_CASE(IDGraphGTest, dgraphImplementations);

template <typename T>
void IDGraphGTest<T>::SetUp() {
	Ghouse = T(5);
	houseEdgesOut = {
		{0, 2},
		{1, 0},
		{1, 4},
		{2, 1},
		{2, 4},
		{3, 1},
		{3, 2},
		{4, 3}
	};
	for (auto& e : houseEdgesOut) {
		Ghouse.addEdge(e.first, e.second);
	}
	m_house = Ghouse.numberOfEdges();
}


TYPED_TEST(IDGraphGTest, degreeInOut) {
	TypeParam G(5);

	G.addEdge(0, 1);
	G.addEdge(1, 3);
	G.addEdge(3, 1);
	G.addEdge(4, 3);

	ASSERT_EQ(0, G.degreeIn(0));
	ASSERT_EQ(2, G.degreeIn(1));
	ASSERT_EQ(0, G.degreeIn(2));
	ASSERT_EQ(2, G.degreeIn(3));
	ASSERT_EQ(0, G.degreeIn(4));
	ASSERT_EQ(1, G.degreeOut(0));
	ASSERT_EQ(1, G.degreeOut(1));
	ASSERT_EQ(0, G.degreeOut(2));
	ASSERT_EQ(1, G.degreeOut(3));
	ASSERT_EQ(1, G.degreeOut(4));

	G.addEdge(3, 3);
	G.removeEdge(0, 1);

	ASSERT_EQ(0, G.degreeIn(0));
	ASSERT_EQ(1, G.degreeIn(1));
	ASSERT_EQ(0, G.degreeIn(2));
	ASSERT_EQ(3, G.degreeIn(3));
	ASSERT_EQ(0, G.degreeIn(4));
	ASSERT_EQ(0, G.degreeOut(0));
	ASSERT_EQ(1, G.degreeOut(1));
	ASSERT_EQ(0, G.degreeOut(2));
	ASSERT_EQ(2, G.degreeOut(3));
	ASSERT_EQ(1, G.degreeOut(4));
}

<<<<<<< HEAD

TYPED_TEST(IDGraphGTest, IterateNeighborMethodsDirected) {

	TypeParam G(5);
	std::vector<std::vector<node>> visited(5, std::vector<node>(5));
	std::vector<node> visitedNode(5);
	
	
	G.addEdge(0, 2);
	G.addEdge(1, 0);
	G.addEdge(1, 4);	
	G.addEdge(2, 1);
	G.addEdge(2, 4);
	G.addEdge(3, 1);
	G.addEdge(3, 2);
	G.addEdge(4, 3);

	
	G.forOutEdgesOf(0,[&](node u, node v){
=======
TYPED_TEST(IDGraphGTest, forOutEdgesOf) {
	TypeParam G = this->Ghouse;
	count m = 0;
	std::vector<bool> visited(this->m_house, false);
	G.forNodes([&](node u) {
		G.forOutEdgesOf(u, [&](node v, node w) {
			// edges should be v to w, so if we iterate over edges from u, u should be equal v
			ASSERT_EQ(u, v);
			
			auto e = std::make_pair(v, w);
			// find edge
			auto it = std::find(this->houseEdgesOut.begin(), this->houseEdgesOut.end(), e);
			ASSERT_FALSE(it == this->houseEdgesOut.end()); // check if edge is allowed to exists
>>>>>>> 45d9c3c4
		
			// find index in edge array
			int i = std::distance(this->houseEdgesOut.begin(), it);
			ASSERT_FALSE(visited[i]); // make sure edge was not visited before (would be visited twice)
			
			// mark edge as visited
			visited[i] = true;
			m++;
		});
	});
	ASSERT_EQ(this->m_house, m);
	for (auto b : visited) {
		ASSERT_TRUE(b);
	}
}

<<<<<<< HEAD

	ASSERT_EQ(1,visited[0][2]);

	G.forOutEdgesOf(0,[&](node u, node v){
=======
TYPED_TEST(IDGraphGTest, forOutEdgesOfConst) {
	const TypeParam G = this->Ghouse;
	count m = 0;
	std::vector<bool> visited(this->m_house, false);
	G.forNodes([&](node u) {
		G.forOutEdgesOf(u, [&](node v, node w) {
			// edges should be v to w, so if we iterate over edges from u, u should be equal v
			ASSERT_EQ(u, v);
			
			auto e = std::make_pair(v, w);
			// find edge
			auto it = std::find(this->houseEdgesOut.begin(), this->houseEdgesOut.end(), e);
			ASSERT_FALSE(it == this->houseEdgesOut.end()); // check if edge is allowed to exists
>>>>>>> 45d9c3c4
		
			// find index in edge array
			int i = std::distance(this->houseEdgesOut.begin(), it);
			ASSERT_FALSE(visited[i]); // make sure edge was not visited before (would be visited twice)
			
			// mark edge as visited
			visited[i] = true;
			m++;
		});
	});
	ASSERT_EQ(this->m_house, m);
	for (auto b : visited) {
		ASSERT_TRUE(b);
	}
}

<<<<<<< HEAD

	G.forInEdgesOf(4, [&](node v, node u){

		visited[u][v] = 1;
=======
TYPED_TEST(IDGraphGTest, forInEdgesOf) {
	TypeParam G = this->Ghouse;
	count m = 0;
	std::vector<bool> visited(this->m_house, false);
	// NEXT 3 LINES ARE DIFFERENT
	G.forNodes([&](node u) {
		G.forInEdgesOf(u, [&](node v, node w) {
			// edges should be v to w, so if we iterate over edges from u, u should be equal w
			ASSERT_EQ(u, w);
			
			auto e = std::make_pair(v, w);
			// find edge
			auto it = std::find(this->houseEdgesOut.begin(), this->houseEdgesOut.end(), e);
			ASSERT_FALSE(it == this->houseEdgesOut.end()); // check if edge is allowed to exists
		
			// find index in edge array
			int i = std::distance(this->houseEdgesOut.begin(), it);
			ASSERT_FALSE(visited[i]); // make sure edge was not visited before (would be visited twice)
			
			// mark edge as visited
			visited[i] = true;
			m++;
		});
>>>>>>> 45d9c3c4
	});
	ASSERT_EQ(this->m_house, m);
	for (auto b : visited) {
		ASSERT_TRUE(b);
	}
}

<<<<<<< HEAD
	ASSERT_EQ(1,visited[2][4]);
	ASSERT_EQ(1,visited[1][4]);

	G.forOutNeighborsOf(3, [&](node v){
		
		visitedNode[v]= 1;
		
	});
	
	G.forInNeighborsOf(2, [&](node v){
		
		visitedNode[v]= 1;
		
	});

	ASSERT_EQ(1, visitedNode[1]);
	ASSERT_EQ(1, visitedNode[2]);
	ASSERT_EQ(1, visitedNode[3]);
	ASSERT_EQ(1, visitedNode[0]);
=======
TYPED_TEST(IDGraphGTest, forInEdgesOfConst) {
	const TypeParam G = this->Ghouse;
	count m = 0;
	std::vector<bool> visited(this->m_house, false);
	G.forNodes([&](node u) {
		// NEXT 3 LINES ARE DIFFERENT
		G.forInEdgesOf(u, [&](node v, node w) {
			// edges should be v to w, so if we iterate over edges to u, u should be equal w
			ASSERT_EQ(u, w);
			
			auto e = std::make_pair(v, w);
			// find edge
			auto it = std::find(this->houseEdgesOut.begin(), this->houseEdgesOut.end(), e);
			ASSERT_FALSE(it == this->houseEdgesOut.end()); // check if edge is allowed to exists
		
			// find index in edge array
			int i = std::distance(this->houseEdgesOut.begin(), it);
			ASSERT_FALSE(visited[i]); // make sure edge was not visited before (would be visited twice)
			
			// mark edge as visited
			visited[i] = true;
			m++;
		});
	});
	ASSERT_EQ(this->m_house, m);
	for (auto b : visited) {
		ASSERT_TRUE(b);
	}
>>>>>>> 45d9c3c4
}

} /* namespace NetworKit */

#endif /*NOGTEST */<|MERGE_RESOLUTION|>--- conflicted
+++ resolved
@@ -72,27 +72,6 @@
 	ASSERT_EQ(1, G.degreeOut(4));
 }
 
-<<<<<<< HEAD
-
-TYPED_TEST(IDGraphGTest, IterateNeighborMethodsDirected) {
-
-	TypeParam G(5);
-	std::vector<std::vector<node>> visited(5, std::vector<node>(5));
-	std::vector<node> visitedNode(5);
-	
-	
-	G.addEdge(0, 2);
-	G.addEdge(1, 0);
-	G.addEdge(1, 4);	
-	G.addEdge(2, 1);
-	G.addEdge(2, 4);
-	G.addEdge(3, 1);
-	G.addEdge(3, 2);
-	G.addEdge(4, 3);
-
-	
-	G.forOutEdgesOf(0,[&](node u, node v){
-=======
 TYPED_TEST(IDGraphGTest, forOutEdgesOf) {
 	TypeParam G = this->Ghouse;
 	count m = 0;
@@ -106,7 +85,6 @@
 			// find edge
 			auto it = std::find(this->houseEdgesOut.begin(), this->houseEdgesOut.end(), e);
 			ASSERT_FALSE(it == this->houseEdgesOut.end()); // check if edge is allowed to exists
->>>>>>> 45d9c3c4
 		
 			// find index in edge array
 			int i = std::distance(this->houseEdgesOut.begin(), it);
@@ -123,12 +101,6 @@
 	}
 }
 
-<<<<<<< HEAD
-
-	ASSERT_EQ(1,visited[0][2]);
-
-	G.forOutEdgesOf(0,[&](node u, node v){
-=======
 TYPED_TEST(IDGraphGTest, forOutEdgesOfConst) {
 	const TypeParam G = this->Ghouse;
 	count m = 0;
@@ -142,7 +114,6 @@
 			// find edge
 			auto it = std::find(this->houseEdgesOut.begin(), this->houseEdgesOut.end(), e);
 			ASSERT_FALSE(it == this->houseEdgesOut.end()); // check if edge is allowed to exists
->>>>>>> 45d9c3c4
 		
 			// find index in edge array
 			int i = std::distance(this->houseEdgesOut.begin(), it);
@@ -159,12 +130,6 @@
 	}
 }
 
-<<<<<<< HEAD
-
-	G.forInEdgesOf(4, [&](node v, node u){
-
-		visited[u][v] = 1;
-=======
 TYPED_TEST(IDGraphGTest, forInEdgesOf) {
 	TypeParam G = this->Ghouse;
 	count m = 0;
@@ -188,7 +153,6 @@
 			visited[i] = true;
 			m++;
 		});
->>>>>>> 45d9c3c4
 	});
 	ASSERT_EQ(this->m_house, m);
 	for (auto b : visited) {
@@ -196,27 +160,6 @@
 	}
 }
 
-<<<<<<< HEAD
-	ASSERT_EQ(1,visited[2][4]);
-	ASSERT_EQ(1,visited[1][4]);
-
-	G.forOutNeighborsOf(3, [&](node v){
-		
-		visitedNode[v]= 1;
-		
-	});
-	
-	G.forInNeighborsOf(2, [&](node v){
-		
-		visitedNode[v]= 1;
-		
-	});
-
-	ASSERT_EQ(1, visitedNode[1]);
-	ASSERT_EQ(1, visitedNode[2]);
-	ASSERT_EQ(1, visitedNode[3]);
-	ASSERT_EQ(1, visitedNode[0]);
-=======
 TYPED_TEST(IDGraphGTest, forInEdgesOfConst) {
 	const TypeParam G = this->Ghouse;
 	count m = 0;
@@ -245,7 +188,6 @@
 	for (auto b : visited) {
 		ASSERT_TRUE(b);
 	}
->>>>>>> 45d9c3c4
 }
 
 } /* namespace NetworKit */
