/*
 * BasicGraph.cpp
 *
 *  Created on: 01.06.2014
 *      Author: Klara Reichard (klara.reichard@gmail.com), Marvin Ritter (marvin.ritter@gmail.com)
 */

#ifndef NOGTEST

#include "Graph4GTest.h"

namespace NetworKit {

INSTANTIATE_TEST_CASE_P(InstantiationName, Graph4GTest, testing::Values(
						std::make_tuple(false, false),
						std::make_tuple(true, false),
						std::make_tuple(false, true),
						std::make_tuple(true, true)));

bool Graph4GTest::isWeightedParameterized() const {
	return std::get<0>(GetParam());
}
bool Graph4GTest::isDirectedParameterized() const {
	return std::get<1>(GetParam());
}

Graph Graph4GTest::createParameterizedGraph(count n) const {
	bool weighted, directed;
	std::tie(weighted, directed) = GetParam();
	Graph G(n, weighted, directed);
	return G;
}

void Graph4GTest::SetUp() {
	/*
	 *    0
	 *   . \
	 *  /   \
	 * /     .
	 * 1 <-- 2
	 * ^ \  .|
	 * |  \/ |
	 * | / \ |
	 * |/   ..
	 * 3 <-- 4
	 *
	 * move you pen from node to node:
	 * 3 -> 1 -> 0 -> 2 -> 1 -> 4 -> 3 -> 2 -> 4
	 */
	n_house = 5;
	m_house = 8;

	Ghouse = createParameterizedGraph(5);
	houseEdgesOut = {
		{0, 2},
		{1, 0},
		{1, 4},
		{2, 1},
		{2, 4},
		{3, 1},
		{3, 2},
		{4, 3}
	};
	Ahouse = {n_house, std::vector<edgeweight>(n_house, 0.0)};
	edgeweight ew = 1.0;
	for (auto& e : houseEdgesOut) {
		node u = e.first;
		node v = e.second;
		Ghouse.addEdge(u, v, ew);
		
		Ahouse[u][v] = ew;
	
		if (!Ghouse.isDirected()) {
			Ahouse[v][u] = ew;
		}
		
		if (Ghouse.isWeighted()) {
			ew += 1.0;
		}

	}
}


/** CONSTRUCTORS **/

TEST_P(Graph4GTest, testCopyConstructor) {
	Graph G = Graph(this->Ghouse, false, false);
	Graph GW = Graph(this->Ghouse, true, false);
	Graph D = Graph(this->Ghouse, false, true);
	Graph DW = Graph(this->Ghouse, true, true);

	ASSERT_FALSE(G.isWeighted());
	ASSERT_FALSE(G.isDirected());
	ASSERT_EQ(this->Ghouse.numberOfNodes(), G.numberOfNodes());
	ASSERT_EQ(this->Ghouse.numberOfEdges(), G.numberOfEdges());

	ASSERT_TRUE(GW.isWeighted());
	ASSERT_FALSE(GW.isDirected());
	ASSERT_EQ(this->Ghouse.numberOfNodes(), GW.numberOfNodes());
	ASSERT_EQ(this->Ghouse.numberOfEdges(), GW.numberOfEdges());

	ASSERT_FALSE(D.isWeighted());
	ASSERT_TRUE(D.isDirected());
	ASSERT_EQ(this->Ghouse.numberOfNodes(), D.numberOfNodes());
	ASSERT_EQ(this->Ghouse.numberOfEdges(), D.numberOfEdges());

	ASSERT_TRUE(DW.isWeighted());
	ASSERT_TRUE(DW.isDirected());
	ASSERT_EQ(this->Ghouse.numberOfNodes(), DW.numberOfNodes());
	ASSERT_EQ(this->Ghouse.numberOfEdges(), DW.numberOfEdges());

	this->Ghouse.forNodes([&](node v) {
		count d = this->Ghouse.degree(v);
		count dUndirected = isDirectedParameterized() ? d + this->Ghouse.degreeIn(v) : d;
		ASSERT_EQ(dUndirected, G.degree(v));
		ASSERT_EQ(dUndirected, GW.degree(v));
		ASSERT_EQ(d, D.degree(v));
		ASSERT_EQ(d, DW.degree(v));
	});

	// if Ghouse was directed we should have an exact copy of it, but if it was undirected
	// we should have edges in both directions
	count m = 0;
	G.forEdges([&](node u, node v) {
		ASSERT_TRUE(G.hasEdge(v, u));
		ASSERT_EQ(defaultEdgeWeight, G.weight(v, u));
		ASSERT_EQ(defaultEdgeWeight, G.weight(u, v));

		auto e = std::make_pair(u, v);
		bool found = std::find(this->houseEdgesOut.begin(), this->houseEdgesOut.end(), e) != this->houseEdgesOut.end();
		if (!found) {
			e = std::make_pair(v, u);
			found = std::find(this->houseEdgesOut.begin(), this->houseEdgesOut.end(), e) != this->houseEdgesOut.end();
		}
		ASSERT_TRUE(found);
		m++;
	});
	ASSERT_EQ(8u, m);	
	
	m = 0;
	GW.forEdges([&](node u, node v) {
		ASSERT_TRUE(GW.hasEdge(v, u));
		ASSERT_EQ(GW.weight(u, v), GW.weight(v, u));

		auto e = std::make_pair(u, v);
		bool found = std::find(this->houseEdgesOut.begin(), this->houseEdgesOut.end(), e) != this->houseEdgesOut.end();
		if (!found) {
			e = std::make_pair(v, u);
			found = std::find(this->houseEdgesOut.begin(), this->houseEdgesOut.end(), e) != this->houseEdgesOut.end();
			ASSERT_EQ(this->Ghouse.weight(v, u), GW.weight(v, u));
		} else {
			ASSERT_EQ(this->Ghouse.weight(u, v), GW.weight(u, v));
		}
		ASSERT_TRUE(found);
		m++;
	});
	ASSERT_EQ(8u, m);

	m = 0;
	D.forEdges([&](node u, node v) {
		ASSERT_EQ(defaultEdgeWeight, D.weight(u, v));

		auto e = std::make_pair(u, v);
		bool found = std::find(this->houseEdgesOut.begin(), this->houseEdgesOut.end(), e) != this->houseEdgesOut.end();
		if (!this->Ghouse.isDirected()) {
			ASSERT_TRUE(D.hasEdge(v, u));

			e = std::make_pair(v, u);
			found = found || (std::find(this->houseEdgesOut.begin(), this->houseEdgesOut.end(), e) != this->houseEdgesOut.end());
		} else {
			ASSERT_FALSE(D.hasEdge(v, u));
		}
		ASSERT_TRUE(found);
		m++;
	});
	count m_expected = isDirectedParameterized() ? 8 : 16;
	ASSERT_EQ(m_expected, m);

	m = 0;
	DW.forEdges([&](node u, node v) {
		ASSERT_EQ(this->Ghouse.weight(u, v), DW.weight(u, v));

		auto e = std::make_pair(u, v);
		bool found = std::find(this->houseEdgesOut.begin(), this->houseEdgesOut.end(), e) != this->houseEdgesOut.end();
		if (!this->Ghouse.isDirected()) {
			ASSERT_TRUE(DW.hasEdge(v, u));
			e = std::make_pair(v, u);
			found = found || (std::find(this->houseEdgesOut.begin(), this->houseEdgesOut.end(), e) != this->houseEdgesOut.end());
		} else {
			ASSERT_FALSE(DW.hasEdge(v, u));
		}
		ASSERT_TRUE(found);
		m++;
	});
	m_expected = isDirectedParameterized() ? 8 : 16;
	ASSERT_EQ(m_expected, m);
}


/** GRAPH INFORMATION **/

TEST_P(Graph4GTest, testGetId) {
	Graph G1 = createParameterizedGraph();
	Graph G2 = createParameterizedGraph(5);

	ASSERT_TRUE(G1.getId() > 0);
	ASSERT_TRUE(G2.getId() > 0);	
	ASSERT_TRUE(G1.getId() < G2.getId());
}

TEST_P(Graph4GTest, testTyp) {
	Graph G = createParameterizedGraph();
	if (isDirectedParameterized()) {
		if (isWeightedParameterized()) {
			ASSERT_EQ("WeightedDirectedGraph", G.typ());
		} else {
			ASSERT_EQ("DirectedGraph", G.typ());
		}
	} else {
		if (isWeightedParameterized()) {
			ASSERT_EQ("WeightedGraph", G.typ());
		} else {
			ASSERT_EQ("Graph", G.typ());
		}
	}
}

TEST_P(Graph4GTest, tesSetName) {
	Graph G1 = createParameterizedGraph(0);
	Graph G2 = createParameterizedGraph(0);
	
	std::string s1 = "Graph 1";
	std::string s2 = "Graph 2";
	G1.setName(s1);
	G2.setName(s2);
	ASSERT_EQ(s1, G1.getName());
	ASSERT_EQ(s2, G2.getName());
}

TEST_P(Graph4GTest, testToString) {
	Graph G1 = createParameterizedGraph(0);
	Graph G2 = createParameterizedGraph(0);

	ASSERT_TRUE(G1.toString() != "");
	ASSERT_TRUE(G2.toString() != "");
}


/** NODE MODIFIERS **/

TEST_P(Graph4GTest, testAddNode) {
	Graph G = createParameterizedGraph();

	ASSERT_FALSE(G.hasNode(0));
	ASSERT_FALSE(G.hasNode(1));
	ASSERT_EQ(0u, G.numberOfNodes());

	G.addNode();
	ASSERT_TRUE(G.hasNode(0));
	ASSERT_FALSE(G.hasNode(1));
	ASSERT_EQ(1u, G.numberOfNodes());

	Graph G2 = createParameterizedGraph(2);
	ASSERT_TRUE(G2.hasNode(0));
	ASSERT_TRUE(G2.hasNode(1));
	ASSERT_FALSE(G2.hasNode(2));
	ASSERT_EQ(2u, G2.numberOfNodes());

	G2.addNode();
	G2.addNode();
	ASSERT_TRUE(G2.hasNode(2));
	ASSERT_TRUE(G2.hasNode(3));
	ASSERT_FALSE(G2.hasNode(4));
	ASSERT_EQ(4u, G2.numberOfNodes());
}

TEST_P(Graph4GTest, testRemoveNode) {
	Graph G = createParameterizedGraph(4);
	G.addEdge(0, 1);

	ASSERT_EQ(4u, G.numberOfNodes());
	ASSERT_TRUE(G.hasNode(0));
	ASSERT_TRUE(G.hasNode(1));
	ASSERT_TRUE(G.hasNode(2));
	ASSERT_TRUE(G.hasNode(3));

	EXPECT_ANY_THROW(G.removeNode(0));
	EXPECT_ANY_THROW(G.removeNode(1));

	G.removeNode(2);

	ASSERT_EQ(3u, G.numberOfNodes());
	ASSERT_TRUE(G.hasNode(0));
	ASSERT_TRUE(G.hasNode(1));
	ASSERT_FALSE(G.hasNode(2));
	ASSERT_TRUE(G.hasNode(3));

	G.removeNode(3);

	ASSERT_EQ(2u, G.numberOfNodes());
	ASSERT_TRUE(G.hasNode(0));
	ASSERT_TRUE(G.hasNode(1));
	ASSERT_FALSE(G.hasNode(2));
	ASSERT_FALSE(G.hasNode(3));
}

TEST_P(Graph4GTest, testHasNode) {
	Graph G = createParameterizedGraph(5);

	ASSERT_TRUE(G.hasNode(0));
	ASSERT_TRUE(G.hasNode(1));
	ASSERT_TRUE(G.hasNode(2));
	ASSERT_TRUE(G.hasNode(3));
	ASSERT_TRUE(G.hasNode(4));
	ASSERT_FALSE(G.hasNode(5));
	ASSERT_FALSE(G.hasNode(6));

	G.removeNode(0);
	G.removeNode(2);
	G.addNode();
	
	ASSERT_FALSE(G.hasNode(0));
	ASSERT_TRUE(G.hasNode(1));
	ASSERT_FALSE(G.hasNode(2));
	ASSERT_TRUE(G.hasNode(3));
	ASSERT_TRUE(G.hasNode(4));
	ASSERT_TRUE(G.hasNode(5));
	ASSERT_FALSE(G.hasNode(6));
}


/** NODE PROPERTIES **/

TEST_P(Graph4GTest, testDegree) {
	if (this->Ghouse.isDirected()) {
		ASSERT_EQ(1u, this->Ghouse.degree(0));
		ASSERT_EQ(2u, this->Ghouse.degree(1));
		ASSERT_EQ(2u, this->Ghouse.degree(2));
		ASSERT_EQ(2u, this->Ghouse.degree(3));
		ASSERT_EQ(1u, this->Ghouse.degree(4));
	} else {
		ASSERT_EQ(2u, this->Ghouse.degree(0));
		ASSERT_EQ(4u, this->Ghouse.degree(1));
		ASSERT_EQ(4u, this->Ghouse.degree(2));
		ASSERT_EQ(3u, this->Ghouse.degree(3));
		ASSERT_EQ(3u, this->Ghouse.degree(4));
	}
}

TEST_P(Graph4GTest, testDegreeIn) {
	if (this->Ghouse.isDirected()) {
		ASSERT_EQ(1u, this->Ghouse.degreeIn(0));
		ASSERT_EQ(2u, this->Ghouse.degreeIn(1));
		ASSERT_EQ(2u, this->Ghouse.degreeIn(2));
		ASSERT_EQ(1u, this->Ghouse.degreeIn(3));
		ASSERT_EQ(2u, this->Ghouse.degreeIn(4));
	} else {
		ASSERT_EQ(2u, this->Ghouse.degreeIn(0));
		ASSERT_EQ(4u, this->Ghouse.degreeIn(1));
		ASSERT_EQ(4u, this->Ghouse.degreeIn(2));
		ASSERT_EQ(3u, this->Ghouse.degreeIn(3));
		ASSERT_EQ(3u, this->Ghouse.degreeIn(4));
	}
}

TEST_P(Graph4GTest, testDegreeOut) {
	if (this->Ghouse.isDirected()) {
		ASSERT_EQ(1u, this->Ghouse.degreeOut(0));
		ASSERT_EQ(2u, this->Ghouse.degreeOut(1));
		ASSERT_EQ(2u, this->Ghouse.degreeOut(2));
		ASSERT_EQ(2u, this->Ghouse.degreeOut(3));
		ASSERT_EQ(1u, this->Ghouse.degreeOut(4));
	} else {
		ASSERT_EQ(2u, this->Ghouse.degreeOut(0));
		ASSERT_EQ(4u, this->Ghouse.degreeOut(1));
		ASSERT_EQ(4u, this->Ghouse.degreeOut(2));
		ASSERT_EQ(3u, this->Ghouse.degreeOut(3));
		ASSERT_EQ(3u, this->Ghouse.degreeOut(4));
	}
}

TEST_P(Graph4GTest, testIsIsolated) {
	ASSERT_FALSE(this->Ghouse.isIsolated(0));
	ASSERT_FALSE(this->Ghouse.isIsolated(1));
	ASSERT_FALSE(this->Ghouse.isIsolated(2));
	ASSERT_FALSE(this->Ghouse.isIsolated(3));
	ASSERT_FALSE(this->Ghouse.isIsolated(4));

	this->Ghouse.addNode();
	ASSERT_TRUE(this->Ghouse.isIsolated(5));

	this->Ghouse.removeEdge(1, 0);
	ASSERT_FALSE(this->Ghouse.isIsolated(0));

	this->Ghouse.removeEdge(0, 2);
	ASSERT_TRUE(this->Ghouse.isIsolated(0));

	this->Ghouse.addEdge(1, 0);
	ASSERT_FALSE(this->Ghouse.isIsolated(0));
}

TEST_P(Graph4GTest, testWeightedDegree) {
	if (this->Ghouse.isWeighted()) {
		if (this->Ghouse.isDirected()) {
			// only sum weight of outgoing edges
			ASSERT_EQ(1.0, this->Ghouse.weightedDegree(0));
			ASSERT_EQ(5.0, this->Ghouse.weightedDegree(1));
			ASSERT_EQ(9.0, this->Ghouse.weightedDegree(2));
			ASSERT_EQ(13.0, this->Ghouse.weightedDegree(3));
			ASSERT_EQ(8.0, this->Ghouse.weightedDegree(4));
		} else {
			ASSERT_EQ(3.0, this->Ghouse.weightedDegree(0));
			ASSERT_EQ(15.0, this->Ghouse.weightedDegree(1));
			ASSERT_EQ(17.0, this->Ghouse.weightedDegree(2));
			ASSERT_EQ(21.0, this->Ghouse.weightedDegree(3));
			ASSERT_EQ(16.0, this->Ghouse.weightedDegree(4));
		}
	} else {
		if (this->Ghouse.isDirected()) {
			// only count outgoing edges
			ASSERT_EQ(1 * defaultEdgeWeight, this->Ghouse.weightedDegree(0));
			ASSERT_EQ(2 * defaultEdgeWeight, this->Ghouse.weightedDegree(1));
			ASSERT_EQ(2 * defaultEdgeWeight, this->Ghouse.weightedDegree(2));
			ASSERT_EQ(2 * defaultEdgeWeight, this->Ghouse.weightedDegree(3));
			ASSERT_EQ(1 * defaultEdgeWeight, this->Ghouse.weightedDegree(4));
		} else {
			ASSERT_EQ(2 * defaultEdgeWeight, this->Ghouse.weightedDegree(0));
			ASSERT_EQ(4 * defaultEdgeWeight, this->Ghouse.weightedDegree(1));
			ASSERT_EQ(4 * defaultEdgeWeight, this->Ghouse.weightedDegree(2));
			ASSERT_EQ(3 * defaultEdgeWeight, this->Ghouse.weightedDegree(3));
			ASSERT_EQ(3 * defaultEdgeWeight, this->Ghouse.weightedDegree(4));
		}
	}
}

TEST_P(Graph4GTest, testVolume) {
	this->Ghouse.addEdge(2, 2, 0.75);

	if (this->Ghouse.isWeighted()) {
		if (this->Ghouse.isDirected()) {
			// only sum weight of outgoing edges
			ASSERT_EQ(1.0, this->Ghouse.volume(0));
			ASSERT_EQ(5.0, this->Ghouse.volume(1));
			ASSERT_EQ(10.5, this->Ghouse.volume(2));
			ASSERT_EQ(13.0, this->Ghouse.volume(3));
			ASSERT_EQ(8.0, this->Ghouse.volume(4));
		} else {
			ASSERT_EQ(3.0, this->Ghouse.volume(0));
			ASSERT_EQ(15.0, this->Ghouse.volume(1));
			ASSERT_EQ(18.5, this->Ghouse.volume(2));
			ASSERT_EQ(21.0, this->Ghouse.volume(3));
			ASSERT_EQ(16.0, this->Ghouse.volume(4));
		}
	} else {
		if (this->Ghouse.isDirected()) {
			// only count outgoing edges
			ASSERT_EQ(1 * defaultEdgeWeight, this->Ghouse.volume(0));
			ASSERT_EQ(2 * defaultEdgeWeight, this->Ghouse.volume(1));
			ASSERT_EQ(4 * defaultEdgeWeight, this->Ghouse.volume(2));
			ASSERT_EQ(2 * defaultEdgeWeight, this->Ghouse.volume(3));
			ASSERT_EQ(1 * defaultEdgeWeight, this->Ghouse.volume(4));
		} else {
			ASSERT_EQ(2 * defaultEdgeWeight, this->Ghouse.volume(0));
			ASSERT_EQ(4 * defaultEdgeWeight, this->Ghouse.volume(1));
			ASSERT_EQ(6 * defaultEdgeWeight, this->Ghouse.volume(2));
			ASSERT_EQ(3 * defaultEdgeWeight, this->Ghouse.volume(3));
			ASSERT_EQ(3 * defaultEdgeWeight, this->Ghouse.volume(4));
		}
	}
}

TEST_P(Graph4GTest, testRandomNode) {
<<<<<<< HEAD
	
	
=======
	count n = 4;
	count samples = 100000;
	double maxAbsoluteError = 0.005;

	Graph G = createParameterizedGraph(n);
	std::vector<count> drawCounts(n, 0);
	for (count i = 0; i < samples; i++) {
		node x = G.randomNode();
		drawCounts[x]++;
	}
	for (node v = 0; v < n; v++) {
		double p = drawCounts[v] / (double) samples;
		ASSERT_NEAR(1.0 / n, p, maxAbsoluteError);
	}
>>>>>>> ba629905
}

TEST_P(Graph4GTest, testRandomNeighbor) {
	Graph G = createParameterizedGraph(10);
	G.addEdge(2, 0);
	G.addEdge(2, 1);
	G.addEdge(2, 2);
	G.addEdge(5, 6);

	ASSERT_EQ(none, G.randomNeighbor(3));
	ASSERT_EQ(6u, G.randomNeighbor(5));

	if (G.isDirected()) {
		ASSERT_EQ(none, G.randomNeighbor(1));
	} else {
		ASSERT_EQ(2u, G.randomNeighbor(1));
	}

	count nn = 3;
	count samples = 100000;
	double maxAbsoluteError = 0.005;
	std::vector<count> drawCounts(nn, 0);
	for (count i = 0; i < samples; i++) {
		node x = G.randomNeighbor(2);
		drawCounts[x]++;
	}
	for (node v = 0; v < nn; v++) {
		double p = drawCounts[v] / (double) samples;
		ASSERT_NEAR(1.0 / nn, p, maxAbsoluteError);
	}
}


/** EDGE MODIFIERS **/

TEST_P(Graph4GTest, testAddEdge) {
	Graph G = createParameterizedGraph(3);

	// Graph without edges
	ASSERT_EQ(0u, G.numberOfEdges());
	ASSERT_FALSE(G.hasEdge(0, 2));
	ASSERT_FALSE(G.hasEdge(0, 1));
	ASSERT_FALSE(G.hasEdge(1, 2));
	ASSERT_FALSE(G.hasEdge(2, 2));
	ASSERT_EQ(nullWeight, G.weight(0, 2));
	ASSERT_EQ(nullWeight, G.weight(0, 1));
	ASSERT_EQ(nullWeight, G.weight(1, 2));
	ASSERT_EQ(nullWeight, G.weight(2, 2));

	// Graph with 2 normal edges
	G.addEdge(0, 1, 4.51);
	G.addEdge(1, 2, 2.39);
	ASSERT_EQ(2u, G.numberOfEdges());
	ASSERT_FALSE(G.hasEdge(0, 2)); // was never added
	ASSERT_TRUE(G.hasEdge(0, 1));
	ASSERT_TRUE(G.hasEdge(1, 2));
	ASSERT_FALSE(G.hasEdge(2, 2)); // will be added later

	// check weights
	if (G.isWeighted()) {
		ASSERT_EQ(4.51, G.weight(0, 1));
		ASSERT_EQ(2.39, G.weight(1, 2));
	} else {
		ASSERT_EQ(defaultEdgeWeight, G.weight(0, 1));
		ASSERT_EQ(defaultEdgeWeight, G.weight(1, 2));
	}

	if (G.isDirected()) {
		ASSERT_FALSE(G.hasEdge(1, 0));
		ASSERT_FALSE(G.hasEdge(2, 1));

		// add edge in the other direction
		// note: bidirectional edges are not supported, so both edges have different weights
		G.addEdge(2, 1, 6.23);
		ASSERT_TRUE(G.hasEdge(2, 1));
		if (G.isWeighted()) {
			ASSERT_EQ(2.39, G.weight(1, 2));
			ASSERT_EQ(6.23, G.weight(2, 1));
		} else {
			ASSERT_EQ(defaultEdgeWeight, G.weight(2, 1));
		}
	} else {
		ASSERT_TRUE(G.hasEdge(1, 0));
		ASSERT_TRUE(G.hasEdge(2, 1));
		if (G.isWeighted()) {
			ASSERT_EQ(4.51, G.weight(1, 0));
			ASSERT_EQ(2.39, G.weight(2, 1));
		} else {
			ASSERT_EQ(defaultEdgeWeight, G.weight(1, 0));
			ASSERT_EQ(defaultEdgeWeight, G.weight(2, 1));
		}	
	}

	// add self loop
	G.addEdge(2, 2, 0.72);
	ASSERT_TRUE(G.hasEdge(2, 2));
	if (G.isWeighted()) {
		ASSERT_EQ(0.72, G.weight(2, 2));
	} else {
		ASSERT_EQ(defaultEdgeWeight, G.weight(2, 2));
	}
}

TEST_P(Graph4GTest, testRemoveEdge) {
	Graph G = createParameterizedGraph(3);

	G.addEdge(0, 1);
	G.addEdge(0, 0);

	ASSERT_EQ(2u, G.numberOfEdges());
	ASSERT_TRUE(G.hasEdge(0, 0));
	ASSERT_TRUE(G.hasEdge(0, 1));
	ASSERT_FALSE(G.hasEdge(2, 1));
	G.removeEdge(0, 1);

	ASSERT_EQ(1u, G.numberOfEdges());
	ASSERT_TRUE(G.hasEdge(0, 0));
	ASSERT_FALSE(G.hasEdge(0, 1));
	ASSERT_FALSE(G.hasEdge(2, 1));

	// TODO weights?
}

TEST_P(Graph4GTest, testHasEdge) {
	for (node u = 0; u < this->Ghouse.upperNodeIdBound(); u++) {
		for (node v = 0; v < this->Ghouse.upperNodeIdBound(); v++) {
			auto edge = std::make_pair(u, v);
				auto edgeReverse = std::make_pair(v, u);
			bool hasEdge = std::find(this->houseEdgesOut.begin(), this->houseEdgesOut.end(), edge) != this->houseEdgesOut.end();
			bool hasEdgeReverse = std::find(this->houseEdgesOut.begin(), this->houseEdgesOut.end(), edgeReverse) != this->houseEdgesOut.end();
			if (this->Ghouse.isDirected()) {
				ASSERT_EQ(hasEdge, this->Ghouse.hasEdge(u, v));
			} else {
				ASSERT_EQ(hasEdge || hasEdgeReverse, this->Ghouse.hasEdge(u, v));
			}
		}
	}
}

TEST_P(Graph4GTest, testRandomEdge) {

}


/** GLOBAL PROPERTIES **/

TEST_P(Graph4GTest, testIsWeighted) {
	ASSERT_EQ(isWeightedParameterized(), this->Ghouse.isWeighted());
}

TEST_P(Graph4GTest, testIsDirected) {
	ASSERT_EQ(isDirectedParameterized(), this->Ghouse.isDirected());
}

TEST_P(Graph4GTest, testIsEmpty) {
	Graph G1 = createParameterizedGraph(0);
	Graph G2 = createParameterizedGraph(2);

	ASSERT_TRUE(G1.isEmpty());
	ASSERT_FALSE(G2.isEmpty());

	node v = G1.addNode();
	G2.removeNode(G2.randomNode());
	ASSERT_FALSE(G1.isEmpty());
	ASSERT_FALSE(G2.isEmpty());

	G1.removeNode(v);
	G2.removeNode(G2.randomNode());
	ASSERT_TRUE(G1.isEmpty());
	ASSERT_TRUE(G2.isEmpty());
}

TEST_P(Graph4GTest, testNumberOfNodes) {
	ASSERT_EQ(this->n_house, this->Ghouse.numberOfNodes());

	Graph G1 = createParameterizedGraph(0);
	ASSERT_EQ(0u, G1.numberOfNodes());
	G1.addNode();
	ASSERT_EQ(1u, G1.numberOfNodes());
	G1.addNode();
	ASSERT_EQ(2u, G1.numberOfNodes());
	G1.removeNode(0);
	ASSERT_EQ(1u, G1.numberOfNodes());
	G1.removeNode(1);
	ASSERT_EQ(0u, G1.numberOfNodes());
}

TEST_P(Graph4GTest, testNumberOfEdges) {
	ASSERT_EQ(this->m_house, this->Ghouse.numberOfEdges());

	Graph G1 = createParameterizedGraph(5);
	ASSERT_EQ(0u, G1.numberOfEdges());
	G1.addEdge(0, 1);
	ASSERT_EQ(1u, G1.numberOfEdges());
	G1.addEdge(1, 2);
	ASSERT_EQ(2u, G1.numberOfEdges());
	G1.removeEdge(0, 1);
	ASSERT_EQ(1u, G1.numberOfEdges());
	G1.removeEdge(1, 2);
	ASSERT_EQ(0u, G1.numberOfEdges());
}

TEST_P(Graph4GTest, testNumberOfSelfLoops) {
	
	Graph G = createParameterizedGraph(3);
	G.addEdge(0,0);
	G.addEdge(0,1);
	G.addEdge(1,1);
	G.addEdge(1,2);

	
	ASSERT_EQ(G.numberOfSelfLoops(), 2);
}

TEST_P(Graph4GTest, testUpperNodeIdBound) {
	ASSERT_EQ(5u, this->Ghouse.upperNodeIdBound());

	Graph G1 = createParameterizedGraph(0);
	ASSERT_EQ(0u, G1.upperNodeIdBound());
	G1.addNode();
	ASSERT_EQ(1u, G1.upperNodeIdBound());
	G1.addNode();
	ASSERT_EQ(2u, G1.upperNodeIdBound());
	G1.removeNode(1);
	ASSERT_EQ(2u, G1.upperNodeIdBound());
	G1.addNode();
	ASSERT_EQ(3u, G1.upperNodeIdBound());
}


/** DYNAMICS **/

TEST_P(Graph4GTest, testTime) {
	ASSERT_EQ(0u, this->Ghouse.time());
	this->Ghouse.timeStep();
	ASSERT_EQ(1u, this->Ghouse.time());
	this->Ghouse.timeStep();
	this->Ghouse.timeStep();
	ASSERT_EQ(3u, this->Ghouse.time());
}


/** EDGE ATTRIBUTES **/

TEST_P(Graph4GTest, testWeight) {
	this->Ghouse.forNodes([&](node u) {
		this->Ghouse.forNodes([&](node v) {
			ASSERT_EQ(this->Ahouse[u][v], this->Ghouse.weight(u, v));
		});
	});
}

TEST_P(Graph4GTest, testSetWeight) {
	Graph G = createParameterizedGraph(10);
	G.addEdge(0, 1);
	G.addEdge(1, 2);

	if (isWeightedParameterized()) {
		// edges should get weight defaultWeight on creation and setWeight should overwrite this
		G.setWeight(1, 2, 2.718);
		EXPECT_EQ(defaultEdgeWeight, G.weight(0, 1));
		EXPECT_EQ(2.718, G.weight(1, 2));
		if (isDirectedParameterized()) {
			EXPECT_EQ(nullWeight, G.weight(1, 0));
			EXPECT_EQ(nullWeight, G.weight(2, 1));
		} else {
			// undirected graph is symmetric
			EXPECT_EQ(defaultEdgeWeight, G.weight(1, 0));
			EXPECT_EQ(2.718, G.weight(2, 1));
		}

		// setting an edge weight should create the edge if it doesn't exists
		ASSERT_FALSE(G.hasEdge(5, 6));
		G.setWeight(5, 6, 56.0);
		ASSERT_EQ(56.0, G.weight(5, 6));
		ASSERT_EQ(isDirectedParameterized() ? nullWeight : 56.0, G.weight(6, 5));
		ASSERT_TRUE(G.hasEdge(5, 6));

		// directed graphs are not symmetric, undirected are
		G.setWeight(2, 1, 5.243);
		if (isDirectedParameterized()) {
			EXPECT_EQ(2.718, G.weight(1, 2));
			EXPECT_EQ(5.243, G.weight(2, 1));
		} else {
			EXPECT_EQ(5.243, G.weight(1, 2));
			EXPECT_EQ(5.243, G.weight(2, 1));
		}
		
		// self-loop
		G.addEdge(4, 4, 2.5);
		ASSERT_EQ(2.5, G.weight(4, 4));
		G.setWeight(4, 4, 3.14);
		ASSERT_EQ(3.14, G.weight(4, 4));
	} else {
		EXPECT_ANY_THROW(G.setWeight(0, 1, 1.5));
	}
}

TEST_P(Graph4GTest, increaseWeight) {
	Graph G = createParameterizedGraph(5);
	G.addEdge(0, 1);
	G.addEdge(1, 2);
	G.addEdge(3, 4, 3.14);

	if (G.isWeighted()) {
		G.increaseWeight(1, 2, 0.5);
		G.increaseWeight(3, 4, - 0.5);

		ASSERT_EQ(defaultEdgeWeight, G.weight(0, 1));
		ASSERT_EQ(defaultEdgeWeight + 0.5, G.weight(1, 2));
		ASSERT_EQ(3.14 - 0.5, G.weight(3, 4));

		if (G.isDirected()) {	
			// reverse edges do net exist => weight should be nullWeight
			ASSERT_EQ(nullWeight, G.weight(1, 0));
			ASSERT_EQ(nullWeight, G.weight(2, 1));
			ASSERT_EQ(nullWeight, G.weight(4, 3));
		} else {
			ASSERT_EQ(defaultEdgeWeight, G.weight(1, 0));
			ASSERT_EQ(defaultEdgeWeight + 0.5, G.weight(2, 1));
			ASSERT_EQ(3.14 - 0.5, G.weight(3, 4));
		}
	} else {
		EXPECT_ANY_THROW(G.increaseWeight(1, 2, 0.3));
		EXPECT_ANY_THROW(G.increaseWeight(2, 3, 0.3)); // edge does not exists
	}	
}

// TODO
// int addEdgeAttribute_double(double defaultValue);

// double attribute_double(node u, node v, int attrId) const;

// void setAttribute_double(node u, node v, int attrId, double attr);


/** SUMS **/

TEST_P(Graph4GTest, testTotalEdgeWeight) {
	Graph G1 = createParameterizedGraph(5);
	Graph G2 = createParameterizedGraph(5);
	G2.addEdge(0, 1, 3.14);

	if (this->Ghouse.isWeighted()) {
		ASSERT_EQ(0.0, G1.totalEdgeWeight());
		ASSERT_EQ(3.14, G2.totalEdgeWeight());
		ASSERT_EQ(36.0, this->Ghouse.totalEdgeWeight());
	} else {
		ASSERT_EQ(0 * defaultEdgeWeight, G1.totalEdgeWeight());
		ASSERT_EQ(1 * defaultEdgeWeight, G2.totalEdgeWeight());
		ASSERT_EQ(8 * defaultEdgeWeight, this->Ghouse.totalEdgeWeight());
	}
}


/** Collections **/

// std::vector<node> nodes() const;

// std::vector<std::pair<node, node> > edges() const;

// std::vector<node> neighbors(node u) const;


/** NODE ITERATORS **/

TEST_P(Graph4GTest, testForNodes) {
	Graph G = createParameterizedGraph(3);
	std::vector<bool> visited(4, false);
	G.forNodes([&](node v) {
		ASSERT_FALSE(visited[v]);
		if (v == 2) {
			G.addNode();
		}
		visited[v] = true;
	});
	for (bool b : visited) {
		ASSERT_TRUE(b);
	}
}

// template<typename L> void parallelForNodes(L handle) const;

// template<typename C, typename L> void forNodesWhile(C condition, L handle) const;

// template<typename L> void forNodesInRandomOrder(L handle) const;

// template<typename L> void balancedParallelForNodes(L handle) const;

TEST_P(Graph4GTest, testForNodePairs) {
	count n = 10;
	count m = n * (n - 1) / 2;
	Graph G = createParameterizedGraph(n);

	// add all edges
	G.forNodePairs([&](node u, node v) {
		ASSERT_FALSE(G.hasEdge(u, v));
		G.addEdge(u, v);
		ASSERT_TRUE(G.hasEdge(u, v));
	});

	EXPECT_EQ(m, G.numberOfEdges());

	// remove all edges
	G.forNodePairs([&](node u, node v) {
		ASSERT_TRUE(G.hasEdge(u, v));
		G.removeEdge(u, v);
		ASSERT_FALSE(G.hasEdge(u, v));
	});

	EXPECT_EQ(0u, G.numberOfEdges());
}

// template<typename L> void parallelForNodePairs(L handle) const;


/** EDGE ITERATORS **/

// template<typename L> void forEdges(L handle) const;

// template<typename L> void parallelForEdges(L handle) const;

// template<typename L> void forWeightedEdges(L handle) const;

// template<typename L> void parallelForWeightedEdges(L handle) const;

// template<typename L> void forEdgesWithAttribute_double(int attrId, L handle) const;

/** NEIGHBORHOOD ITERATORS **/

// template<typename L> void forNeighborsOf(node u, L handle) const;

// template<typename L> void forWeightedNeighborsOf(node u, L handle) const;

TEST_P(Graph4GTest, testForEdgesOf) {
	count m = 0;
	std::vector<int> visited(this->m_house, 0);

	this->Ghouse.forNodes([&](node u) {
		this->Ghouse.forEdgesOf(u, [&](node v, node w) {
			// edges should be v to w, so if we iterate over edges from u, u should be equal v
			EXPECT_EQ(u, v);
			
			auto e = std::make_pair(v, w);
			auto it = std::find(this->houseEdgesOut.begin(), this->houseEdgesOut.end(), e);
			if (!isDirectedParameterized() && it == this->houseEdgesOut.end()) {
				auto e2 = std::make_pair(w, v);
				it = std::find(this->houseEdgesOut.begin(), this->houseEdgesOut.end(), e2);
			}

			EXPECT_TRUE(it != this->houseEdgesOut.end());
		
			// find index in edge array
			int i = std::distance(this->houseEdgesOut.begin(), it);
			if (isDirectedParameterized()) {
				// make sure edge was not visited before (would be visited twice)
				EXPECT_EQ(0, visited[i]);
			}
			
			// mark edge as visited
			visited[i]++;
			m++;
		});
	});

	if (isDirectedParameterized()) {
		// we iterated over all outgoing edges once
		EXPECT_EQ(this->m_house, m);
		for (auto c : visited) {
			EXPECT_EQ(1, c);
		}
	} else {
		// we iterated over all edges in both directions
		EXPECT_EQ(2 * this->m_house, m);
		for (auto c : visited) {
			EXPECT_EQ(2, c);
		}
	}
}

TEST_P(Graph4GTest, testForWeightedEdgesOf) {

	count m = 0;
	std::vector<int> visited(this->m_house, 0);
	double sumOfWeights = 0;

	this->Ghouse.forNodes([&](node u) {
		this->Ghouse.forWeightedEdgesOf(u, [&](node v, node w, edgeweight ew) {
			// edges should be v to w, so if we iterate over edges from u, u should be equal v
			EXPECT_EQ(u, v);
			sumOfWeights+= ew;
			auto e = std::make_pair(v, w);
			auto it = std::find(this->houseEdgesOut.begin(), this->houseEdgesOut.end(), e);
			if (!isDirectedParameterized() && it == this->houseEdgesOut.end()) {
				auto e2 = std::make_pair(w, v);
				it = std::find(this->houseEdgesOut.begin(), this->houseEdgesOut.end(), e2);
			}

			EXPECT_TRUE(it != this->houseEdgesOut.end());
		
			// find index in edge array
			int i = std::distance(this->houseEdgesOut.begin(), it);
			if (isDirectedParameterized()) {
				// make sure edge was not visited before (would be visited twice)
				EXPECT_EQ(0, visited[i]);
			}
			
			// mark edge as visited
			visited[i]++;
			m++;
		});
	});

	if (isDirectedParameterized()&& !isWeightedParameterized()) {
		// we iterated over all outgoing edges once
		EXPECT_EQ(this->m_house, m);
		EXPECT_EQ(sumOfWeights, m);
		for (auto c : visited) {
			EXPECT_EQ(1, c);
		}
	}if( isWeightedParameterized() && !isDirectedParameterized() ) {
		// we iterated over all edges in both directions
		EXPECT_EQ(2 * this->m_house, m);
		EXPECT_EQ(sumOfWeights, 72);
		for (auto c : visited) {
			EXPECT_EQ(2, c);
		}
	} if( isWeightedParameterized() && isDirectedParameterized()) {

		EXPECT_EQ(sumOfWeights, 36);
		EXPECT_EQ(this->m_house, m);
		for (auto c : visited) {
			EXPECT_EQ(1, c);
		}
	}if ( !isWeightedParameterized() && !isDirectedParameterized()) {

		EXPECT_EQ(sumOfWeights, m);
		EXPECT_EQ(2 * this->m_house, m);
		for (auto c : visited) {
			EXPECT_EQ(2, c);
		}
	}
}

TEST_P(Graph4GTest, testForInNeighborsOf) {

	std::vector<int> visited(this->n_house, 0);
	this->Ghouse.forInNeighborsOf(3, [&](node v){
		
		visited[v] = 1;
	});
	if( isDirectedParameterized()){

		EXPECT_EQ(visited[2], 0);
		EXPECT_EQ(visited[4], 1);
		EXPECT_EQ(visited[1], 0);
	}else{

		EXPECT_EQ(visited[2], 1);
		EXPECT_EQ(visited[4], 1);
		EXPECT_EQ(visited[1], 1);
	}

}

/*
TEST_P(Graph4GTest, forWeightedInNeighborsOf){

	std::vector<int> visited(this->n_house, 0);
	this->Ghouse.forWeightedInNeighborsOf(3,[&](node v){
		
		visited[v] = 1;
	});
	if( isDirectedParameterized()&& !isWeightedParameterized()){

		EXPECT_EQ(visited[2], 0);
		EXPECT_EQ(visited[4], 1);
		EXPECT_EQ(visited[1], 0);

	}if(!isDirectedParameterized()&& !isWeightedParameterized()){

		EXPECT_EQ(visited[2], 1);
		EXPECT_EQ(visited[4], 1);
		EXPECT_EQ(visited[1], 1);

	}if(!isDirectedParameterized()&& isWeightedParameterized()){
	
		EXPECT_EQ(visited[2], 7);
		EXPECT_EQ(visited[4], 8);
		EXPECT_EQ(visited[1], 6);
	
	}if( isDirectedParameterized()&& isWeightedParameterized()){
	
		EXPECT_EQ(visited[2], 0);
		EXPECT_EQ(visited[4], 8);
		EXPECT_EQ(visited[1], 0);
	
	}

}*/



// template<typename L> void forWeightedInNeighborsOf(node u, L handle) const;

// template<typename L> void forInEdgesOf(node u, L handle) const;

// template<typename L> void forWeightedInEdgesOf(node u, L handle) const;


/** REDUCTION ITERATORS **/

// template<typename L> double parallelSumForNodes(L handle) const;

// template<typename L> double parallelSumForWeightedEdges(L handle) const;


/** GRAPH SEARCHES **/

TEST_P(Graph4GTest, testBFSfrom) {
	if (isDirectedParameterized()) {
		std::vector<count> visitedOrder(5, none);
		index i = 0;
		this->Ghouse.BFSfrom(3, [&](node v) {
			EXPECT_EQ(none, visitedOrder[v]); // visit every node once
			visitedOrder[v] = i++;
		});
		// have we visited all nodes
		for (count l : visitedOrder) {
			EXPECT_TRUE(l != none);
		}

		// root on level 0
		EXPECT_EQ(0u, visitedOrder[3]);

		// level 1
		EXPECT_TRUE( (visitedOrder[1] == 1) ^ (visitedOrder[1] == 2) );
		EXPECT_TRUE( (visitedOrder[2] == 1) ^ (visitedOrder[2] == 2) );

		// level 2
		EXPECT_TRUE( (visitedOrder[0] == 3) ^ (visitedOrder[0] == 4) );
		EXPECT_TRUE( (visitedOrder[4] == 3) ^ (visitedOrder[4] == 4) );
	} else {
		// TODO
	}
}

TEST_P(Graph4GTest, testDFSfrom) {
	if (isDirectedParameterized()) {
		std::vector<count> visitedOrder(5, none);
		index i = 0;
		this->Ghouse.DFSfrom(3, [&](node v) {
			EXPECT_EQ(none, visitedOrder[v]); // visit every node once
			visitedOrder[v] = i++;
		});

		// have we visited all nodes
		for (count l : visitedOrder) {
			EXPECT_TRUE(l != none);
		}

		// root on level 0
		EXPECT_EQ(0u, visitedOrder[3]);

		// level 1
		EXPECT_TRUE( (visitedOrder[1] == 1) ^ (visitedOrder[2] == 1) );

		// level 2
		EXPECT_TRUE( (visitedOrder[0] == 2) ^ (visitedOrder[1] == 2) ^ (visitedOrder[4] == 2) );

		// level 3
		EXPECT_TRUE( (visitedOrder[2] == 3) ^ (visitedOrder[0] == 3) ^ (visitedOrder[4] == 3) ^ (visitedOrder[1] == 3) );

		// level 4
		EXPECT_TRUE( (visitedOrder[2] == 4) ^ (visitedOrder[4] == 4) ^ (visitedOrder[0] == 4) );
	} else {
		// TODO
	}
}

} /* namespace NetworKit */

#endif /*NOGTEST */<|MERGE_RESOLUTION|>--- conflicted
+++ resolved
@@ -471,10 +471,6 @@
 }
 
 TEST_P(Graph4GTest, testRandomNode) {
-<<<<<<< HEAD
-	
-	
-=======
 	count n = 4;
 	count samples = 100000;
 	double maxAbsoluteError = 0.005;
@@ -489,7 +485,6 @@
 		double p = drawCounts[v] / (double) samples;
 		ASSERT_NEAR(1.0 / n, p, maxAbsoluteError);
 	}
->>>>>>> ba629905
 }
 
 TEST_P(Graph4GTest, testRandomNeighbor) {
