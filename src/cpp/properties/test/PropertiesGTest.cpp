/*
 * PropertiesGTest.cpp
 *
 *  Created on: 03.06.2013
 *      Author: cls
 */

#ifndef NOGTEST

#include "PropertiesGTest.h"
#include "../Diameter.h"
#include "../../auxiliary/Timer.h"
<<<<<<< HEAD
#include "../../auxiliary/Log.h"

=======
#include "../../generators/ErdosRenyiGenerator.h"
>>>>>>> 88712070

namespace NetworKit {

PropertiesGTest::PropertiesGTest() {

}

PropertiesGTest::~PropertiesGTest() {

}


TEST_F(PropertiesGTest, testClusteringCoefficient) {

	GraphGenerator gen;
	Graph G = gen.makeErdosRenyiGraph(10, 1.0);

	ClusteringCoefficient clusteringCoefficient;
	double cc = clusteringCoefficient.avgLocal(G);

	EXPECT_EQ(1.0, cc);

}

TEST_F(PropertiesGTest, testDegreeDistribution) {
	Graph G(3);
	std::vector<count> degreeDist = GraphProperties::degreeDistribution(G);
	G.addEdge(0,1);
	G.addEdge(1,2);
	G.addEdge(2,0);
	degreeDist = GraphProperties::degreeDistribution(G);
	EXPECT_EQ(0u, degreeDist[0]);
	EXPECT_EQ(0u, degreeDist[1]);
	EXPECT_EQ(3u, degreeDist[2]);

}



TEST_F(PropertiesGTest, testLocalClusteringCoefficients) {

	// Test case for a complete graph
	GraphGenerator gen;
	Graph G_complete = gen.makeCompleteGraph(4);

	std::vector<double> coefficients = GraphProperties::localClusteringCoefficients(G_complete);
	for (double cc : coefficients) {
		EXPECT_EQ(1.0, cc) << "In a clique all possible triangles are closed so all local clustering coefficients are 1";
	}

	// Test case for graph with degree-1 nodes
	Graph G1(4);
	//build a path
	G1.addEdge(0, 1);
	G1.addEdge(1, 2);
	G1.addEdge(2, 3);

	std::vector<double> coefficients_G1 = GraphProperties::localClusteringCoefficients(G1);

	EXPECT_EQ(0.0, coefficients_G1[0]);
	EXPECT_EQ(0.0, coefficients_G1[1]);
	EXPECT_EQ(0.0, coefficients_G1[2]);

	// Test case for graph with degree-1 nodes and an isolated node
	Graph G2(5);
	//build a path
	G2.addEdge(0, 1);
	G2.addEdge(1, 2);
	G2.addEdge(2, 3);
	G2.addNode();
	std::vector<double> coefficients_G2 = GraphProperties::localClusteringCoefficients(G2);

	EXPECT_EQ(0.0, coefficients_G2[0]);
	EXPECT_EQ(0.0, coefficients_G2[1]);
	EXPECT_EQ(0.0, coefficients_G2[2]);

}


TEST_F(PropertiesGTest, benchLocalClusteringCoefficients) {
	// Read the graph
	std::string path = "../graphs/ascii/kron_g500-simple-logn16.graph";
	METISGraphReader reader;
	Graph G = reader.read(path);

	// run local CC
	Aux::Timer timer;
	timer.start();
	std::vector<double> coefficients_G1 = GraphProperties::localClusteringCoefficients(G);
	timer.stop();
	INFO("Time [ms] for local CC: ", timer.elapsedMilliseconds());
}



TEST_F(PropertiesGTest, testCoreDecomposition) {
	count n = 16;
	Graph G(n);

// 	// create graph used in Baur et al. and network analysis lecture
	G.addEdge(2, 4);
	G.addEdge(3, 4);
	G.addEdge(4, 5);
	G.addEdge(5, 7);
	G.addEdge(6, 7);

	G.addEdge(6, 8);
	G.addEdge(6, 9);
	G.addEdge(6, 11);
	G.addEdge(7, 12);
	G.addEdge(8, 9);

	G.addEdge(8, 10);
	G.addEdge(8, 11);
	G.addEdge(8, 13);
	G.addEdge(9, 10);
	G.addEdge(9, 11);

	G.addEdge(9, 13);
	G.addEdge(10, 11);
	G.addEdge(10, 13);
	G.addEdge(10, 14);
	G.addEdge(11, 13);

	G.addEdge(11, 14);
	G.addEdge(12, 15);
	G.addEdge(13, 14);
	G.addEdge(14, 15);

	EXPECT_EQ(n, G.numberOfNodes()) << "should have " << n << " vertices";
	EXPECT_EQ(24u, G.numberOfEdges()) << "should have 24 edges";

	// compute core decomposition
	CoreDecomposition coreDec(G);
	coreDec.run();
	std::vector<count> coreness = coreDec.coreNumbers();

	EXPECT_EQ(0u, coreness[0]) << "expected coreness";
	EXPECT_EQ(0u, coreness[1]) << "expected coreness";
	EXPECT_EQ(1u, coreness[2]) << "expected coreness";
	EXPECT_EQ(1u, coreness[3]) << "expected coreness";
	EXPECT_EQ(1u, coreness[4]) << "expected coreness";
	EXPECT_EQ(1u, coreness[5]) << "expected coreness";
	EXPECT_EQ(3u, coreness[6]) << "expected coreness";
	EXPECT_EQ(2u, coreness[7]) << "expected coreness";
	EXPECT_EQ(4u, coreness[8]) << "expected coreness";
	EXPECT_EQ(4u, coreness[9]) << "expected coreness";
	EXPECT_EQ(4u, coreness[10]) << "expected coreness";
	EXPECT_EQ(4u, coreness[11]) << "expected coreness";
	EXPECT_EQ(2u, coreness[12]) << "expected coreness";
	EXPECT_EQ(4u, coreness[13]) << "expected coreness";
	EXPECT_EQ(3u, coreness[14]) << "expected coreness";
	EXPECT_EQ(2u, coreness[15]) << "expected coreness";
}

/*
TEST_F(PropertiesGTest, testCoreDecompositionOnGraphFiles) {
	CoreDecomposition coreDec;
  METISGraphReader input;

  Graph G;
  std::vector<count> corenesses;
  std::ofstream output;

  std::list<std::string> graphList = {"celegans_metabolic", "polblogs", "hep-th"};

  std::for_each(graphList.begin(), graphList.end(), [&](std::string filename){
    G = input.read(std::string("input/") + filename.str() + ".graph");
    corenesses = coreDec.run(G);
    output.open(std::string("output/") + filename + ".sol");
    std::for_each(corenesses.begin(), corenesses.end(), [&](count coreness){
      output << coreness << std::endl;
    });
    output.close();
  });
}
*/


TEST_F(PropertiesGTest, testAverageLocalClusteringCoefficient) {

	// Test case for a complete graph
	GraphGenerator gen;
	Graph G_complete = gen.makeCompleteGraph(4);

	EXPECT_EQ(1.0, GraphProperties::averageLocalClusteringCoefficient(G_complete)) << "should be 1.0 for a complete graph";

	// Test case for graph with degree-1 nodes
	Graph G_path(4);
	//build a path
	G_path.addEdge(0, 1);
	G_path.addEdge(1, 2);
	G_path.addEdge(2, 3);

	EXPECT_EQ(0.0, GraphProperties::averageLocalClusteringCoefficient(G_path)) << "should be 0.0 for a path";

	// Test case for graph with degree-1 nodes
	Graph G_path_isolated(4);
	//build a path
	G_path_isolated.addEdge(0, 1);
	G_path_isolated.addEdge(1, 2);
	G_path_isolated.addEdge(2, 3);
	G_path_isolated.addNode();

	EXPECT_EQ(0.0, GraphProperties::averageLocalClusteringCoefficient(G_path_isolated)) << "should be 0.0 for a path";


}


TEST_F(PropertiesGTest, testLocalClusteringCoefficientPerDegree) {
	GraphGenerator gen;
	Graph G = gen.makeCompleteGraph(5);

	std::vector<double> coefficients = GraphProperties::localClusteringCoefficientPerDegree(G);

	EXPECT_EQ(0.0, coefficients[0]);
	EXPECT_EQ(0.0, coefficients[1]);
	EXPECT_EQ(0.0, coefficients[2]);
	EXPECT_EQ(0.0, coefficients[3]);
	EXPECT_EQ(1.0, coefficients[4]);

	// Test case for a graph, which contains nodes with degree 1

	Graph G1(5);
	G1.addEdge(0,1);

	std::vector<double> coefficients1 = GraphProperties::localClusteringCoefficientPerDegree(G1);
	for (double cc : coefficients1) {
		EXPECT_EQ(0, cc) << "Local clustering coefficients should not be calculated should not be calculated for nodes with degree 0 and 1";
	}

	G1.addEdge(1, 2);
	G1.addEdge(2, 0);
	G1.addNode();

	coefficients1 = GraphProperties::localClusteringCoefficientPerDegree(G1);

	EXPECT_EQ(0, coefficients1[0]);
	EXPECT_EQ(0, coefficients1[1]);
	EXPECT_EQ(1.0, coefficients1[2]);

}

TEST_F(PropertiesGTest, testLocalClusteringCoefficientOnARealGraph) {
	// Reading the graph
	std::string path = "input/jazz.graph";

	METISGraphReader reader;
	Graph G = reader.read(path);
	count n = 198;
	count m = 2742;
	EXPECT_FALSE(G.isEmpty());
	EXPECT_EQ(n, G.numberOfNodes()) << "There are " << n << " nodes in the  graph";
	EXPECT_EQ(m, G.numberOfEdges()) << "There are " << m << " edges in the  graph";

	// Calculating the parameters
	std::vector<count> 	degreeDist = GraphProperties::degreeDistribution(G);
	std::vector<double> coefficients = GraphProperties::localClusteringCoefficients(G);
	std::vector<double> coefficientsPerDegree = GraphProperties::localClusteringCoefficientPerDegree(G);
	double avgCoefficient = GraphProperties::averageLocalClusteringCoefficient(G);



	// Comparing the results with the values calculated by the NetworkX package (http://networkx.github.io/)

	// NetworkX: nx.degree_histogram(G)
	std::vector<count> degreeDistNetworkX = {0, 5, 3, 3, 3, 4, 5, 3, 3, 3, 2, 1, 3, 6, 4, 1, 4, 5, 4, 7, 8, 2, 2, 9, 5,
			5, 3, 5, 3, 5, 2, 9, 3, 4, 3, 1, 2, 3, 1, 6, 5, 4, 3, 3, 1, 3, 5, 0, 2, 2, 0, 1, 2, 2, 1, 2, 2, 1, 0, 2, 2,
			0, 1, 0, 0, 0, 0, 0, 0, 0, 0, 0, 0, 0, 1, 1, 0, 0, 0, 0, 0, 0, 0, 0, 0, 0, 0, 0, 0, 0, 0, 0, 0, 0, 0, 0, 1,
			0, 0, 0, 1
	};


	// NetworkX: nx.clustering(G)
	std::vector<double> coefficientsNetworkX = {0.6561264822134387, 1.0, 1.0, 0.825, 0.421256038647343, 1.0, 0.4423558897243108,
			0.7428571428571429, 0.5526315789473685, 0.6780626780626781, 0.49407114624505927, 0.7285714285714285,
			0.6733333333333333, 0.7066666666666667, 0.9285714285714286, 0.8055555555555556, 0.0, 0.46546546546546547,
			0.6557971014492754, 0.5636363636363636, 0.0, 1.0, 0.7564102564102564, 0.4802955665024631, 0.6, 0.6903225806451613,
			0.9743589743589743, 0.7486772486772487, 0.6580645161290323, 0.0, 0.7210526315789474, 0.6109756097560975,
			0.7914438502673797, 0.5, 0.6356589147286822, 0.7353846153846154, 0.5, 0.5847953216374269, 0.6, 0.7914438502673797,
			1.0, 0.5151515151515151, 0.6083743842364532, 0.7447447447447447, 1.0, 0.6482213438735178, 0.6666666666666666,
			0.9285714285714286, 0.4738675958188153, 0.49002849002849, 0.7192982456140351, 0.8666666666666667, 0.5052264808362369,
			0.4473429951690821, 0.7866666666666666, 0.6491935483870968, 0.551051051051051, 0.8649193548387096, 0.6818181818181818,
			0.31162280701754386, 0.5416666666666666, 0.9333333333333333, 0.9118279569892473, 0.8891129032258065, 0.8617424242424242,
			0.8306595365418895, 0.5862068965517241, 0.8241758241758241, 0.44702467343976776, 0.39767318878900054, 0.4689655172413793,
			0.8333333333333334, 0.5612903225806452, 0.5157894736842106, 0.7720588235294118, 0.875, 0.6798029556650246, 0.46153846153846156,
			0.6210526315789474, 0.47368421052631576, 0.4831591173054588, 1.0, 0.38340151957919344, 0.5824175824175825, 0.8771929824561403,
			0.5282051282051282, 0.6666666666666666, 0.42063492063492064, 0.6838235294117647, 0.5454545454545454, 0.4746376811594203, 0.7,
			0.7663817663817664, 0.796923076923077, 0.5128205128205128, 0.3717948717948718, 0.7843137254901961, 0.6405797101449275,
			0.46497175141242936, 0.5952380952380952, 0.592687074829932, 0.8947368421052632, 0.4624505928853755, 0.5157894736842106,
			0.5718085106382979, 0.6572199730094467, 0.6699857752489331, 0.4858757062146893, 0.8352272727272727, 0.6323366555924695,
			0.43902439024390244, 0.6825396825396826, 1.0, 0.47463002114164904, 0.38095238095238093, 0.46842105263157896, 0.6794871794871795,
			0.41585365853658535, 0.7777777777777778, 0.0, 0.45209176788124156, 0.4727272727272727, 0.6333333333333333, 0.8333333333333334,
			0.6580645161290323, 0.8676470588235294, 0.6477832512315271, 0.5525641025641026, 0.6798418972332015, 0.6, 0.512987012987013,
			0.40396396396396395, 0.5333333333333333, 0.5512820512820513, 0.46901960784313723, 0.23717171717171717, 0.5833333333333334,
			0.6679841897233202, 0.6013071895424836, 0.7075268817204301, 0.7312252964426877, 0.524731182795699, 0.6176470588235294,
			0.8014705882352942, 1.0, 0.7720797720797721, 0.573549257759784, 0.7, 0.3494060097833683, 0.5222672064777328, 0.7272727272727273,
			0.6666666666666666, 0.2865853658536585, 0.6356589147286822, 0.5684210526315789, 0.8051948051948052, 0.3333333333333333,
			0.39976621858562245, 0.4666666666666667, 0.0, 0.610752688172043, 0.4152046783625731, 0.7424242424242424, 0.4702467343976778,
			0.0, 0.8241758241758241, 0.44242424242424244, 0.36208811551277303, 0.8142292490118577, 0.475177304964539, 0.4626262626262626,
			0.5294871794871795, 0.7971014492753623, 0.39064856711915535, 0.7450980392156863, 0.7318840579710145, 0.7368421052631579,
			0.5263157894736842, 0.5342995169082125, 0.4, 0.6, 0.73, 0.39541160593792174, 0.8354978354978355, 0.6666666666666666, 1.0,
			0.7647058823529411, 0.4666666666666667, 0.4924731182795699, 0.7720797720797721, 0.8066666666666666, 0.44242424242424244,
			0.7486772486772487, 0.45194805194805193, 0.4888888888888889, 0.48282828282828283, 0.6031746031746031, 0.7692307692307693
	};

	//for( std::vector<double>::const_iterator i = coefficientsNetworkX.begin(); i != coefficients.end(); ++i)
		    //std::cout << *i << ' ';

	/*for (double x : coefficients)
	{
		std::cout << x << " ";
	}*/

	EXPECT_TRUE(coefficientsNetworkX == coefficients);
	EXPECT_TRUE(degreeDistNetworkX == degreeDist);

	// Networkx: nx.average_clustering(G)
	double avgCoefficientNetworkX = 0.6174507021536301;

	EXPECT_EQ(avgCoefficientNetworkX, avgCoefficient);
}


TEST_F(PropertiesGTest, testClusteringCoefficientsOnPgp) {
	ClusteringCoefficient cc;

	// Read the graph
	std::string path = "input/PGPgiantcompo.graph";
	METISGraphReader reader;
	Graph G = reader.read(path);

	// compute values
	double ccLocalEx = cc.avgLocal(G);
	double ccLocalApprox = cc.approxAvgLocal(G, 20000); // TODO: externalize
	double ccGlobalEx = cc.exactGlobal(G);
	double ccGlobalApprox = cc.approxGlobal(G, 20000); // TODO: externalize

	// test / output
	DEBUG("average local exact: ", ccLocalEx);
	DEBUG("average local approximated: ", ccLocalApprox);
	DEBUG("global exact: ", ccGlobalEx);
	DEBUG("global approximated: ", ccGlobalApprox);
}


TEST_F(PropertiesGTest, testExactDiameter) {

   using namespace std;

   vector<pair<string, count>> testInstances= {pair<string, count>("lesmis", 14),
                                               pair<string, count>("jazz", 6),
                                               pair<string, count>("celegans_metabolic", 7)
                                              };

   for (auto testInstance : testInstances) {
       METISGraphReader reader;
       Graph G = reader.read("input/" + testInstance.first + ".graph");
       count diameter = Diameter::exactDiameter(G);
       EXPECT_EQ(diameter, testInstance.second);
   }
}


TEST_F(PropertiesGTest, testEstimatedDiameterRange) {

   using namespace std;

   vector<pair<string, count>> testInstances= {
                                               pair<string, count>("celegans_metabolic", 7),
                                               pair<string, count>("jazz", 6)
                                              };

   for (auto testInstance : testInstances) {
       METISGraphReader reader;
       Graph G = reader.read("input/" + testInstance.first + ".graph");
       std::pair<count, count> range = Diameter::estimatedDiameterRange(G, 0.1);
       EXPECT_GE(testInstance.second, range.first);
       EXPECT_LE(testInstance.second, range.second);
   }
}

TEST_F(PropertiesGTest, testPedanticDiameterErdos) {
	count n = 5000;
	ErdosRenyiGenerator gen(n,0.001);
	Graph G1 = gen.generate();
	count diameter = Diameter::estimatedVertexDiameterPedantic(G1);
	ASSERT_LE(diameter, n);
}


TEST_F(PropertiesGTest, testDegreeAssortativity) {
	METISGraphReader reader;
	double tol = 1e-6;

	// power
	Graph power = reader.read("input/power.graph");
	double assortativity = GraphProperties::degreeAssortativity(power);
	EXPECT_NEAR(assortativity, 0.003456, tol);

	// celegans
	Graph celegans = reader.read("input/celegans_metabolic.graph");
	assortativity = GraphProperties::degreeAssortativity(celegans);
	EXPECT_NEAR(assortativity, -0.225820, tol);

	// PGP
	Graph pgp = reader.read("input/PGPgiantcompo.graph");
	assortativity = GraphProperties::degreeAssortativity(pgp);
	EXPECT_NEAR(assortativity, 0.238211, tol);

	// Les Miserables
	Graph lesmis = reader.read("input/lesmis.graph");
	assortativity = GraphProperties::degreeAssortativity(lesmis);
	EXPECT_NEAR(assortativity, -0.165225, tol);

//	// CAIDA routers: deactivated for test performance reasons
//	Graph caida = reader.read("input/caidaRouterLevel.graph");
//	assortativity = GraphProperties::degreeAssortativity(caida);
//	EXPECT_NEAR(assortativity, 0.024980, tol);

//	// DBLP coauthors
//	Graph dblp = reader.read("input/coAuthorsDBLP.graph");
//	assortativity = GraphProperties::degreeAssortativity(dblp);

//	// CNR web graph
//	Graph cnr = reader.read("input/dimacs10/clustering/cnr-2000.graph");
//	assortativity = GraphProperties::degreeAssortativity(cnr);
}







} /* namespace NetworKit */

#endif /*NOGTEST*/<|MERGE_RESOLUTION|>--- conflicted
+++ resolved
@@ -10,12 +10,9 @@
 #include "PropertiesGTest.h"
 #include "../Diameter.h"
 #include "../../auxiliary/Timer.h"
-<<<<<<< HEAD
+#include "../../generators/ErdosRenyiGenerator.h"
 #include "../../auxiliary/Log.h"
 
-=======
-#include "../../generators/ErdosRenyiGenerator.h"
->>>>>>> 88712070
 
 namespace NetworKit {
 
@@ -398,7 +395,6 @@
        EXPECT_LE(testInstance.second, range.second);
    }
 }
-
 TEST_F(PropertiesGTest, testPedanticDiameterErdos) {
 	count n = 5000;
 	ErdosRenyiGenerator gen(n,0.001);
@@ -408,6 +404,7 @@
 }
 
 
+
 TEST_F(PropertiesGTest, testDegreeAssortativity) {
 	METISGraphReader reader;
 	double tol = 1e-6;
