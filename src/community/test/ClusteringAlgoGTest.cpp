--- conflicted
+++ resolved
@@ -235,13 +235,8 @@
 }
 
 
-<<<<<<< HEAD
-TEST_F(ClusteringAlgoGTest, testCNM) {
+TEST_F(PartitioningAlgoGTest, testCNM) {
 	count n = 200;
-=======
-TEST_F(PartitioningAlgoGTest, testCNM) {
-	count n = 500;
->>>>>>> 14eae732
 	count k = 25;
 	double pin = 0.9;
 	double pout = 0.005;
