--- conflicted
+++ resolved
@@ -5,36 +5,21 @@
  *      Author: Henning
  */
 
-
 #include "DynamicPubWebGenerator.h"
 
 namespace NetworKit {
 
-<<<<<<< HEAD
-DynamicPubWebGenerator::DynamicPubWebGenerator(count numInitialNodes, count numberOfDenseAreas, float neighborhoodRadius,
+DynamicPubWebGenerator::DynamicPubWebGenerator(count numInitialNodes,
+		count numberOfDenseAreas, float neighborhoodRadius,
 		count maxNumberOfNeighbors) :
-		DynamicGraphSource(),
-		staticGen(numInitialNodes, numberOfDenseAreas, neighborhoodRadius,
-				maxNumberOfNeighbors)
-=======
-
-
-DynamicPubWebGenerator::DynamicPubWebGenerator(GraphEventProxy& proxy,
-		count numInitialNodes, count numberOfDenseAreas, float neighborhoodRadius,
-		count maxNumberOfNeighbors) :
-		DynamicGraphGenerator(proxy)
-//,
-//		staticGen(numInitialNodes, numberOfDenseAreas, neighborhoodRadius,
-//				maxNumberOfNeighbors)
->>>>>>> c64b3736
-{
+		DynamicGraphSource(), staticGen(numInitialNodes, numberOfDenseAreas,
+				neighborhoodRadius, maxNumberOfNeighbors) {
 
 }
 
 DynamicPubWebGenerator::~DynamicPubWebGenerator() {
 	// TODO Auto-generated destructor stub
 }
-
 
 /**
  * Assumption: Static PubWeb graph already exists.
@@ -49,87 +34,84 @@
 //	this->determineNeighbors(*G);
 }
 
-
 #if 0
 void Move(int V, float vmin, float vmax, int stop, float * xy, float * way, float * vel, int * vstop)
 {
-  int i;
-  float distx, disty, dist;
-
-  for (i = 0; i < V; i++) {
-    if (vstop[i] > 0)
-      // Pause
-      vstop[i]--;
-    else {
-      distx = way[i + i] - xy[i + i];
-      disty = way[i + i + 1] - xy[i + i + 1];
-
-      // Wrap around
-      AdjustWrapAround(distx, disty);
-      dist = sqrt(distx * distx + disty * disty);
-
-      if (dist < vel[i]) {
-	vstop[i] = rand() % stop;
-	xy[i + i] = way[i + i];
-	xy[i + i + 1] = way[i + i + 1];
-	// Neues Ziel
-	way[i + i] = (float)rand() / (float)RAND_MAX;
-	way[i + i + 1] = (float)rand() / (float)RAND_MAX;
+	int i;
+	float distx, disty, dist;
+
+	for (i = 0; i < V; i++) {
+		if (vstop[i] > 0)
+		// Pause
+		vstop[i]--;
+		else {
+			distx = way[i + i] - xy[i + i];
+			disty = way[i + i + 1] - xy[i + i + 1];
+
+			// Wrap around
+			AdjustWrapAround(distx, disty);
+			dist = sqrt(distx * distx + disty * disty);
+
+			if (dist < vel[i]) {
+				vstop[i] = rand() % stop;
+				xy[i + i] = way[i + i];
+				xy[i + i + 1] = way[i + i + 1];
+				// Neues Ziel
+				way[i + i] = (float)rand() / (float)RAND_MAX;
+				way[i + i + 1] = (float)rand() / (float)RAND_MAX;
 #ifdef ONE_DIM
-	way[i + i + 1] *= ONE_DIM_SCALE;
-#endif
-	vel[i] = vmin + ((float)rand() / (float)RAND_MAX) * (vmax - vmin);
-      }
-      else { // berechne Zwischenhalt
-	xy[i + i] += distx * vel[i] / dist;
-
-	if (xy[i + i] > 1.0)
-	  xy[i + i] -= 1.0;
-	if (xy[i + i] < 0.0)
-	  xy[i + i] += 1.0;
-
-	xy[i + i + 1] += disty * vel[i] / dist;
-
-	if (xy[i + i + 1] > 1.0)
-	  xy[i + i + 1] -= 1.0;
-	if (xy[i + i + 1] < 0.0)
-	  xy[i + i + 1] += 1.0;
-      }
-    }
-  }
-}
-#endif
-
+				way[i + i + 1] *= ONE_DIM_SCALE;
+#endif
+				vel[i] = vmin + ((float)rand() / (float)RAND_MAX) * (vmax - vmin);
+			}
+			else { // berechne Zwischenhalt
+				xy[i + i] += distx * vel[i] / dist;
+
+				if (xy[i + i] > 1.0)
+				xy[i + i] -= 1.0;
+				if (xy[i + i] < 0.0)
+				xy[i + i] += 1.0;
+
+				xy[i + i + 1] += disty * vel[i] / dist;
+
+				if (xy[i + i + 1] > 1.0)
+				xy[i + i + 1] -= 1.0;
+				if (xy[i + i + 1] < 0.0)
+				xy[i + i + 1] += 1.0;
+			}
+		}
+	}
+}
+#endif
 
 void DynamicPubWebGenerator::moveNodesRandomly() {
 #if 0
 	Aux::RandomProbability randGen;
 
 	this->G->forNodes([&](node u) {
-		// current position
-		float x = this->G->getCoordinate(u, 0);
-		float y = this->G->getCoordinate(u, 1);
-
-		// compute random direction
-		float angle = randGen.randomFloat() * M_PI_2;
-
-		// compute random distance
-		float dist = randGen.randomFloat();
-
-		// compute new positions
-		x += cosf(angle) * dist;
-		y += sinf(angle) * dist;
-
-		// adjust for wraparound
-		this->moveNodeIntoUnitSquare(x, y);
-
-		// move node
-		this->Gproxy->G->setCoordinate(u, 0, x);
-		this->Gproxy->G->setCoordinate(u, 1, y);
-	});
-#endif
-}
-
+				// current position
+				float x = this->G->getCoordinate(u, 0);
+				float y = this->G->getCoordinate(u, 1);
+
+				// compute random direction
+				float angle = randGen.randomFloat() * M_PI_2;
+
+				// compute random distance
+				float dist = randGen.randomFloat();
+
+				// compute new positions
+				x += cosf(angle) * dist;
+				y += sinf(angle) * dist;
+
+				// adjust for wraparound
+				this->moveNodeIntoUnitSquare(x, y);
+
+				// move node
+				this->Gproxy->G->setCoordinate(u, 0, x);
+				this->Gproxy->G->setCoordinate(u, 1, y);
+			});
+#endif
+}
 
 void DynamicPubWebGenerator::generate() {
 #if 0
@@ -139,26 +121,24 @@
 	// decide if new edges have to be inserted
 	// FIXME: inefficient!
 	G->forNodePairs([&](node u, node v) {
-		bool valid = this->isValidEdge(*G, u, v);
-		bool exists = G->hasEdge(u, v);
-
-		if (valid && ! exists) {
-			// insert
-			this->Gproxy->addEdge(u, v);
-		}
-		if (! valid && exists) {
-			// remove
-			this->Gproxy->removeEdge(u, v);
-		}
-	});
+				bool valid = this->isValidEdge(*G, u, v);
+				bool exists = G->hasEdge(u, v);
+
+				if (valid && ! exists) {
+					// insert
+					this->Gproxy->addEdge(u, v);
+				}
+				if (! valid && exists) {
+					// remove
+					this->Gproxy->removeEdge(u, v);
+				}
+			});
 
 	this->Gproxy->timeStep(); // trigger a time step
 #endif
 }
 
-
 #if 0
-
 
 /** FIXME: the following is code duplicated from the static generator
  *  Reason: Need to use the proxy
@@ -177,12 +157,12 @@
 
 void DynamicPubWebGenerator::moveNodeIntoUnitSquare(float& x, float& y) {
 	auto move([&](float& z) {
-		if (z > 1.0f) {
-			z -= 1.0f;
-		} else if (z < 0.0f) {
-			z += 1.0f;
-		}
-	});
+				if (z > 1.0f) {
+					z -= 1.0f;
+				} else if (z < 0.0f) {
+					z += 1.0f;
+				}
+			});
 
 	move(x);
 	move(y);
@@ -191,13 +171,13 @@
 float DynamicPubWebGenerator::squaredDistanceInUnitTorus(float x1, float y1, float x2,
 		float y2) {
 	auto adjustForUnitTorus([&](float& z) {
-		if (z > 0.5) {
-			z = 1.0 - z;
-		}
-		else if (z < -0.5) {
-			z = z + 1.0;
-		}
-	});
+				if (z > 0.5) {
+					z = 1.0 - z;
+				}
+				else if (z < -0.5) {
+					z = z + 1.0;
+				}
+			});
 
 	float distx = x1 - x2;
 	float disty = y1 - y2;
@@ -209,10 +189,10 @@
 
 bool DynamicPubWebGenerator::isValidEdge(Graph& g, node u, node v) {
 	auto isValid([&](node u, node v, float squaredDistance) {
-		return ((squaredDistance <= neighRad * neighRad)
-				&& (g.degree(u) <= maxNeigh)
-				&& (g.degree(v) <= maxNeigh));
-	});
+				return ((squaredDistance <= neighRad * neighRad)
+						&& (g.degree(u) <= maxNeigh)
+						&& (g.degree(v) <= maxNeigh));
+			});
 
 	float x1 = g.getCoordinate(u, 0);
 	float y1 = g.getCoordinate(u, 1);
@@ -225,18 +205,18 @@
 
 void DynamicPubWebGenerator::determineNeighborsOf(Graph& g, node u) {
 	g.forNodes([&](node v) {
-		if (isValidEdge(g, u, v)) {
-			g.addEdge(u, v);
-		}
-	});
+				if (isValidEdge(g, u, v)) {
+					g.addEdge(u, v);
+				}
+			});
 }
 
 void DynamicPubWebGenerator::determineNeighbors(Graph& g) {
 	g.forNodePairs([&](node u, node v) { // TODO: improve quadratic loop!
-		if (isValidEdge(g, u, v)) {
-			g.addEdge(u, v);
-		}
-	});
+				if (isValidEdge(g, u, v)) {
+					g.addEdge(u, v);
+				}
+			});
 }
 
 void DynamicPubWebGenerator::addNodesToArea(index area, count num, Graph& g) {
@@ -276,7 +256,7 @@
 		// anti-quadratic probability distribution
 		float f = randGen.randomFloat() * MIN_MAX_DENSE_AREA_FACTOR + 1.0f;
 		denseAreaXYR[area].rad = (MAX_DENSE_AREA_RADIUS * f * f)
-				/ (MIN_MAX_DENSE_AREA_FACTOR * MIN_MAX_DENSE_AREA_FACTOR);
+		/ (MIN_MAX_DENSE_AREA_FACTOR * MIN_MAX_DENSE_AREA_FACTOR);
 	}
 }
 
@@ -298,7 +278,7 @@
 		f += pow(denseAreaXYR[i].rad, 1.5);
 	}
 	f = ((float) n * ((float) numDenseAreas / ((float) numDenseAreas + 2.0f)))
-			/ f;
+	/ f;
 	// TODO: better formula?
 
 	numPerArea.reserve(numDenseAreas);
@@ -321,7 +301,6 @@
 	return g;
 }
 
-
 // TODO: NOT tested!
 void DynamicPubWebGenerator::removeRandomNode(Graph& g) {
 	Aux::RandomInteger randInt;
@@ -329,8 +308,7 @@
 	g.removeNode(u);
 }
 
-
-#endif
-
-
-} /* namespace NetworKit */+#endif
+
+}
+/* namespace NetworKit */