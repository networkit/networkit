/*
 * DynamicNMIDistance.cpp
 *
 *  Created on: Jun 26, 2013
 *      Author: Henning
 */

#include "DynamicNMIDistance.h"
#include "../auxiliary/MissingMath.h"
#include "../auxiliary/NumericTools.h"

namespace NetworKit {

DynamicNMIDistance::DynamicNMIDistance() {
	// TODO Auto-generated constructor stub

}

DynamicNMIDistance::~DynamicNMIDistance() {
	// TODO Auto-generated destructor stub
}


bool DynamicNMIDistance::isInBoth(node u, const Partition& oldClustering, const Partition& newClustering) {
	return ((newClustering[u] != none) &&
			(u < oldClustering.numberOfElements()) &&
			(oldClustering[u] != none));
			// number of entries that actually does not exist in Clustering.h
}


/**
 * Formula follows Dhillon, Guan, Kulis: A Unified View of Kernel k-means, ...
 */
double DynamicNMIDistance::getDissimilarity(Graph& newGraph,
		Partition& oldClustering, Partition& newClustering) {

	INFO("compressing clusterings");
	oldClustering.compact();
	newClustering.compact();
	INFO("calculating dissimilarity");

	auto log_b = Aux::MissingMath::log_b; // import convenient logarithm function

//	count n = newGraph.numberOfNodes();

<<<<<<< HEAD
	DEBUG("oldClustering=" , Aux::vectorToString(oldClustering.getVector()));
	DEBUG("newClustering=" , Aux::vectorToString(newClustering.getVector()));
=======
	DEBUG("oldClustering=" << Aux::vectorToString(oldClustering.getVector())); // getVector() not existing in both Clustering and Partition.
	DEBUG("newClustering=" << Aux::vectorToString(newClustering.getVector()));
>>>>>>> 27dc19f5


	std::vector<count> size_old(oldClustering.upperBound());
	std::vector<count> size_new(newClustering.upperBound());

	// precompute sizes for each cluster
	newGraph.forNodes([&](node u){
		if (isInBoth(u, oldClustering, newClustering)) {
			index C = oldClustering[u];
			index D = newClustering[u];
			size_old[C]++;
			size_new[D]++;
		}
	});

	DEBUG("size_old=" , Aux::vectorToString(size_old));
	DEBUG("size_new=" , Aux::vectorToString(size_new));


	// confusion matrix
	std::vector<std::vector<count> > confMatrix = this->confusionMatrix(newGraph, oldClustering, newClustering);

	auto numOverlap = [&](Matrix& confMatrix) {
		count num = 0;
		for (Matrix::iterator iter = confMatrix.begin(); iter != confMatrix.end(); ++iter) {
			for (index i = 0; i < iter->size(); ++i) {
				num += (*iter)[i];
			}
		}
		return num;
	};

	count totalOverlap = numOverlap(confMatrix);
	double numDouble = (double) totalOverlap;

	double MI = 0.0; // mutual information
	for (index C = 0; C < oldClustering.upperBound(); C++) {
		for (index D = 0; D < newClustering.upperBound(); D++) {
			count currOverlap = confMatrix[C][D];
			if (currOverlap > 0) {
				double factor1 = (double) currOverlap / (double) numDouble;
				double nominator = (double) (currOverlap * numDouble);
				double aggregate1 = (double) size_old[C]; //  compAggregate1(confMatrix, oldClustering, D);
				double aggregate2 = (double) size_new[D]; // compAggregate2(confMatrix, C, newClustering);
				double denom = aggregate1 * aggregate2;
				DEBUG("frac: " , nominator , " / " , denom , " = " , nominator / denom);
				double factor2 = log_b(nominator / denom, 2);
				MI += factor1 * factor2;

				DEBUG("contribution of " , C , " and " , D , ": " , factor1 , " * " , factor2 , " = " , factor1 * factor2);
			}
		}
	}


	// precompute cluster probabilities
	std::vector<double> P_old(oldClustering.upperBound(), 0.0);
	std::vector<double> P_new(newClustering.upperBound(), 0.0);
	#pragma omp parallel for
	for (index C = oldClustering.lowerBound(); C < oldClustering.upperBound(); ++C) {
		P_old[C] = ((double) size_old[C]) / numDouble;
	}
	#pragma omp parallel for
	for (index C = newClustering.lowerBound(); C < newClustering.upperBound(); ++C) {
		P_new[C] = ((double) size_new[C]) / numDouble;
	}

	// sanity check
	assert (! std::isnan(MI));
	assert (MI >= 0.0);


	// compute entropy for both clusterings
	double H_old = entropy(oldClustering, totalOverlap, P_old);
	double H_new = entropy(newClustering, totalOverlap, P_new);

	// calculate NMID:
	/* $NMI(\zeta,\eta):=\frac{2\cdot MI(\zeta,\eta)}{H(\zeta)+H\text{(\eta)}}$
	 * $NMID(\zeta,\eta):=\begin{cases}
	 *	1-NMI(\zeta,\eta)\\
	 *	0 & H(\zeta)+H(\eta)=0
	 *	\end{cases}$$
	 */
	double NMID = 0.0;
	double NMI = 0.0;
	double H_sum = H_old + H_new;
	combineValues(H_sum, MI, NMI, NMID);
	sanityCheck(NMI, NMID);

	return NMID;
}

void DynamicNMIDistance::combineValues(double H_sum, double MI, double& NMI, double& NMID) const {
	if (Aux::NumericTools::equal(H_sum, 0.0)) {
		NMID = 0.0;
	} else {
		NMI = (2.0 * MI) / H_sum;
		NMID = 1.0 - NMI;
	}
}

double DynamicNMIDistance::entropy(const Partition& clustering, count n, std::vector<double> probs) {
	auto log_b = Aux::MissingMath::log_b; // import convenient logarithm function

	// $H(\zeta):=-\sum_{C\in\zeta}P(C)\cdot\log_{2}(P(C))$
	double H = 0.0;
	#pragma omp parallel for reduction(+:H)
	for (index C = clustering.lowerBound(); C < clustering.upperBound(); ++C) {
		if (probs[C] != 0) {
			H += probs[C] * log_b(probs[C], 2);
		} // log(0) is not defined
	}
	H = -1.0 * H;

	assert (! std::isnan(H));

	// entropy values range from 0 for the 1-clustering to log_2(n) for the singleton clustering
	assert (H >= 0.0);
	assert (H <= log_b(n, 2));

	return H;
}

void DynamicNMIDistance::sanityCheck(double& NMI, double& NMID) const {
	DEBUG("sanity check, NMI: " , NMI);

	if (Aux::NumericTools::equal(NMID, 0.0)) {
		NMID = 0.0;
	}
	if (Aux::NumericTools::equal(NMID, 1.0)) {
		NMID = 1.0;
	}

	// if NMID is close to 0 because of numerical error
	if (! Aux::NumericTools::ge(NMID, 0.0)) {
		ERROR("Set NMID from below 0 to exactly 0: " , NMID);
		NMID = 0.0;
	}
	if (! Aux::NumericTools::le(NMID, 1.0)) {
		ERROR("Set NMID larger than 1 to exactly 1: " , NMID);
		NMID = 1.0;
	}

	assert (Aux::NumericTools::ge(NMID, 0.0));
	assert (Aux::NumericTools::le(NMID, 1.0));
}

std::vector<std::vector<count> > DynamicNMIDistance::confusionMatrix(Graph& G,
		Partition& first, Partition& second) {
	index firstUpperId = first.upperBound();
	index secondUpperId = second.upperBound();
	std::vector<std::vector<count> > confMatrix(firstUpperId);

	for (index i = 0; i < first.upperBound(); ++i) {
		confMatrix[i].resize(secondUpperId, 0);
	}

	TRACE("upperId in first, second: " , first.upperBound() , ", " , secondUpperId);

	second.forEntries([&](node u, index secondId) {
		if (this->isInBoth(u, first, second)) {
<<<<<<< HEAD
			TRACE("node " , u , ", id in first: " , first[u] , ", in second: " , second[u]);
			cluster firstId = first[u];
=======
			TRACE("node " << u << ", id in first: " << first[u] << ", in second: " << second[u]);
			index firstId = first[u];
>>>>>>> 27dc19f5
			assert(firstId < confMatrix.size() && secondId < confMatrix[firstId].size());
			confMatrix[firstId][secondId]++;
		}
	});

	return confMatrix;
}



} /* namespace NetworKit */<|MERGE_RESOLUTION|>--- conflicted
+++ resolved
@@ -44,13 +44,8 @@
 
 //	count n = newGraph.numberOfNodes();
 
-<<<<<<< HEAD
-	DEBUG("oldClustering=" , Aux::vectorToString(oldClustering.getVector()));
+	DEBUG("oldClustering=" , Aux::vectorToString(oldClustering.getVector())); // getVector() not existing in both Clustering and Partition.
 	DEBUG("newClustering=" , Aux::vectorToString(newClustering.getVector()));
-=======
-	DEBUG("oldClustering=" << Aux::vectorToString(oldClustering.getVector())); // getVector() not existing in both Clustering and Partition.
-	DEBUG("newClustering=" << Aux::vectorToString(newClustering.getVector()));
->>>>>>> 27dc19f5
 
 
 	std::vector<count> size_old(oldClustering.upperBound());
@@ -212,13 +207,8 @@
 
 	second.forEntries([&](node u, index secondId) {
 		if (this->isInBoth(u, first, second)) {
-<<<<<<< HEAD
 			TRACE("node " , u , ", id in first: " , first[u] , ", in second: " , second[u]);
-			cluster firstId = first[u];
-=======
-			TRACE("node " << u << ", id in first: " << first[u] << ", in second: " << second[u]);
 			index firstId = first[u];
->>>>>>> 27dc19f5
 			assert(firstId < confMatrix.size() && secondId < confMatrix[firstId].size());
 			confMatrix[firstId][secondId]++;
 		}
