--- conflicted
+++ resolved
@@ -13,12 +13,11 @@
 namespace NetworKit {
 
 PropertiesGTest::PropertiesGTest() {
-	// TODO Auto-generated constructor stub
 
 }
 
 PropertiesGTest::~PropertiesGTest() {
-	// TODO Auto-generated destructor stub
+
 }
 
 
@@ -89,7 +88,6 @@
 }
 
 
-<<<<<<< HEAD
 TEST_F(PropertiesGTest, testCoreDecomposition) {
 	count n = 16;
 	Graph G(n);
@@ -171,10 +169,6 @@
   });
 }
 */
-=======
-
-
->>>>>>> daa6263b
 
 
 TEST_F(PropertiesGTest, testAverageLocalClusteringCoefficient) {
