--- conflicted
+++ resolved
@@ -21,19 +21,19 @@
   count degree;
 };
 
+// TODO: check and put in Dev and default branch
 std::vector<count> CoreDecomposition::run(const Graph& G) {
-<<<<<<< HEAD
   const count n = G.numberOfNodes();
   std::vector<count> coreness = std::vector<count>(n, 0);
 
-  //Knotengrad bestimmen
+  // determine node degrees
   std::vector<count> degree = std::vector<count>(n, 0);
   G.forEdges([&](node u, node v) {
     degree[u]++;
     degree[v]++;
   });
 
-  // Knoten in entsprechende Liste stecken
+  // put nodes in appropriate lists
   auto nodesByDegree = new std::list<NodeWithDegree>[n];
   std::vector<std::list<NodeWithDegree>::iterator> nodePointer;
   for(node v = 0; v < n; v++) {
@@ -63,21 +63,6 @@
   delete[] nodesByDegree;
 
   return coreness;
-=======
-	Aux::ShellList sl(&G);
-
-	for (count i = 0; i < sl.size(); i++) {
-		sl.forEachNodeInShell(i, [&](node v) {
-			G.forNeighborsOf(v, [&](node w) {
-				if (sl.getShell(w) > i) {
-					sl.decreaseShell(w);
-				}
-			});
-		});
-	}
-	return sl.getShells();
-
->>>>>>> 20c901b7
 }
 
 } /* namespace NetworKit */