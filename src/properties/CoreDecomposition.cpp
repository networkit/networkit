--- conflicted
+++ resolved
@@ -16,66 +16,55 @@
 }
 
 struct NodeWithDegree {
-  NodeWithDegree(node _v, count _degree) : v(_v), degree(_degree) {}
-  node v;
-  count degree;
+	NodeWithDegree(node _v, count _degree) :
+			v(_v), degree(_degree) {
+	}
+	node v;
+	count degree;
 };
 
+// TODO: check if error-free and suitable for default
 std::vector<count> CoreDecomposition::run(const Graph& G) {
-<<<<<<< HEAD
-	Aux::ShellList sl(&G);
-
-	for (count i = 0; i < sl.size(); i++) {
-		sl.forEachNodeInShell(i, [&](node v) {
-			G.forNeighborsOf(v, [&](node w) {
-				if (sl.getShell(w) > i) {
-					sl.decreaseShell(w);
-				}
-			});
-		});
-	}
-	return sl.getShells();
-=======
-  const count n = G.numberOfNodes();
+	const count n = G.numberOfNodes();
 	std::vector<count> coreness = std::vector<count>(n, 0);
 
-  //Knotengrad bestimmen
-  std::vector<count> degree = std::vector<count>(n, 0);
-  G.forEdges([&](node u, node v) {
-    degree[u]++;
-    degree[v]++;
-  });
+	// determine node degree
+	std::vector<count> degree = std::vector<count>(n, 0);
+	G.forEdges([&](node u, node v) {
+		degree[u]++;
+		degree[v]++;
+	});
 
-  // Knoten in entsprechende Liste stecken
-  auto nodesByDegree = new std::list<NodeWithDegree>[n];
-  std::vector<std::list<NodeWithDegree>::iterator> nodePointer;
-  for(node v = 0; v < n; v++) {
-    nodesByDegree[degree[v]].push_front(NodeWithDegree(v, degree[v]));
-    nodePointer.push_back(nodesByDegree[degree[v]].begin());
-  }
+	// put nodes in appropriate lists
+	auto nodesByDegree = new std::list<NodeWithDegree>[n];
+	std::vector<std::list<NodeWithDegree>::iterator> nodePointer;
+	for (node v = 0; v < n; v++) {
+		nodesByDegree[degree[v]].push_front(NodeWithDegree(v, degree[v]));
+		nodePointer.push_back(nodesByDegree[degree[v]].begin());
+	}
 
 	index i = 1;
 	Graph G2 = G;
-  while (i - 1 < n) {
-    while(!nodesByDegree[i - 1].empty()) {
-      auto pv = nodesByDegree[i - 1].begin();
-      coreness[pv->v] = i - 1;
-      G2.forEdgesOf(pv->v, [&](node w, node u) {
-        auto pu = nodePointer[u];
-        if(pu->degree > i - 1) {
-          auto &oldList = nodesByDegree[pu->degree];
-          auto &newList = nodesByDegree[pu->degree - 1];
-          newList.splice(newList.begin(), oldList, pu);
-          pu->degree--;
-        }
-      });
-      nodesByDegree[pv->degree].erase(pv);
-    }
-    i++;
+	while (i - 1 < n) {
+		while (!nodesByDegree[i - 1].empty()) {
+			auto pv = nodesByDegree[i - 1].begin();
+			coreness[pv->v] = i - 1;
+			G2.forEdgesOf(pv->v, [&](node w, node u) {
+				auto pu = nodePointer[u];
+				if(pu->degree > i - 1) {
+					auto &oldList = nodesByDegree[pu->degree];
+					auto &newList = nodesByDegree[pu->degree - 1];
+					newList.splice(newList.begin(), oldList, pu);
+					pu->degree--;
+				}
+			});
+			nodesByDegree[pv->degree].erase(pv);
+		}
+		i++;
 	}
-  delete[] nodesByDegree;
->>>>>>> daa6263b
 
+	delete[] nodesByDegree;
+	return coreness;
 }
 
 } /* namespace NetworKit */