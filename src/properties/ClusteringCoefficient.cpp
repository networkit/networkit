--- conflicted
+++ resolved
@@ -9,24 +9,12 @@
 
 namespace NetworKit {
 
-<<<<<<< HEAD
 ClusteringCoefficient::ClusteringCoefficient() {
 
 }
 
 ClusteringCoefficient::~ClusteringCoefficient() {
 
-=======
-ClusteringCoefficient::ClusteringCoefficient()
-{
-	// TODO Auto-generated constructor stub
-
-}
-
-ClusteringCoefficient::~ClusteringCoefficient()
-{
-	// TODO Auto-generated destructor stub
->>>>>>> 20c901b7
 }
 
 std::vector<double>
@@ -53,11 +41,6 @@
 	    }
 	});
 
-<<<<<<< HEAD
-	G.parallelForNodes([&](node u){
-		if(G.degree(u)>=2)
-		denominator[u] = G.degree(u) * (G.degree(u) - 1);
-=======
 	return coefficient;
 }
 
@@ -71,7 +54,6 @@
 
 	double cc = G.parallelSumForNodes([&](node u){
 		return coefficient[u];
->>>>>>> 20c901b7
 	});
 
 	cc /= (double)n;
@@ -138,7 +120,7 @@
     	triangles[u] = tr;
 	});
   
-  double denominator = G.parallelSumForNodes([&](node u){
+    double denominator = G.parallelSumForNodes([&](node u){
 		return G.degree(u) * (G.degree(u) - 1);
 	});
 
