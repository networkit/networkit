"""
NetworKit - an interactive toolkit for high-performance network analysis
"""


__author__ = "Christian L. Staudt (christian.staudt @ kit.edu)"
__copyright__ = "Copyright (c) 2013 Christian Staudt"
__license__ = "MIT License"
__version__ = "3.2"


# standard library modules
import csv
import os
import logging

# local modules
import stopwatch

# NetworKit submodules
import graph
import graphio
import community
import centrality
import generators
import properties
import engineering
import toolbox
import dynamic
<<<<<<< HEAD
import gephi
=======
import backbones
>>>>>>> b24e7266

try:
	import viztools
	import viztasks
	import algebraic
except ImportError as importError:
	print("""WARNING: some dependencies are not satisfied which are needed to use the
		'viztools' submodule""")
	print(importError)




#--------- Top Level Classes and Functions ----------------#
#

# Some functions and classes should be directly available from the top module

# TODO: introduce settings module

from _NetworKit import getLogLevel, setLogLevel, setPrintLocation, enableNestedParallelism, setNumberOfThreads, getCurrentNumberOfThreads, getMaxNumberOfThreads
from graph import Graph
from graphio import readGraph, writeGraph, formats
from nxadapter import nk2nx, nx2nk
from toolbox import batch
from community import detectCommunities


#-------- Setup ---------- #

def setup():
	""" This function is run once on module import to configure initial settings """
	setLogLevel("ERROR")    # set default loglevel for C++ code
	setPrintLocation(True)
	enableNestedParallelism()	# enable nested parallelism
	logging.basicConfig(level=logging.INFO)	# set default loglevel for Python code



setup() # here the setup function is called once on import


# in general, no implementations here<|MERGE_RESOLUTION|>--- conflicted
+++ resolved
@@ -27,11 +27,8 @@
 import engineering
 import toolbox
 import dynamic
-<<<<<<< HEAD
+import backbones
 import gephi
-=======
-import backbones
->>>>>>> b24e7266
 
 try:
 	import viztools
