--- conflicted
+++ resolved
@@ -1855,9 +1855,6 @@
 		cdef vector[_GraphEvent] _stream
 		for ev in stream:
 			_stream.push_back(_GraphEvent(ev.type, ev.u, ev.v, ev.w))
-<<<<<<< HEAD
-		self._this.update(_stream)
-=======
 		self._this.update(_stream)
 
 # Module: backbones
@@ -1897,5 +1894,4 @@
 
 	def calculate(self, Graph G, count maxRank, count minOverlap):
 		return Graph().setThis(self._this._calculate(dereference(G._this), maxRank, minOverlap))
-		
->>>>>>> b24e7266
+		