--- conflicted
+++ resolved
@@ -169,7 +169,6 @@
 	def __dealloc__(self):
 		del self._this
 
-<<<<<<< HEAD
 	def __copy__(self):
 		"""
 		Generates a copy of the graph
@@ -181,7 +180,6 @@
 		Generates a (deep) copy of the graph
 		"""
 		return Graph().setThis(new _Graph(dereference(self._this)))
-=======
 
 	def indexEdges(self):
 		"""
@@ -198,7 +196,6 @@
 			id of the edge
 		"""
 		return self._this.edgeId(u, v)
->>>>>>> cdf41303
 
 	def numberOfNodes(self):
 		"""
