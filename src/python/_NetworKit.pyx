--- conflicted
+++ resolved
@@ -114,12 +114,8 @@
 		string getName() except +
 		void setName(string name) except +
 		edgeweight totalEdgeWeight() except +
-<<<<<<< HEAD
 		node randomNode() except +
-		
-=======
-
->>>>>>> 5daca797
+
 
 cdef class Graph:
 	"""An undirected, optionally weighted graph"""
