# cython: language_level=3

#includes

# C++ operators
from cython.operator import dereference

# type imports
from libc.stdint cimport uint64_t
from libc.stdint cimport int64_t


# the C++ standard library
from libcpp cimport bool
from libcpp.vector cimport vector
from libcpp.utility cimport pair
from libcpp.map cimport map
from libcpp.set cimport set
from libcpp.string cimport string
from unordered_set cimport unordered_set
from unordered_map cimport unordered_map

# NetworKit typedefs
ctypedef uint64_t count
ctypedef uint64_t index
ctypedef index node
ctypedef index cluster
ctypedef double edgeweight




# Cython helper functions

def stdstring(pystring):
	""" convert a Python string to a bytes object which is automatically coerced to std::string"""
	pybytes = pystring.encode("utf-8")
	return pybytes

def pystring(stdstring):
	""" convert a std::string (= python byte string) to a normal Python string"""
	return stdstring.decode("utf-8")


# Function definitions

cdef extern from "../cpp/auxiliary/Log.h" namespace "Aux":
	#void _configureLogging "Aux::configureLogging" (string loglevel)
	string _getLogLevel "Aux::Log::getLogLevel" () except +
	void _setLogLevel "Aux::Log::setLogLevel" (string loglevel) except +
	void _setPrintLocation "Aux::Log::Settings::setPrintLocation" (bool) except +

def getLogLevel():
	""" Get the current log level"""
	return pystring(_getLogLevel());

def setLogLevel(loglevel):
	""" Set the current loglevel"""
	_setLogLevel(stdstring(loglevel))

def setPrintLocation(flag):
	""" Switch locations in log statements on or off"""
	_setPrintLocation(flag)

cdef extern from "../cpp/auxiliary/Parallelism.h" namespace "Aux":
	void _setNumberOfThreads "Aux::setNumberOfThreads" (int)
	int _getCurrentNumberOfThreads "Aux::getCurrentNumberOfThreads" ()
	int _getMaxNumberOfThreads "Aux::getMaxNumberOfThreads" ()
	void _enableNestedParallelism "Aux::enableNestedParallelism" ()

def setNumberOfThreads(nThreads):
	""" Set the number of OpenMP threads """
	_setNumberOfThreads(nThreads)

def getCurrentNumberOfThreads():
	""" Get the number of currently running threads"""
	return _getCurrentNumberOfThreads()

def getMaxNumberOfThreads():
	""" Get the maximum number of available threads"""
	return _getMaxNumberOfThreads()

def enableNestedParallelism():
	""" Enable nested parallelism for OpenMP"""
	_enableNestedParallelism()

# Class definitions

## Module: engineering

# TODO: timer

## Module: graph

cdef extern from "../cpp/graph/Graph.h":
	cdef cppclass _Graph "NetworKit::Graph":
		_Graph() except +
		_Graph(count, bool, bool) except +
		void stealFrom(_Graph)
		count numberOfNodes() except +
		count numberOfEdges() except +
		count degree(node u) except +
		count degreeIn(node u) except +
		count degreeOut(node u) except +
		node addNode() except +
		void removeNode(node u) except +
		void addEdge(node u, node v, edgeweight w) except +
		void removeEdge(node u, node v) except +
		bool hasEdge(node u, node v) except +
		edgeweight weight(node u, node v) except +
		vector[node] nodes() except +
		vector[pair[node, node]] edges() except +
		vector[node] neighbors(node u) except +
		bool isWeighted() except +
		bool isDirected() except +
		string toString() except +
		string getName() except +
		void setName(string name) except +
		edgeweight totalEdgeWeight() except +
		node randomNode() except +
		node randomNeighbor(node) except +
		pair[node, node] randomEdge() except +


cdef class Graph:
	""" An undirected graph (with optional weights) and parallel iterator methods.

		Graph(n=0, weighted=False, directed=False)

		Create a graph of `n` nodes. The graph has assignable edge weights if `weighted` is set to True.
	 	If `weighted` is set to False each edge has edge weight 1.0 and any other weight assignment will
	 	be ignored.

	    Parameters
	    ----------
	    n : count, optional
	    	Number of nodes.
	    weighted : bool, optional
	    	If set to True, the graph can have edge weights other than 1.0.
	    directed : bool, optional
	    	If set to True, the graph will be directed.
	"""
	cdef _Graph* _this

	def __cinit__(self, n=0, weighted=False, directed=False):
		self._this = new _Graph(n, weighted, directed)

	# # any _thisect which appears as a return type needs to implement setThis
	# cdef setThis(self, _Graph other):
	# 	#del self._this
	# 	self._this = other
	# 	return self

	cdef setThis(self, _Graph* other):
		self._this = other
		return self

	# this is necessary so that the C++ object gets properly garbage collected
	def __dealloc__(self):
		del self._this

	def numberOfNodes(self):
		"""
		Get the number of nodes in the graph.

	 	Returns
	 	-------
	 	count
	 		The number of nodes.
		"""
		return self._this.numberOfNodes()

	def numberOfEdges(self):
		"""
		Get the number of edges in the graph.

	 	Returns
	 	-------
	 	count
	 		The number of edges.
		"""
		return self._this.numberOfEdges()

	def degree(self, u):
		"""
		Get the number of neighbors of `v`.

		Parameters
		----------
		v : node
			Node.

		Returns
		-------
		count
			The number of neighbors.
		"""
		return self._this.degree(u)

	def degreeIn(self, u):
		return self._this.degreeIn(u)

	def degreeOut(self, u):
		return self._this.degreeOut(u)

	def addNode(self):
		""" Add a new node to the graph and return it.

		Returns
		-------
		node
			The new node.
	 	"""
		return self._this.addNode()

	def removeNode(self, u):
		""" Remove the isolated node `u` from the graph.

	 	Parameters
	 	----------
	 	u : node
	 		Node.

	 	Notes
	 	-----
	 	Although it would be convenient to remove all incident edges at the same time, this causes complications for
	 	dynamic applications. Therefore, removeNode is an atomic event. All incident edges need to be removed first
	 	and an exception is thrown otherwise.
		"""
		self._this.removeNode(u)

	def addEdge(self, u, v, w=1.0):
		""" Insert an undirected edge between the nodes `u` and `v`. If the graph is weighted you can optionally
	 	set a weight for this edge. The default weight is 1.0.

	 	Parameters
	 	----------
	 	u : node
	 		Endpoint of edge.
 		v : node
 			Endpoint of edge.
		w : edgeweight, optional
			Edge weight.
		"""
		self._this.addEdge(u, v, w)

	def removeEdge(self, u, v):
		""" Removes the undirected edge {`u`,`v`}.

		Parameters
		----------
		u : node
			Endpoint of edge.
		v : node
			Endpoint of edge.
		"""
		self._this.removeEdge(u, v)

	def hasEdge(self, u, v):
		""" Checks if undirected edge {`u`,`v`} exists in the graph.

		Parameters
		----------
		u : node
			Endpoint of edge.
		v : node
			Endpoint of edge.

		Returns
		-------
		bool
			True if the edge exists, False otherwise.
		"""
		return self._this.hasEdge(u, v)

	def weight(self, u, v):
		""" Get edge weight of edge {`u` , `v`}. Returns 0 if edge does not exist.

		Parameters
		----------
		u : node
			Endpoint of edge.
		v : node
			Endpoint of edge.

		Returns
		-------
		edgeweight
			Edge weight of edge {`u` , `v`} or 0 if edge does not exist.
		"""
		return self._this.weight(u, v)

	def nodes(self):
		""" Get list of all nodes.

	 	Returns
	 	-------
	 	list
	 		List of all nodes.
		"""
		return self._this.nodes()

	def edges(self):
		""" Get list of edges as node pairs.

	 	Returns
	 	-------
	 	list
	 		List of edges as node pairs.
		"""
		return self._this.edges()

	def neighbors(self, u):
		""" Get list of neighbors of `u`.

	 	Parameters
	 	----------
	 	u : node
	 		Node.

	 	Returns
	 	-------
	 	list
	 		List of neighbors of `u.
		"""
		return self._this.neighbors(u)

	def isWeighted(self):
		"""
		Returns
		-------
		bool
			True if this graph supports edge weights other than 1.0.
		"""
		return self._this.isWeighted()

	def isDirected(self):
		return self._this.isDirected()

	def toString(self):
		""" Get a string representation of the graph.

		Returns
		-------
		string
			A string representation of the graph.
		"""
		return self._this.toString()

	def getName(self):
		""" Get the name of the graph.

		Returns
		-------
		string
			The name of the graph.
		"""
		return pystring(self._this.getName())

	def setName(self, name):
		""" Set name of graph to `name`.

		Parameters
		----------
		name : string
			The name.
		"""
		self._this.setName(stdstring(name))

	def totalEdgeWeight(self):
		""" Get the sum of all edge weights.

		Returns
		-------
		edgeweight
			The sum of all edge weights.
		"""
		return self._this.totalEdgeWeight()

	def randomNode(self):
		""" Get a random node of the graph.

		Returns
		-------
		node
			A random node.
		"""
		return self._this.randomNode()

	def randomNeighbor(self, u):
		""" Get a random neighbor of `v` and `none` if degree is zero.

		Parameters
		----------
		v : node
			Node.

		Returns
		-------
		node
			A random neighbor of `v.
		"""
		return self._this.randomNeighbor(u)

	def randomEdge(self):
		""" Get a random edge of the graph.

		Returns
		-------
		pair
			Random random edge.

		Notes
		-----
		Fast, but not uniformly random.
		"""
		return self._this.randomEdge()


# TODO: expose all methods

cdef extern from "../cpp/graph/BFS.h":
	cdef cppclass _BFS "NetworKit::BFS":
		_BFS(_Graph G, node source) except +
		void run() except +
		vector[edgeweight] getDistances() except +
		vector[node] getPath(node t) except +

cdef class BFS:
	""" Simple breadth-first search on a Graph from a given source

	BFS(G, source)

	Create BFS for `G` and source node `source`.

	Parameters
	----------
	G : Graph
		The graph.
	source : node
		The source node of the breadth-first search.

	"""
	cdef _BFS* _this

	def __cinit__(self, Graph G, source):
		self._this = new _BFS(dereference(G._this), source)

	def run(self):
		"""
		Breadth-first search from source.

		Returns
		-------
		vector
			Vector of unweighted distances from source node, i.e. the
	 		length (number of edges) of the shortest path from source to any other node.
		"""
		self._this.run()

	def getDistances(self):
		"""
		Returns a vector of weighted distances from the source node, i.e. the
 	 	length of the shortest path from the source node to any other node.

 	 	Returns
 	 	-------
 	 	vector
 	 		The weighted distances from the source node to any other node in the graph.
		"""
		return self._this.getDistances()

	def getPath(self, t):
		""" Returns a shortest path from source to `t` and an empty path if source and `t` are not connected.

		Parameters
		----------
		t : node
			Target node.

		Returns
		-------
		vector
			A shortest path from source to `t or an empty path.
		"""
		return self._this.getPath(t)


cdef extern from "../cpp/graph/Dijkstra.h":
	cdef cppclass _Dijkstra "NetworKit::Dijkstra":
		_Dijkstra(_Graph G, node source) except +
		void run() except +
		vector[edgeweight] getDistances() except +
		vector[node] getPath(node t) except +

cdef class Dijkstra:
	""" Dijkstra's SSSP algorithm.
	Returns list of weighted distances from node source, i.e. the length of the shortest path from source to
	any other node.

    Dijkstra(G, source)

    Creates Dijkstra for `G` and source node `source`.

    Parameters
	----------
	G : Graph
		The graph.
	source : node
		The source node.
    """
	cdef _Dijkstra* _this

	def __cinit__(self, Graph G, source):
		self._this = new _Dijkstra(dereference(G._this), source)

	def run(self):
		""" Performs the Dijkstra SSSP algorithm on the graph given in the constructor. """
		self._this.run()

	def getDistances(self):
		""" Returns a vector of weighted distances from the source node, i.e. the
 	 	length of the shortest path from the source node to any other node.

 	 	Returns
 	 	-------
 	 	vector
 	 		The weighted distances from the source node to any other node in the graph.
		"""
		return self._this.getDistances()

	def getPath(self, t):
		""" Returns a shortest path from source to `t` and an empty path if source and `t` are not connected.

		Parameters
		----------
		t : node
			Target node.

		Returns
		-------
		vector
			A shortest path from source to `t or an empty path.
		"""
		return self._this.getPath(t)


cdef extern from "../cpp/graph/Subgraph.h":
	cdef cppclass _Subgraph "NetworKit::Subgraph":
		_Subgraph() except +
		_Graph* _fromNodes(_Graph G, unordered_set[node] nodes)

cdef class Subgraph:
	""" Methods for creating subgraphs """
	cdef _Subgraph _this

	def fromNodes(self, Graph G, nodes): #unordered_set[node]
		""" Create a subgraph induced by the set `nodes`.

	 	Parameters
	 	----------
	 	G : Graph
	 		The graph.
 		nodes : list
 			A subset of nodes of `G` which induce the subgraph.

		Returns
		-------
		Graph
			The subgraph induced by `nodes`.

		Notes
		-----
		The returned graph G' is isomorphic (structurally identical) to the subgraph in G,
	 	but node indices are not preserved.
		"""
		cdef unordered_set[node] nnodes
		for node in nodes:
			nnodes.insert(node);
		return Graph().setThis(self._this._fromNodes(dereference(G._this), nnodes))

cdef extern from "../cpp/independentset/Luby.h":
	cdef cppclass _Luby "NetworKit::Luby":
		_Luby() except +
		vector[bool] run(_Graph G)
		string toString()


# FIXME: check correctness
cdef class Luby:
	""" Luby's parallel maximal independent set algorithm"""
	cdef _Luby _this

	def run(self, Graph G not None):
		""" Returns a boolean vector of length n where vec[v] is True iff v is in the independent sets.

		Parameters
		----------
		G : Graph
			The graph.

		Returns
		-------
		vector
			A boolean vector of length n.
		"""
		return self._this.run(dereference(G._this))

	def toString(self):
		""" Get string representation of the algorithm.

		Returns
		-------
		string
			The string representation of the algorithm.
		"""
		return self._this.toString().decode("utf-8")


# Module: generators

# cdef extern from "../cpp/graph/GraphGenerator.h":
# 	cdef cppclass _GraphGenerator "NetworKit::GraphGenerator":
# 		_GraphGenerator() except +
# 		_Graph makeRandomGraph(count n, double p)


# cdef class GraphGenerator:
# 	""" Provides several functions for graph generation"""
# 	cdef _GraphGenerator _this

# 	def __cinit__(self):
# 		self._this = _GraphGenerator()


# 	def makeRandomGraph(self, n, p):
# 		cdef _Graph _G = self._this.makeRandomGraph(n, p)
# 		return Graph(0).setThis(_G)

cdef extern from "../cpp/generators/BarabasiAlbertGenerator.h":
	cdef cppclass _BarabasiAlbertGenerator "NetworKit::BarabasiAlbertGenerator":
		_BarabasiAlbertGenerator() except +
		_BarabasiAlbertGenerator(count k, count nMax, count n0) except +
		#_Graph* _generate()
		_Graph* _generate() except +

cdef class BarabasiAlbertGenerator:
	""" Generates a scale-free graph using the Barabasi-Albert preferential attachment model. """
	cdef _BarabasiAlbertGenerator _this

	def __cinit__(self, k, nMax, n0):
		""" TODO
		"""
		self._this = _BarabasiAlbertGenerator(k, nMax, n0)

	def generate(self):
		""" TODO
		"""
		return Graph().setThis(self._this._generate());


cdef extern from "../cpp/generators/PubWebGenerator.h":
	cdef cppclass _PubWebGenerator "NetworKit::PubWebGenerator":
		_PubWebGenerator(count numNodes, count numberOfDenseAreas, float neighborhoodRadius, count maxNumberOfNeighbors) except +
		_Graph* _generate() except +

cdef class PubWebGenerator:
	""" Generates a static graph that resembles an assumed geometric distribution of nodes in
	a P2P network.

	The basic structure is to distribute points randomly in the unit torus
	and to connect vertices close to each other (at most @a neighRad distance and none of
	them already has @a maxNeigh neighbors). The distribution is chosen to get some areas with
	high density and others with low density. There are @a numDenseAreas dense areas, which can
	overlap. Each area is circular, has a certain position and radius and number of points.
	These values are strored in @a denseAreaXYR and @a numPerArea, respectively.

	Used and described in more detail in J. Gehweiler, H. Meyerhenke: A Distributed
	Diffusive Heuristic for Clustering a Virtual P2P Supercomputer. In Proc. 7th High-Performance
	Grid Computing Workshop (HPGC'10), in conjunction with 24th IEEE Internatl. Parallel and
	Distributed Processing Symposium (IPDPS'10), IEEE, 2010.

	PubWebGenerator(numNodes, numberOfDenseAreas, neighborhoodRadius, maxNumberOfNeighbors)

	Parameters
	----------
	numNodes : count
		Up to a few thousand (possibly more if visualization is not desired and quadratic
		time complexity has been resolved)
	numberOfDenseAreas : count
		Depending on number of nodes, e.g. [8, 50]
	neighborhoodRadius : float
		The higher, the better the connectivity [0.1, 0.35]
	maxNumberOfNeighbors : count
		Maximum degree, a higher value corresponds to better connectivity [4, 40]
	"""
	cdef _PubWebGenerator* _this

	def __cinit__(self, numNodes, numberOfDenseAreas, neighborhoodRadius, maxNumberOfNeighbors):
		""" TODO
		"""
		self._this = new _PubWebGenerator(numNodes, numberOfDenseAreas, neighborhoodRadius, maxNumberOfNeighbors)

	def generate(self):
		""" TODO
		"""
		return Graph(0).setThis(self._this._generate())


cdef extern from "../cpp/generators/ErdosRenyiGenerator.h":
	cdef cppclass _ErdosRenyiGenerator "NetworKit::ErdosRenyiGenerator":
		_ErdosRenyiGenerator(count nNodes, double prob) except +
		_Graph* _generate() except +

cdef class ErdosRenyiGenerator:
	""" Creates random graphs in the G(n,p) model.
	The generation follows Vladimir Batagelj and Ulrik Brandes: "Efficient
	generation of large random networks", Phys Rev E 71, 036113 (2005).

	ErdosRenyiGenerator(count, double)

	Creates G(nNodes, prob) graphs.

	Parameters
	----------
	nNodes : count
		Number of nodes n in the graph.
	prob : double
		Probability of existence for each edge p.
	"""

	cdef _ErdosRenyiGenerator* _this

	def __cinit__(self, nNodes, prob):
		self._this = new _ErdosRenyiGenerator(nNodes, prob)

	def generate(self):
		return Graph(0).setThis(self._this._generate())


cdef extern from "../cpp/generators/DorogovtsevMendesGenerator.h":
	cdef cppclass _DorogovtsevMendesGenerator "NetworKit::DorogovtsevMendesGenerator":
		_DorogovtsevMendesGenerator(count nNodes) except +
		_Graph* _generate() except +

cdef class DorogovtsevMendesGenerator:
	"""
	TODO:

	Parameters
	----------
	nNodes : count
		Number of nodes in the target graph.
	"""

	cdef _DorogovtsevMendesGenerator* _this

	def __cinit__(self, nNodes):
		self._this = new _DorogovtsevMendesGenerator(nNodes)

	def generate(self):
		return Graph(0).setThis(self._this._generate())


cdef extern from "../cpp/generators/ClusteredRandomGraphGenerator.h":
	cdef cppclass _ClusteredRandomGraphGenerator "NetworKit::ClusteredRandomGraphGenerator":
		_ClusteredRandomGraphGenerator(count, count, double, double) except +
		_Graph* _generate() except +

cdef class ClusteredRandomGraphGenerator:
	""" The ClusteredRandomGraphGenerator class is used to create a clustered random graph.

	The number of nodes and the number of edges are adjustable as well as the probabilities
	for intra-cluster and inter-cluster edges.

	ClusteredRandomGraphGenerator(count, count, pin, pout)

	Creates a clustered random graph.

	Parameters
	----------
	n : count
		number of nodes
	k : count
		number of clusters
	pin : double
		intra-cluster edge probability
	pout : double
		inter-cluster edge probability
	"""

	cdef _ClusteredRandomGraphGenerator* _this

	def __cinit__(self, n, k, pin, pout):
		self._this = new _ClusteredRandomGraphGenerator(n, k, pin, pout)

	def generate(self):
		""" Generates a clustered random graph with the properties given in the constructor.

		Returns
		-------
		Graph
			The generated graph.
		"""
		return Graph(0).setThis(self._this._generate())


cdef extern from "../cpp/generators/ChungLuGenerator.h":
	cdef cppclass _ChungLuGenerator "NetworKit::ChungLuGenerator":
		# TODO: revert to count when cython issue fixed
		_ChungLuGenerator(vector[unsigned int] degreeSequence) except +
		_Graph* _generate() except +

cdef class ChungLuGenerator:
	"""
		Given an arbitrary degree sequence, the Chung-Lu generative model
		will produce a random graph with the same expected degree sequence.

 		see Aiello, Chung, Lu: A Random Graph Model for Massive Graphs
	"""

	cdef _ChungLuGenerator* _this

	def __cinit__(self, degreeSequence):
		cdef vector
		self._this = new _ChungLuGenerator(degreeSequence)

	def generate(self):
		""" Generates graph with expected degree sequence seq.

		Returns
		-------
		Graph
			The generated graph.
		"""
		return Graph(0).setThis(self._this._generate())


cdef extern from "../cpp/generators/HavelHakimiGenerator.h":
	cdef cppclass _HavelHakimiGenerator "NetworKit::HavelHakimiGenerator":
		# TODO: revert to count when cython issue fixed
		_HavelHakimiGenerator(vector[unsigned int] degreeSequence, bool skipTest) except +
		_Graph* _generate() except +
		bool isRealizable() except +
		bool getRealizable() except +

cdef class HavelHakimiGenerator:
	""" Havel-Hakimi algorithm for generating a graph according to a given degree sequence.

 		The sequence, if it is realizable, is reconstructed exactly. The resulting graph usually
 		has a high clustering coefficient. Construction runs in linear time O(m). However, the test
 		if a sequence is realizable is quadratic in the sequence length.

 		HavelHakimiGenerator(sequence, skipTest=True)

 		Parameters
		----------
		sequence : vector
			Degree sequence to realize. Must be non-increasing.
		skipTest : bool, optional
			If True, the test if the sequence is realizable is skipped.
	        Default value is False. Set ONLY to True if you are certain that the
	        sequence is realizable
	"""

	cdef _HavelHakimiGenerator* _this


	def __cinit__(self, degreeSequence, skipTest=True):
		self._this = new _HavelHakimiGenerator(degreeSequence, skipTest)

	def isRealizable(self):
		return self._this.isRealizable()

	def getRealizable(self):
		return self._this.getRealizable();

	def generate(self):
		""" Generates degree sequence seq (if it is realizable).

		Returns
		-------
		Graph
			Empty graph if graph is not realizable, otherwise graph with degree sequence seq.
		"""
		return Graph(0).setThis(self._this._generate())


cdef extern from "../cpp/generators/RmatGenerator.h":
	cdef cppclass _RmatGenerator "NetworKit::RmatGenerator":
		_RmatGenerator(count scale, count edgeFactor, double a, double b, double c, double d) except +
		_Graph* _generate() except +

cdef class RmatGenerator:
	"""
	Generates static R-MAT graphs. R-MAT (recursive matrix) graphs are
	random graphs with n=2^scale nodes and m=nedgeFactor edges.
	More details at http://www.graph500.org or in the original paper:
	Deepayan Chakrabarti, Yiping Zhan, Christos Faloutsos:
	R-MAT: A Recursive Model for Graph Mining. SDM 2004: 442-446.

	RmatGenerator(scale, edgeFactor, a, b, c, d)

	Parameters
	----------
	scale : count
		Number of nodes = 2^scale
	edgeFactor : count
		Number of edges = number of nodes * edgeFactor
	a : double
		Probability for quadrant upper left
	b : double
		Probability for quadrant upper right
	c : double
		Probability for quadrant lower left
	d : double
		Probability for quadrant lower right

	"""

	cdef _RmatGenerator* _this

	def __cinit__(self, count scale, count edgeFactor, double a, double b, double c, double d):
		self._this = new _RmatGenerator(scale, edgeFactor, a, b, c, d)

	def generate(self):
		""" Graph to be generated according to parameters specified in constructor.

		Returns
		-------
		Graph
			The generated graph.
		"""
		return Graph(0).setThis(self._this._generate())


# Module: graphio

cdef extern from "../cpp/io/METISGraphReader.h":
	cdef cppclass _METISGraphReader "NetworKit::METISGraphReader":
		_METISGraphReader() except +
		# _Graph read(string path) except +
		_Graph* _read(string path) except +
		_Graph* readToHeap(string path) except +

cdef class METISGraphReader:
	""" Reads the METIS adjacency file format [1]. If the Fast reader fails,
		use readGraph(path, graphio.formats.metis) as an alternative.
		[1]: http://people.sc.fsu.edu/~jburkardt/data/metis_graph/metis_graph.html
	"""
	cdef _METISGraphReader _this

	def read(self, path):
		pathbytes = path.encode("utf-8") # string needs to be converted to bytes, which are coerced to std::string
		return Graph(0).setThis(self._this._read(pathbytes))


cdef extern from "../cpp/io/EdgeListReader.h":
	cdef cppclass _EdgeListReader "NetworKit::EdgeListReader":
		_EdgeListReader() except +
		_EdgeListReader(char separator, node firstNode, string commentPrefix, bool continuous)
		_Graph read(string path) except +
		_Graph* _read(string path) except +
		unordered_map[node,node] getNodeMap() except +


cdef class EdgeListReader:
	""" Reads the METIS adjacency file format [1]. If the Fast reader fails,
		use readGraph(path, graphio.formats.metis) as an alternative.
		[1]: http://people.sc.fsu.edu/~jburkardt/data/metis_graph/metis_graph.html
	"""
	cdef _EdgeListReader _this

	def __cinit__(self, separator, firstNode, commentPrefix="#", continuous=True):
		self._this = _EdgeListReader(stdstring(separator)[0], firstNode, stdstring(commentPrefix), continuous)

	def read(self, path):
		pathbytes = path.encode("utf-8") # string needs to be converted to bytes, which are coerced to std::string
		return Graph(0).setThis(self._this._read(pathbytes))

	def getNodeMap(self):
		cdef unordered_map[node,node] cResult = self._this.getNodeMap()
		result = []
		for elem in cResult:
			result.append((elem.first,elem.second))
		return result

cdef extern from "../cpp/io/METISGraphWriter.h":
	cdef cppclass _METISGraphWriter "NetworKit::METISGraphWriter":
		_METISGraphWriter() except +
		void write(_Graph G, string path) except +


cdef class METISGraphWriter:
	""" Writes graphs in the METIS format"""
	cdef _METISGraphWriter _this

	def write(self, Graph G not None, path):
		 # string needs to be converted to bytes, which are coerced to std::string
		self._this.write(dereference(G._this), stdstring(path))


cdef extern from "../cpp/io/DotGraphWriter.h":
	cdef cppclass _DotGraphWriter "NetworKit::DotGraphWriter":
		_DotGraphWriter() except +
		void write(_Graph G, string path) except +


cdef class DotGraphWriter:
	""" Writes graphs in the .dot/GraphViz format"""
	cdef _DotGraphWriter _this

	def write(self, Graph G not None, path):
		 # string needs to be converted to bytes, which are coerced to std::string
		self._this.write(dereference(G._this), stdstring(path))


#cdef extern from "../cpp/io/VNAGraphWriter.h":
#	cdef cppclass _VNAGraphWriter "NetworKit::VNAGraphWriter":
#		_VNAGraphWriter() except +
#		void write(_Graph G, string path) except +


#cdef class VNAGraphWriter:
#	""" Writes graphs in the VNA format. The VNA format is commonly used by Netdraw, and is very similar to Pajek format.
#	It defines nodes and edges (ties), and supports attributes. Each section of the file is separated by an asterisk. """
#	cdef _VNAGraphWriter _this

#	def write(self, Graph G not None, path):
		 # string needs to be converted to bytes, which are coerced to std::string
#		self._this.write(dereference(G._this), stdstring(path))


cdef extern from "../cpp/io/GMLGraphWriter.h":
	cdef cppclass _GMLGraphWriter "NetworKit::GMLGraphWriter":
		_GMLGraphWriter() except +
		void write(_Graph G, string path) except +


cdef class GMLGraphWriter:
	""" Writes a graph and its coordinates as a GML file.[1]
		[1] http://svn.bigcat.unimaas.nl/pvplugins/GML/trunk/docs/gml-technical-report.pdf """
	cdef _GMLGraphWriter _this

	def write(self, Graph G not None, path):
		 # string needs to be converted to bytes, which are coerced to std::string
		self._this.write(dereference(G._this), stdstring(path))


cdef extern from "../cpp/io/EdgeListWriter.h":
	cdef cppclass _EdgeListWriter "NetworKit::EdgeListWriter":
		_EdgeListWriter() except +
		_EdgeListWriter(char separator, node firstNode) except +
		void write(_Graph G, string path) except +

cdef class EdgeListWriter:
	""" Reads and writes graphs in various edge list formats. The constructor takes a
		seperator char and the ID of the first node as paraneters."""

	cdef _EdgeListWriter _this

	def __cinit__(self, separator, firstNode):
		cdef char sep = stdstring(separator)[0]
		self._this = _EdgeListWriter(sep, firstNode)

	def write(self, Graph G not None, path):
		self._this.write(dereference(G._this), stdstring(path))



cdef extern from "../cpp/io/LineFileReader.h":
	cdef cppclass _LineFileReader "NetworKit::LineFileReader":
		_LineFileReader() except +
		vector[string] read(string path)


cdef class LineFileReader:
	""" Reads a file and puts each line in a list of strings """
	cdef _LineFileReader _this

	def read(self, path):
		return self._this.read(stdstring(path))


cdef extern from "../cpp/io/SNAPGraphWriter.h":
	cdef cppclass _SNAPGraphWriter "NetworKit::SNAPGraphWriter":
		_SNAPGraphWriter() except +
		void write(_Graph G, string path)

cdef class SNAPGraphWriter:
	""" Writes graphs in a format suitable for the Georgia Tech SNAP software [1]
		[1]: http://snap-graph.sourceforge.net/
	"""
	cdef _SNAPGraphWriter _this

	def write(self, Graph G, path):
		self._this.write(dereference(G._this), stdstring(path))


cdef extern from "../cpp/io/SNAPGraphReader.h":
	cdef cppclass _SNAPGraphReader "NetworKit::SNAPGraphReader":
		_SNAPGraphReader() except +
		_Graph read(string path) except +
		_Graph* _read(string path) except +
		unordered_map[node,node] getNodeIdMap() except +

cdef class SNAPGraphReader:
	""" Reads a graph from the SNAP graph data collection [1] (currently experimental)
		[1]: http://snap.stanford.edu/data/index.html
	"""
	cdef _SNAPGraphReader _this

	def read(self, path):
		return Graph().setThis(self._this._read(stdstring(path)))

	def getNodeIdMap(self):
		cdef unordered_map[node,node] cResult = self._this.getNodeIdMap()
		result = []
		for elem in cResult:
			result.append((elem.first,elem.second))
		return result


cdef extern from "../cpp/io/PartitionReader.h":
	cdef cppclass _PartitionReader "NetworKit::PartitionReader":
		_PartitionReader() except +
		_Partition read(string path)


cdef class PartitionReader:
	""" Reads a partition from a file.
		File format: line i contains subset id of element i.
	 """
	cdef _PartitionReader _this

	def read(self, path):
		return Partition().setThis(self._this.read(stdstring(path)))


cdef extern from "../cpp/io/PartitionWriter.h":
	cdef cppclass _PartitionWriter "NetworKit::PartitionWriter":
		_PartitionWriter() except +
		void write(_Partition, string path)


cdef class PartitionWriter:
	""" Writes a partition to a file.
		File format: line i contains subset id of element i.
	 """
	cdef _PartitionWriter _this

	def write(self, Partition zeta, path):
		self._this.write(zeta._this, stdstring(path))


cdef extern from "../cpp/io/EdgeListPartitionReader.h":
	cdef cppclass _EdgeListPartitionReader "NetworKit::EdgeListPartitionReader":
		_EdgeListPartitionReader() except +
		_EdgeListPartitionReader(node firstNode) except +
		_Partition read(string path)


cdef class EdgeListPartitionReader:
	""" Reads a partition from an edge list type of file
	 """
	cdef _EdgeListPartitionReader _this

	def __cinit__(self, firstNode=1):
		self._this = _EdgeListPartitionReader(firstNode)

	def read(self, path):
		return Partition().setThis(self._this.read(stdstring(path)))

cdef extern from "../cpp/io/SNAPEdgeListPartitionReader.h":
	cdef cppclass _SNAPEdgeListPartitionReader "NetworKit::SNAPEdgeListPartitionReader":
		_SNAPEdgeListPartitionReader() except +
		_Cover read(string path, unordered_map[node,node] nodeMap,_Graph G) except +
#		_Partition readWithInfo(string path, count nNodes) except +

cdef class SNAPEdgeListPartitionReader:
	""" Reads a partition from a SNAP 'community with ground truth' file
	 """
	cdef _SNAPEdgeListPartitionReader _this

	def read(self,path, nodeMap, Graph G):
		cdef unordered_map[node,node] cNodeMap
		for (key,val) in nodeMap:
			cNodeMap[key] = val
		return Cover().setThis(self._this.read(stdstring(path), cNodeMap, dereference(G._this)))

#	def readWithInfo(self,path,nNodes):
#		return Partition().setThis(self._this.readWithInfo(stdstring(path),nNodes))

#not existing yet, maybe in the future?
#cdef extern from "../cpp/io/EdgeListPartitionWriter.h":
#	cdef cppclass _EdgeListPartitionWriter "NetworKit::EdgeListPartitionWriter":
#		_EdgeListPartitionWriter() except +
#		void write(_Partition, string path)


#cdef class EdgeListPartitionWriter:
#	""" Writes a partition to a edge list type of file.
#		File format: a line contains the element id and the subsed id of the element.
#	 """
#	cdef _EdgeListPartitionWriter _this

#	def Write(self, Partition zeta, path):
#		self._this.write(zeta._this, stdstring(path))

cdef extern from "../cpp/io/CoverReader.h":
	cdef cppclass _CoverReader "NetworKit::CoverReader":
		_CoverReader() except +
		_Cover read(string path,_Graph G) except +

cdef class CoverReader:
	""" Reads a cover from a file
		File format: each line contains the space-separated node ids of a community
	 """
	cdef _CoverReader _this

	def read(self, path, Graph G):
		return Cover().setThis(self._this.read(stdstring(path), dereference(G._this)))

cdef extern from "../cpp/io/CoverWriter.h":
	cdef cppclass _CoverWriter "NetworKit::CoverWriter":
		_CoverWriter() except +
		void write(_Cover, string path)


cdef class CoverWriter:
	""" Writes a partition to a file.
		File format: each line contains the space-separated node ids of a community
	 """
	cdef _CoverWriter _this

	def write(self, Cover zeta, path):
		self._this.write(zeta._this, stdstring(path))

cdef extern from "../cpp/io/EdgeListCoverReader.h":
	cdef cppclass _EdgeListCoverReader "NetworKit::EdgeListCoverReader":
		_EdgeListCoverReader() except +
		_EdgeListCoverReader(node firstNode) except +
		_Cover read(string path, _Graph G) except +


cdef class EdgeListCoverReader:
	""" Reads a cover from an edge list type of file
		File format: each line starts with a node id and continues with a list of the communities the node belongs to
	 """
	cdef _EdgeListCoverReader _this

	def __cinit__(self, firstNode=1):
		self._this = _EdgeListCoverReader(firstNode)

	def read(self, path, Graph G):
		return Cover().setThis(self._this.read(stdstring(path), dereference(G._this)))

# Parameters

cdef extern from "../cpp/base/Parameters.h":
	cdef cppclass _Parameters "NetworKit::Parameters":
		_Parameters() except +
		void setInt(string key, int64_t value)
		void setDouble(string key, double value)
		void setString(key, value)
		void setBool(string key, bool value)
		int64_t getInt(string key)
		double getDouble(string key)
		string getString(string key)
		bool getBool(string key)


# Module: structures
#
cdef extern from "../cpp/structures/Partition.h":
	cdef cppclass _Partition "NetworKit::Partition":
		_Partition() except +
		_Partition(index) except +
		index subsetOf(index e) except +
		index extend() except +
		void remove(index e) except +
		void addToSubset(index s, index e) except +
		void moveToSubset(index s, index e) except +
		void toSingleton(index e) except +
		void allToSingletons() except +
		void mergeSubsets(index s, index t) except +
		void setUpperBound(index upper) except +
		index upperBound() except +
		index lowerBound() except +
		void compact() except +
		bool contains(index e) except +
		bool inSameSubset(index e1, index e2) except +
		vector[count] subsetSizes() except +
		map[index, count] subsetSizeMap() except +
		set[index] getMembers(const index s) except +
		count numberOfElements() except +
		count numberOfSubsets() except +
		vector[index] getVector() except +
		void setName(string name) except +
		string getName() except +
		set[index] getSubsetIds() except +


cdef class Partition:
	""" Implements a partition of a set, i.e. a subdivision of the
 		set into disjoint subsets.

 		Partition(z=0)

 		Create a new partition data structure for `z` elements.

		Parameters
		----------
		z : index, optional
			Maximum index of an element. Default is 0.
	"""
	cdef _Partition _this

	def __cinit__(self, z=0):
		self._this = _Partition(z)

	def __len__(self):
		"""
		Returns
		-------
		count
			Number of elements in the partition.
		"""
		return self._this.numberOfElements()

	def __getitem__(self, e):
		""" Get the set (id) in which the element `e` is contained.

	 	Parameters
	 	----------
	 	e : index
	 		Index of element.

	 	Returns
	 	-------
	 	index
	 		The index of the set in which `e` is contained.
		"""
		return self._this.subsetOf(e)

	cdef setThis(self, _Partition other):
		self._this = other
		return self

	def subsetOf(self, e):
		""" Get the set (id) in which the element `e` is contained.

	 	Parameters
	 	----------
	 	e : index
	 		Index of element.

	 	Returns
	 	-------
	 	index
	 		The index of the set in which `e` is contained.
		"""
		return self._this.subsetOf(e)

	def extend(self):
		""" Extend the data structure and create a slot	for one more element.

		Initializes the entry to `none` and returns the index of the entry.

		Returns
		-------
		index
			The index of the new element.
		"""
		self._this.extend()

	def addToSubset(self, s, e):
		""" Add a (previously unassigned) element `e` to the set `s`.

		Parameters
		----------
		s : index
			The index of the subset.
		e : index
			The element to add.
		"""
		self._this.addToSubset(s, e)

	def moveToSubset(self, index s, index e):
		"""  Move the (previously assigned) element `e` to the set `s.

		Parameters
		----------
		s : index
			The index of the subset.
		e : index
			The element to move.
		"""
		self._this.moveToSubset(s, e)

	def toSingleton(self, index e):
		""" Creates a singleton set containing the element `e`.

		Parameters
		----------
		e : index
			The index of the element.
		"""
		self._this.toSingleton(e)

	def allToSingletons(self):
		""" Assigns every element to a singleton set. Set id is equal to element id. """
		self._this.allToSingletons()

	def mergeSubsets(self, index s, index t):
		""" Assigns the elements from both sets to a new set and returns the id of it.

		Parameters
		----------
		s : index
			Set to merge.
		t : index
			Set to merge.

		Returns
		-------
		index
			Id of newly created set.
		"""
		self._this.mergeSubsets(s, t)


	def setUpperBound(self, index upper):
		""" Sets an upper bound for the subset ids that **can** be assigned.

		Parameters
		----------
		upper : index
			Highest assigned subset id + 1
		"""
		self._this.setUpperBound(upper)

	def upperBound(self):
		""" Return an upper bound for the subset ids that have been assigned.
	 	(This is the maximum id + 1.)

	 	Returns
	 	-------
	 	index
	 		The upper bound.
		"""
		return self._this.upperBound()

	def lowerBound(self):
		""" Get a lower bound for the subset ids that have been assigned.

		Returns
		-------
		index
			The lower bound.
		"""
		return self._this.lowerBound()

	def compact(self):
		""" Change subset IDs to be consecutive, starting at 0. """
		self._this.compact()

	def contains(self, index e):
		""" Check if partition assigns a valid subset to the element `e`.

		Parameters
		----------
		e : index
			The element.

		Returns
		-------
		bool
			True if the assigned subset is valid, False otherwise.
		"""
		return self._this.contains(e)

	def inSameSubset(self, index e1, index e2):
		""" Check if two elements `e1` and `e2` belong to the same subset.

		Parameters
		----------
		e1 : index
			An Element.
		e2 : index
			An Element.

		Returns
		-------
		bool
			True if `e1` and `e2` belong to same subset, False otherwise.
		"""
		return self._this.inSameSubset(e1, e2)

	def subsetSizes(self):
		""" Get a list of subset sizes. Indices do not necessarily correspond to subset ids.

	 	Returns
	 	-------
	 	vector
	 		A vector of subset sizes.
		"""
		return self._this.subsetSizes()

	def subsetSizeMap(self):
		""" Get a map from subset id to size of the subset.

		Returns
		-------
		dict
			A map from subset id to size of the subset.
		"""
		return self._this.subsetSizeMap()

	def getMembers(self, s):
		""" Get the members of the subset `s`.

		Parameters
		----------
		s : index
			The subset.

		Returns
		-------
		set
			A set containing the members of `s.
		"""
		return self._this.getMembers(s)

	def numberOfElements(self):
		"""
		Returns
		-------
		count
			Number of elements in the partition.
		"""
		return self._this.numberOfElements()

	def numberOfSubsets(self):
		""" Get the current number of sets in this partition.

		Returns
		-------
		count
			The current number of sets.
		"""
		return self._this.numberOfSubsets()

	def getVector(self):
		""" Get the actual vector representing the partition data structure.

		Returns
		-------
		vector
			Vector containing information about partitions.
		"""
		return self._this.getVector()

	def setName(self, string name):
		"""  Set a human-readable identifier `name` for the instance.

		Parameters
		----------
		name : string
			The name.
		"""
		self._this.setName(name)

	def getName(self):
		""" Get the human-readable identifier.

		Returns
		-------
		string
			The name of this partition.
		"""
		return self._this.getName()

	def getSubsetIds(self):
		""" Get the ids of nonempty subsets.

		Returns
		-------
		set
			A set of ids of nonempty subsets.
		"""
		return self._this.getSubsetIds()


cdef extern from "../cpp/structures/Cover.h":
	cdef cppclass _Cover "NetworKit::Cover":
		_Cover() except +
		set[index] subsetsOf(index e) except +
#		index extend() except +
		void remove(index e) except +
		void addToSubset(index s, index e) except +
		void moveToSubset(index s, index e) except +
		void toSingleton(index e) except +
		void allToSingletons() except +
		void mergeSubsets(index s, index t) except +
#		void setUpperBound(index upper) except +
		index upperBound() except +
		index lowerBound() except +
#		void compact() except +
		bool contains(index e) except +
		bool inSameSubset(index e1, index e2) except +
		vector[count] subsetSizes() except +
		map[index, count] subsetSizeMap() except +
		set[index] getMembers(const index s) except +
		count numberOfElements() except +
		count numberOfSubsets() except +
#		vector[index] getVector() except +
#		void setName(string name) except +
#		string getName() except +
#		set[index] getSubsetIds() except +


cdef class Cover:
	""" Implements a cover of a set, i.e. an assignment of its elements to possibly overlapping subsets. """
	cdef _Cover _this

	cdef setThis(self, _Cover other):
		self._this = other
		return self

	def subsetsOf(self, e):
		""" Get the ids of subsets in which the element `e` is contained.

		Parameters
		----------
		e : index
			An element

		Returns
		-------
		set
			A set of subset ids in which `e` 	is contained.
		"""
		return self._this.subsetsOf(e)

#	def extend(self):
#		self._this.extend()

	def addToSubset(self, s, e):
		""" Add the (previously unassigned) element `e` to the set `s`.

		Parameters
		----------
		s : index
			A subset
		e : index
			An element
		"""
		self._this.addToSubset(s, e)

	def moveToSubset(self, index s, index e):
		""" Move the element `e` to subset `s`, i.e. remove it from all other subsets and place it in the subset.

		Parameters
		----------
		s : index
			A subset
		e : index
			An element
		"""
		self._this.moveToSubset(s, e)

	def toSingleton(self, index e):
		""" Creates a singleton set containing the element `e` and returns the index of the new set.

		Parameters
		----------
		e : index
			An element

		Returns
		-------
		index
			The index of the new set.
		"""
		self._this.toSingleton(e)

	def allToSingletons(self):
		""" Assigns every element to a singleton set. Set id is equal to element id. """
		self._this.allToSingletons()

	def mergeSubsets(self, index s, index t):
		""" Assigns the elements from both sets to a new set.

		Parameters
		----------
		s : index
			A subset
		t : index
			A subset
		"""
		self._this.mergeSubsets(s, t)

#	def setUpperBound(self, index upper):
#		self._this.setUpperBound(upper)

	def upperBound(self):
		""" Get an upper bound for the subset ids that have been assigned.
	   	(This is the maximum id + 1.)

	   	Returns
	   	-------
	   	index
	   		An upper bound.
		"""
		return self._this.upperBound()

	def lowerBound(self):
		""" Get a lower bound for the subset ids that have been assigned.

		Returns
		-------
		index
			A lower bound.
		"""
		return self._this.lowerBound()

#	def compact(self):
#		self._this.compact()

	def contains(self, index e):
		"""  Check if cover assigns a valid subset to the element `e`.

		Parameters
		----------
		e : index
			An element.

		Returns
		-------
		bool
			True, if `e` is assigned to a valid subset, False otherwise.

		"""
		return self._this.contains(e)

	def inSameSubset(self, index e1, index e2):
		"""  Check if two elements `e1` and `e2` belong to the same subset.

	 	Parameters
	 	----------
	 	e1 : index
			An element.
		e2 : index
			An element.

		Returns
		-------
		bool
			True, if `e1` and `e2` belong to the same subset, False otherwise.
		"""
		return self._this.inSameSubset(e1, e2)

	def subsetSizes(self):
		""" Get a list of subset sizes.

		Returns
		-------
		list
			A list of subset sizes.

		Notes
		-----
		Indices do not necessarily correspond to subset ids.
		"""
		return self._this.subsetSizes()

	def subsetSizeMap(self):
		""" Get a map from subset id to size of the subset.

	 	Returns
	 	-------
	 	dict
	 		A map from subset id to size of the subset.
		"""
		return self._this.subsetSizeMap()

	def getMembers(self, s):
		""" Get the members of a specific subset `s`.

		Returns
		-------
		set
			The set of members of subset `s`.
		"""
		return self._this.getMembers(s)

	def numberOfElements(self):
		""" Get the current number of elements in this cover.

		Returns
		-------
		count
			The current number of elements.
		"""
		return self._this.numberOfElements()

	def numberOfSubsets(self):
		"""  Get the current number of sets in this cover.

		Returns
		-------
		count
			The number of sets in this cover.
		"""
		return self._this.numberOfSubsets()

#	def getVector(self):
#		return self._this.getVector()

#	def setName(self, string name):
#		self._this.setName(name)

#	def getName(self):
#		return self._this.getName()

#	def getSubsetIds(self):
#		return self._this.getSubsetIds()


# Module: community

cdef extern from "../cpp/community/Coverage.h":
	cdef cppclass _Coverage "NetworKit::Coverage":
		_Coverage() except +
		double getQuality(_Partition _zeta, _Graph _G) except +

cdef class Coverage:
	""" Coverage is the fraction of intra-community edges """
	cdef _Coverage _this

	def getQuality(self, Partition zeta, Graph G):
		return self._this.getQuality(zeta._this, dereference(G._this))


cdef extern from "../cpp/community/Modularity.h":
	cdef cppclass _Modularity "NetworKit::Modularity":
		_Modularity() except +
		double getQuality(_Partition _zeta, _Graph _G) except +


cdef class Modularity:
	"""	Modularity is a quality index for community detection.
	It assigns a quality value in [-0.5, 1.0] to a partition of a graph which is higher for more modular networks and
	partitions which better capture the modular structure. See also http://en.wikipedia.org/wiki/Modularity_(networks).

 	Notes
	-----
	Modularity is defined as:

	.. math:: mod(\zeta) := \\frac{\sum_{C \in \zeta} \sum_{ e \in E(C) } \omega(e)}{\sum_{e \in E} \omega(e)} - \\frac{ \sum_{C \in \zeta}( \sum_{v \in C} \omega(v) )^2 }{4( \sum_{e \in E} \omega(e) )^2 }

	"""
	cdef _Modularity _this

	def getQuality(self, Partition zeta, Graph G):
		return self._this.getQuality(zeta._this, dereference(G._this))


cdef class CommunityDetector:
	""" Abstract base class for static community detection algorithms """
	pass

cdef extern from "../cpp/community/PLP.h":
	cdef cppclass _PLP "NetworKit::PLP":
		_PLP() except +
		_PLP(count updateThreshold) except +
		_Partition run(_Graph _G) except +
		_Partition runFromGiven(_Graph _G, _Partition _part) except +
		count numberOfIterations() except +
		string toString() except +


cdef class PLP(CommunityDetector):
	""" Parallel label propagation for community detection:
	Moderate solution quality, very short time to solution.

	Notes
	-----
	As described in Ovelgoenne et al: An Ensemble Learning Strategy for Graph Clustering
 	Raghavan et al. proposed a label propagation algorithm for graph clustering.
 	This algorithm initializes every vertex of a graph with a unique label. Then, in iterative
 	sweeps over the set of vertices the vertex labels are updated. A vertex gets the label
 	that the maximum number of its neighbors have. The procedure is stopped when every vertex
 	has the label that at least half of its neighbors have.
	"""
	cdef _PLP _this

	def __cinit__(self, updateThreshold=None):
		if updateThreshold is None:
			self._this = _PLP()
		else:
			self._this = _PLP(updateThreshold)


	def run(self, Graph G not None):
		""" Run the label propagation clustering algorithm.

		Parameters
		----------
		G : Graph
			input graph

	 	Returns
	 	-------
	 	Partition
	 		The created clustering.
		"""
		return Partition().setThis(self._this.run(dereference(G._this)))

	def runFromGiven(self, Graph G not None, Partition part not None):
		""" Run the label propagation clustering algorithm starting
		from the Partition part.

		Parameters
		----------
		G : Graph
			input graph

		part : Partition
			input partition

	 	Returns
	 	-------
	 	Partition
	 		The created clustering.
		"""
		return Partition().setThis(self._this.run(dereference(G._this)))

	def numberOfIterations(self):
		""" Get number of iterations in last run.

		Returns
		-------
		count
			The number of iterations.
		"""
		return self._this.numberOfIterations()

	def toString(self):
		""" Get string representation.

		Returns
		-------
		string
			String representation of algorithm and parameters.
		"""
		return self._this.toString().decode("utf-8")


cdef extern from "../cpp/community/LPDegreeOrdered.h":
	cdef cppclass _LPDegreeOrdered "NetworKit::LPDegreeOrdered":
		_LPDegreeOrdered() except +
		_Partition run(_Graph _G)
		count numberOfIterations()

cdef class LPDegreeOrdered(CommunityDetector):
	""" Label propagation-based community detection algorithm which processes nodes in increasing order of node degree.	"""
	cdef _LPDegreeOrdered _this

	def run(self, Graph G not None):
		return Partition().setThis(self._this.run(dereference(G._this)))

	def numberOfIterations(self):
		""" Get number of iterations in last run.

		Returns
		-------
		count
			Number of iterations.
		"""
		return self._this.numberOfIterations()


cdef extern from "../cpp/community/PLM.h":
	cdef cppclass _PLM "NetworKit::PLM":
		_PLM() except +
		_PLM(bool refine, double gamma, string par, count maxIter, bool parCoarsening) except +
		string toString() except +
		_Partition run(_Graph G) except +


cdef class PLM(CommunityDetector):
	""" MultiLevel Parallel LocalMover - the Louvain method, optionally extended to
		a full multi-level algorithm with refinement

		PLM(refine=True, gamma=1.0, par="balanced", maxIter=32)

		Parameters
		----------
		refine : bool, optional
			Add a second move phase to refine the communities.
		gamma : double
			Multi-resolution modularity parameter:
			1.0 -> standard modularity
	 		0.0 -> one community
	 		2m 	-> singleton communities
		par : string
			parallelization strategy
		maxIter : count
			maximum number of iterations for move phase
	"""

	cdef _PLM _this

<<<<<<< HEAD
	def __cinit__(self, refine=True, gamma=1.0, par="balanced", maxIter=32, parCoarsening=False):
		self._this = _PLM(refine, gamma, stdstring(par), maxIter, parCoarsening)
=======
	def __cinit__(self, refine=False, gamma=1.0, par="balanced", maxIter=32):
		self._this = _PLM(refine, gamma, stdstring(par), maxIter)
>>>>>>> 9fc67446

	def toString(self):
		""" Get string representation.

		Returns
		-------
		string
			String representation of this algorithm.
		"""
		return self._this.toString().decode("utf-8")

	def run(self, Graph G not None):
		""" Detect communities in the given graph `G`

		Parameters
		----------
		G : Graph
			The graph.

		Returns
		-------
		Partition
			A partition containing the found communities.
		"""
		return Partition().setThis(self._this.run(dereference(G._this)))


cdef extern from "../cpp/community/CNM.h":
	cdef cppclass _CNM "NetworKit::CNM":
		string toString() except +
		_Partition run(_Graph G) except +


cdef class CNM(CommunityDetector):
	"""
	Community detection algorithm due to Clauset, Newman and Moore.
 	Probably not the fastest possible implementation, but it already uses a priority queue
 	and local updates.
 	"""

	cdef _CNM* _this

	def __cinit__(self):
		self._this = new _CNM()

	def toString(self):
		""" Get string representation.

		Returns
		-------
		string
			A string representation of this algorithm.
		"""
		return self._this.toString().decode("utf-8")

	def run(self, Graph G not None):
		""" Detect communities in the given graph `graph`.

		Parameters
		----------
		graph : Graph
			The graph.

		Returns
		-------
		Partition
			A partition containing the found communities.
		"""
		return Partition().setThis(self._this.run(dereference(G._this)))


cdef class DissimilarityMeasure:
	""" Abstract base class for partition/community dissimilarity measures """
	pass


cdef extern from "../cpp/community/NodeStructuralRandMeasure.h":
	cdef cppclass _NodeStructuralRandMeasure "NetworKit::NodeStructuralRandMeasure":
		_NodeStructuralRandMeasure() except +
		double getDissimilarity(_Graph G, _Partition first, _Partition second)

cdef class NodeStructuralRandMeasure(DissimilarityMeasure):
	""" The node-structural Rand measure assigns a similarity value in [0,1]
		to two partitions of a graph, by considering all pairs of nodes.
	"""
	cdef _NodeStructuralRandMeasure _this

	def getDissimilarity(self, Graph G, Partition first, Partition second):
		return self._this.getDissimilarity(dereference(G._this), first._this, second._this)


cdef extern from "../cpp/community/GraphStructuralRandMeasure.h":
	cdef cppclass _GraphStructuralRandMeasure "NetworKit::GraphStructuralRandMeasure":
		_GraphStructuralRandMeasure() except +
		double getDissimilarity(_Graph G, _Partition first, _Partition second)

cdef class GraphStructuralRandMeasure(DissimilarityMeasure):
	""" The graph-structural Rand measure assigns a similarity value in [0,1]
		to two partitions of a graph, by considering connected pairs of nodes.
	"""
	cdef _GraphStructuralRandMeasure _this

	def getDissimilarity(self, Graph G, Partition first, Partition second):
		return self._this.getDissimilarity(dereference(G._this), first._this, second._this)


cdef extern from "../cpp/community/JaccardMeasure.h":
	cdef cppclass _JaccardMeasure "NetworKit::JaccardMeasure":
		_JaccardMeasure() except +
		double getDissimilarity(_Graph G, _Partition first, _Partition second)

cdef class JaccardMeasure(DissimilarityMeasure):
	""" TODO:
	"""
	cdef _JaccardMeasure _this

	def getDissimilarity(self, Graph G, Partition first, Partition second):
		return self._this.getDissimilarity(dereference(G._this), first._this, second._this)

cdef extern from "../cpp/community/NMIDistance.h":
	cdef cppclass _NMIDistance "NetworKit::NMIDistance":
		_NMIDistance() except +
		double getDissimilarity(_Graph G, _Partition first, _Partition second)

cdef class NMIDistance(DissimilarityMeasure):
	""" The NMI distance assigns a similarity value in [0,1] to two partitions
		of a graph.
	"""
	cdef _NMIDistance _this

	def getDissimilarity(self, Graph G, Partition first, Partition second):
		return self._this.getDissimilarity(dereference(G._this), first._this, second._this)

cdef extern from "../cpp/community/EPP.h":
	cdef cppclass _EPP "NetworKit::EPP":
		_Partition run(_Graph G)
		string toString()

cdef class EPP(CommunityDetector):
	""" EPP - Ensemble Preprocessing community detection algorithm.
	Combines multiple base algorithms and a final algorithm. A consensus of the
	solutions of the base algorithms is formed and the graph is coarsened accordingly.
	Then the final algorithm operates on the coarse graph and determines a solution
	for the input graph.
	"""
	cdef _EPP _this

	def run(self, Graph G):
		"""  Run the ensemble clusterer on `G` and return the result in a Partition.

		Parameters
		----------
		G : Graph
			The graph.

		Returns
		-------
		Partition:
			A Partition of the clustering.
		"""
		return Partition().setThis(self._this.run(dereference(G._this)))

	def toString(self):
		""" String representation of EPP class.

		Returns
		-------
		string
			String representation.
		"""
		return self._this.toString()

	cdef setThis(self, _EPP other):
		self._this = other
		return self


cdef extern from "../cpp/community/EPPFactory.h":
	cdef cppclass _EPPFactory "NetworKit::EPPFactory":
		_EPP make(count ensembleSize, string baseAlgorithm, string finalAlgorithm)

cdef class EPPFactory:
	""" This class makes instaces of the EPP community detection algorithm """
	cdef _EPPFactory _this

	def make(self, ensembleSize, baseAlgorithm="PLP", finalAlgorithm="PLM"):
		return EPP().setThis(self._this.make(ensembleSize, stdstring(baseAlgorithm), stdstring(finalAlgorithm)))

cdef extern from "../cpp/community/CommunityGraph.h":
	cdef cppclass _CommunityGraph "NetworKit::CommunityGraph":
		void run(_Graph G, _Partition zeta) except +
		_Graph* _getGraph() except +
		map[index, node] getCommunityToNodeMap() except +
		map[node, index] getNodeToCommunityMap() except +

cdef class CommunityGraph:
	""" The CommunityGraph class represents a Graph coarsened according to communities. Each node in the CommunityGraph
 	represents a community. Edge weights are the weights of inter-community cuts.
	"""
	cdef _CommunityGraph _this

	def run(self, Graph G, Partition zeta):
		""" Creates a coarsened graph of `G` according to communities in `zeta`. Edge weights are the weights of
		inter-community cuts.

		Parameters
		----------
		G : Graph
			The graph.
		zeta : Partition
			A community clustering of `G`.
		"""
		self._this.run(dereference(G._this), zeta._this)

	def getGraph(self):
		""" Returns the coarsened Graph.

		Returns
		-------
		Graph
			The coarsened graph.
		"""
		return Graph().setThis(self._this._getGraph())

	def getCommunityToNodeMap(self):
		""" Maps community id to node id in the community graph.

		Returns
		-------
		dict
			Map containing community id to node id mappings.
		"""
		return self._this.getCommunityToNodeMap()

	def getNodeToCommunityMap(self):
		""" Maps node id in the community graph to community id.

		Returns
		-------
		dict
			Map containing node id to community id mappins.
		"""
		return self._this.getNodeToCommunityMap()

# Module: properties

# this is an example for using static methods
cdef extern from "../cpp/properties/GraphProperties.h" namespace "NetworKit::GraphProperties":
	# static methods live in the class namespace, so declare them here
	pair[count, count] minMaxDegree(_Graph _G) except +
	double averageDegree(_Graph _G) except +
	vector[count] degreeDistribution(_Graph _G) except +
	vector[double] localClusteringCoefficients(_Graph _G) except +
	double averageLocalClusteringCoefficient(_Graph _G) except +
	vector[double] localClusteringCoefficientPerDegree(_Graph _G) except +
	double degreeAssortativity(_Graph G, bool) except +

	cdef cppclass _GraphProperties "NetworKit::GraphProperties":
		pass

cdef class GraphProperties:
	""" Collects various functions for basic graph properties """

	@staticmethod
	def minMaxDegree(Graph G not None):
		return minMaxDegree(dereference(G._this))

	@staticmethod
	def averageDegree(Graph G not None):
		return averageDegree(dereference(G._this))

	@staticmethod
	def degreeDistribution(Graph G not None):
		return degreeDistribution(dereference(G._this))

	@staticmethod
	def averageLocalClusteringCoefficient(Graph G not None):
		""" The average local clustering coefficient for the graph `G`.

		Parameters
		----------
		G : Graph
			The graph.

		Notes
		-----

		.. math:: \\frac{1}{n} \cdot \sum_{v \in V} c_v

		"""
		return averageLocalClusteringCoefficient(dereference(G._this))

	@staticmethod
	def degreeAssortativity(Graph G, bool useWeights):
		""" Get degree assortativity of the graph `G`.

		Parameters
		----------
		G : Graph
			The graph
		useWeights : bool
			If True, the weights are considered for calculation.

		Returns
		-------
		double
			Degree assortativity of the graph `G`.

		Notes
		-----
		Degree assortativity based on description in Newman: Networks. An Introduction. Chapter 8.7.
		"""
		return degreeAssortativity(dereference(G._this), useWeights)




cdef extern from "../cpp/properties/ConnectedComponents.h":
	cdef cppclass _ConnectedComponents "NetworKit::ConnectedComponents":
		_ConnectedComponents(_Graph G) except +
		void run() except +
		count numberOfComponents() except +
		count componentOfNode(node query) except +
		_Partition getPartition() except +
		map[index, count] getComponentSizes() except +


cdef class ConnectedComponents:
	""" Determines the connected components and associated values for an undirected graph.

	ConnectedComponents(G)

	Create ConnectedComponents for Graph `G`.

	Parameters
	----------
	G : Graph
		The graph.
	"""
	cdef _ConnectedComponents* _this

	def __cinit__(self,  Graph G):
		self._this = new _ConnectedComponents(dereference(G._this))

	def run(self):
		""" This method determines the connected components for the graph given in the constructor. """
		self._this.run()

	def getPartition(self):
		""" Get a Partition that represents the components.

		Returns
		-------
		Partition
			A partition representing the found components.
		"""
		return Partition().setThis(self._this.getPartition())

	def numberOfComponents(self):
		""" Get the number of connected components.

		Returns
		-------
		count:
			The number of connected components.
		"""
		return self._this.numberOfComponents()

	def componentOfNode(self, v):
		"""  Get the the component in which node `v` is situated.

		v : node
			The node whose component is asked for.
		"""
		return self._this.componentOfNode(v)

	def getComponentSizes(self):
		return self._this.getComponentSizes()


cdef extern from "../cpp/properties/ParallelConnectedComponents.h":
	cdef cppclass _ParallelConnectedComponents "NetworKit::ParallelConnectedComponents":
		_ParallelConnectedComponents(_Graph G, bool coarsening) except +
		void run() except +
		count numberOfComponents() except +
		count componentOfNode(node query) except +
		_Partition getPartition() except +


cdef class ParallelConnectedComponents:
	""" Determines the connected components and associated values for
		an undirected graph.
	"""
	cdef _ParallelConnectedComponents* _this

	def __cinit__(self,  Graph G, coarsening=True	):
		self._this = new _ParallelConnectedComponents(dereference(G._this), coarsening)

	def run(self):
		self._this.run()

	def getPartition(self):
		return Partition().setThis(self._this.getPartition())

	def numberOfComponents(self):
		return self._this.numberOfComponents()

	def componentOfNode(self, v):
		return self._this.componentOfNode(v)


cdef extern from "../cpp/properties/StronglyConnectedComponents.h":
	cdef cppclass _StronglyConnectedComponents "NetworKit::StronglyConnectedComponents":
		_StronglyConnectedComponents(_Graph G) except +
		void run() except +
		count numberOfComponents() except +
		count componentOfNode(node query) except +
		_Partition getPartition() except +


cdef class StronglyConnectedComponents:
	""" Determines the connected components and associated values for
		a directed graph.
	"""
	cdef _StronglyConnectedComponents* _this

	def __cinit__(self,  Graph G):
		self._this = new _StronglyConnectedComponents(dereference(G._this))

	def run(self):
		self._this.run()

	def getPartition(self):
		return Partition().setThis(self._this.getPartition())

	def numberOfComponents(self):
		return self._this.numberOfComponents()

	def componentOfNode(self, v):
		return self._this.componentOfNode(v)



cdef extern from "../cpp/properties/ClusteringCoefficient.h" namespace "NetworKit::ClusteringCoefficient":
		vector[double] exactLocal(_Graph G) except +
		double avgLocal(_Graph G) except +
		double approxAvgLocal(_Graph G, count trials) except +
		double exactGlobal(_Graph G) except +
		double approxGlobal(_Graph G, count trials) except +

cdef class ClusteringCoefficient:
	@staticmethod
	def exactLocal(Graph G):
		return exactLocal(dereference(G._this))

	@staticmethod
	def avgLocal(Graph G):
		"""  This calculates the average local clustering coefficient of graph `G`.

		Parameters
		----------
		G : Graph
			The graph.

		Notes
		-----

		.. math:: c(G) := \\frac{1}{n} \sum_{u \in V} c(u)

		where

		.. math:: c(u) := \\frac{2 \cdot |E(N(u))| }{\deg(u) \cdot ( \deg(u) - 1)}

		"""
		return avgLocal(dereference(G._this))

	@staticmethod
	def approxAvgLocal(Graph G, trials):
		return approxAvgLocal(dereference(G._this), trials)

	@staticmethod
	def exactGlobal(Graph G):
		""" This calculates the global clustering coefficient. """
		return exactGlobal(dereference(G._this))

	@staticmethod
	def approxGlobal(Graph G, trials):
		return approxGlobal(dereference(G._this), trials)



cdef extern from "../cpp/properties/Diameter.h" namespace "NetworKit::Diameter":
	pair[count, count] estimatedDiameterRange(_Graph G, double error) except +
	count exactDiameter(_Graph G) except +
	edgeweight estimatedVertexDiameter(_Graph G, count) except +

cdef class Diameter:
	"""
	TODO: docstring
	"""

	@staticmethod
	def estimatedDiameterRange(Graph G, error=0.1):
		""" Estimates a range for the diameter of @a G. Based on the algorithm suggested in
		C. Magnien, M. Latapy, M. Habib: Fast Computation of Empirically Tight Bounds for
		the Diameter of Massive Graphs. Journal of Experimental Algorithmics, Volume 13, Feb 2009.

		Returns
		-------
		pair
			Pair of lower and upper bound for diameter.
		"""
		return estimatedDiameterRange(dereference(G._this), error)

	@staticmethod
	def exactDiameter(Graph G):
		""" Get the exact diameter of the graph `G`.

		Parameters
		----------
		G : Graph
			The graph.

		Returns
		-------
		edgeweight
			Exact diameter of the graph `G`.
		"""
		return exactDiameter(dereference(G._this))

	@staticmethod
	def estimatedVertexDiameter(Graph G, samples):
		""" Get a 2-approximation of the node diameter (unweighted diameter) of `G`.

		Parameters
		----------
		G : Graph
			The graph.
		samples : count
			One sample is enough if the graph is connected. If there
			are multiple connected components, then the number of samples
			must be chosen so that the probability of sampling the component
			with the largest diameter ist high.

		Returns
		-------
		edgeweight
			A 2-approximation of the vertex diameter (unweighted diameter) of `G`.
		"""
		return estimatedVertexDiameter(dereference(G._this), samples)

cdef extern from "../cpp/properties/Eccentricity.h" namespace "NetworKit::Eccentricity":
	pair[node, count] getValue(_Graph G, node v) except +

cdef class Eccentricity:
	"""
	TODO: docstring
	"""

	@staticmethod
	def getValue(Graph G, v):
		return getValue(dereference(G._this), v)


cdef extern from "../cpp/properties/CoreDecomposition.h":
	cdef cppclass _CoreDecomposition "NetworKit::CoreDecomposition":
		_CoreDecomposition(_Graph)
		void run() except +
		vector[index] coreNumbers() except +
		index coreNumber(node) except +
		vector[set[node]] cores() except +
		vector[set[node]] shells() except +
		index maxCoreNumber() except +

cdef class CoreDecomposition:
	""" Computes k-core decomposition of a graph.

	CoreDecomposition(G)

	Create CoreDecomposition class for graph `G`.

	Parameters
	----------
	G : Graph
		The graph.
	"""

	cdef _CoreDecomposition* _this

	def __cinit__(self, Graph G):
		self._this = new _CoreDecomposition(dereference(G._this))

	def run(self):
		""" Perform k-core decomposition of graph passed in constructor. """
		self._this.run()

	def coreNumbers(self):
		""" Get vector of core numbers, indexed by node.

		Returns
		-------
		vector
			Vector of core numbers, indexed by node.
		"""
		return self._this.coreNumbers()

	def coreNumber(self, v):
		""" Get core number of node `v`.

		Parameters
		----------
		v : node
			A node.

		Returns
		-------
		node
			Core number of node `v.
		"""
		return self._this.coreNumber(v)

	def maxCoreNumber(self):
		""" Get maximum core number.

		Returns
		-------
		index
			The maximum core number.
		"""
		return self._this.maxCoreNumber()

	def cores(self):
		""" Get the k-cores as sets of nodes, indexed by k.

		Returns
		-------
		vector
			The k-cores as sets of nodes, indexed by k.
		"""
		return self._this.cores()

	def shells(self):
		""" Get the k-shells as sets of nodes, indexed by k.

		Returns
		-------
		vector
			The k-shells as sets of nodes, indexed by k.
		"""
		return self._this.shells()


# Module: centrality


# TODO: how to properly wrap class hierarchies and reuse code?

# cdef extern from "../cpp/centrality/Centrality.h":
# 	cdef cppclass _Centrality "NetworKit::Centrality":
# 		_centrality(_Graph, bool) except +
# 		void run() except +
# 		vector[double] scores() except +
# 		vector[pair[node, double]] ranking() except +
# 		double score(node) except +


# cdef class Centrality:
# 	""" Abstract base class for centrality measures"""

# 	def __cinit__(self, _Centrality* _this):
# 		self._this = _this

# 	def run(self):
# 		self._this.run()

# 	def scores(self):
# 		return self._this.scores()

# 	def score(self, v):
# 		return self._this.score(v)

# 	def ranking(self):
# 		return self._this.ranking()


cdef extern from "../cpp/centrality/Betweenness.h":
	cdef cppclass _Betweenness "NetworKit::Betweenness":
		_Betweenness(_Graph, bool) except +
		void run() except +
		void run(bool runUnweightedInParallel) except +
		vector[double] scores() except +
		vector[pair[node, double]] ranking() except +
		double score(node) except +

cdef class Betweenness:
	"""
		Betweenness(G, normalized=False)

		Constructs the Betweenness class for the given Graph `G`. If the betweenness scores should be normalized,
  		then set `normalized` to True.

	 	Parameters
	 	----------
	 	G : Graph
	 		The graph.
	 	normalized : bool, optional
	 		Set this parameter to True if scores should be normalized in the interval [0,1].
	"""
	cdef _Betweenness* _this

	def __cinit__(self, Graph G, normalized=False):
		self._this = new _Betweenness(dereference(G._this), normalized)

	def run(self, parallel=False):
		"""  Compute betweenness scores sequential or parallel depending on `runUnweightedInParallel`.

		Parameters
		----------
		runUnweightedInParallel : bool
			If set to True the computation is done in parallel.
		"""
		self._this.run(parallel)

	def scores(self):
		""" Get a vector containing the betweenness score for each node in the graph.

		Returns
		-------
		vector
			The betweenness scores calculated by run().
		"""
		return self._this.scores()

	def score(self, v):
		""" Get the betweenness score of node `v` calculated by run().

		Parameters
		----------
		v : node
			A node.

		Returns
		-------
		double
			The betweenness score of node `v.
		"""
		return self._this.score(v)

	def ranking(self):
		""" Get a vector of pairs sorted into descending order. Each pair contains a node and the corresponding score
		calculated by run().

		Returns
		-------
		vector
			A vector of pairs.
		"""
		return self._this.ranking()


cdef extern from "../cpp/centrality/ApproxBetweenness.h":
	cdef cppclass _ApproxBetweenness "NetworKit::ApproxBetweenness":
		_ApproxBetweenness(_Graph, double, double, count) except +
		void run() except +
		vector[double] scores() except +
		vector[pair[node, double]] ranking() except +
		double score(node) except +
		count numberOfSamples() except +

cdef class ApproxBetweenness:
	""" Approximation of betweenness centrality according to algorithm described in
 	Matteo Riondato and Evgenios M. Kornaropoulos: Fast Approximation of Betweenness Centrality through Sampling

 	ApproxBetweenness(G, epsiolon=0.01, delta=0.1)

 	The algorithm approximates the betweenness of all vertices so that the scores are
	within an additive error epsilon with probability at least (1- delta).
	The values are normalized by default.

	Parameters
	----------
	G : Graph
		the graph
	epsilon : double, optional
		maximum additive error
	delta : double, optional
		probability that the values are within the error guarantee
	"""
	cdef _ApproxBetweenness* _this

	def __cinit__(self, Graph G, epsilon=0.01, delta=0.1, diameterSamples=0):
		self._this = new _ApproxBetweenness(dereference(G._this), epsilon, delta, diameterSamples)

	def run(self):
		self._this.run()

	def scores(self):
		""" Get a vector containing the betweenness score for each node in the graph.

		Returns
		-------
		vector
			The betweenness scores calculated by run().
		"""
		return self._this.scores()

	def score(self, v):
		""" Get the betweenness score of node `v` calculated by run().

		Parameters
		----------
		v : node
			A node.

		Returns
		-------
		double
			The betweenness score of node `v.
		"""
		return self._this.score(v)

	def ranking(self):
		""" Get a vector of pairs sorted into descending order. Each pair contains a node and the corresponding score
		calculated by run().

		Returns
		-------
		vector
			A vector of pairs.
		"""
		return self._this.ranking()

	def numberOfSamples(self):
		return self._this.numberOfSamples()


cdef extern from "../cpp/centrality/ApproxBetweenness2.h":
	cdef cppclass _ApproxBetweenness2 "NetworKit::ApproxBetweenness2":
		_ApproxBetweenness2(_Graph, count, bool) except +
		void run() except +
		vector[double] scores() except +
		vector[pair[node, double]] ranking() except +
		double score(node) except +

cdef class ApproxBetweenness2:
	""" Approximation of betweenness centrality according to algorithm described in
	Sanders, Geisberger, Schultes: Better Approximation of Betweenness Centrality

	ApproxBetweenness2(G, nSamples, normalized=False)

	The algorithm approximates the betweenness of all nodes, using weighting
	of the contributions to avoid biased estimation.

	Parameters
	----------
	G : Graph
		input graph
	nSamples : count
		user defined number of samples
	normalized : bool, optional
		normalize centrality values in interval [0,1]
	"""
	cdef _ApproxBetweenness2* _this

	def __cinit__(self, Graph G, nSamples, normalized=False):
		self._this = new _ApproxBetweenness2(dereference(G._this), nSamples, normalized)

	def run(self):
		self._this.run()

	def scores(self):
		""" Get a vector containing the betweenness score for each node in the graph.

		Returns
		-------
		vector
			The betweenness scores calculated by run().
		"""
		return self._this.scores()

	def score(self, v):
		""" Get a vector containing the betweenness score for each node in the graph.

		Returns
		-------
		vector
			The betweenness scores calculated by run().
		"""
		return self._this.score(v)

	def ranking(self):
		""" Get a vector of pairs sorted into descending order. Each pair contains a node and the corresponding score
		calculated by run().

		Returns
		-------
		vector
			A vector of pairs.
		"""
		return self._this.ranking()


cdef extern from "../cpp/centrality/PageRank.h":
	cdef cppclass _PageRank "NetworKit::PageRank":
		_PageRank(_Graph, double damp, double tol) except +
		void run() except +
		vector[double] scores() except +
		vector[pair[node, double]] ranking() except +
		double score(node) except +

cdef class PageRank:
	"""	Compute PageRank as node centrality measure.

	PageRank(G, damp, tol=1e-9)

	Parameters
	----------
	G : Graph
		Graph to be processed.
	damp : double
		Damping factor of the PageRank algorithm.
	tol : double, optional
		Error tolerance for PageRank iteration.
	"""
	cdef _PageRank* _this

	def __cinit__(self, Graph G, double damp, double tol=1e-9):
		self._this = new _PageRank(dereference(G._this), damp, tol)

	def run(self):
		self._this.run()

	def scores(self):
		""" Get a vector containing the betweenness score for each node in the graph.

		Returns
		-------
		vector
			The betweenness scores calculated by run().
		"""
		return self._this.scores()

	def score(self, v):
		""" Get a vector containing the betweenness score for each node in the graph.

		Returns
		-------
		vector
			The betweenness scores calculated by run().
		"""
		return self._this.score(v)

	def ranking(self):
		""" Get a vector of pairs sorted into descending order. Each pair contains a node and the corresponding score
		calculated by run().

		Returns
		-------
		vector
			A vector of pairs.
		"""
		return self._this.ranking()


cdef extern from "../cpp/centrality/EigenvectorCentrality.h":
	cdef cppclass _EigenvectorCentrality "NetworKit::EigenvectorCentrality":
		_EigenvectorCentrality(_Graph, double tol) except +
		void run() except +
		vector[double] scores() except +
		vector[pair[node, double]] ranking() except +
		double score(node) except +

cdef class EigenvectorCentrality:
	"""	Computes the leading eigenvector of the graph's adjacency matrix (normalized in 2-norm).
	Interpreted as eigenvector centrality score.

	EigenvectorCentrality(G, tol=1e-9)

	Constructs the EigenvectorCentrality class for the given Graph `G`. `tol` defines the tolerance for convergence.

	Parameters
	----------
	G : Graph
		The graph.
	tol : double, optional
		The tolerance for convergence.
	"""
	cdef _EigenvectorCentrality* _this

	def __cinit__(self, Graph G, double tol=1e-9):
		self._this = new _EigenvectorCentrality(dereference(G._this), tol)

	def run(self):
		self._this.run()

	def scores(self):
		""" Get a vector containing the betweenness score for each node in the graph.

		Returns
		-------
		vector
			The betweenness scores calculated by run().
		"""
		return self._this.scores()

	def score(self, v):
		""" Get a vector containing the betweenness score for each node in the graph.

		Returns
		-------
		vector
			The betweenness scores calculated by run().
		"""
		return self._this.score(v)

	def ranking(self):
		""" Get a vector of pairs sorted into descending order. Each pair contains a node and the corresponding score
		calculated by run().

		Returns
		-------
		vector
			A vector of pairs.
		"""
		return self._this.ranking()


cdef extern from "../cpp/centrality/DegreeCentrality.h":
	cdef cppclass _DegreeCentrality "NetworKit::DegreeCentrality":
		_DegreeCentrality(_Graph, bool normalized) except +
		void run() except +
		vector[double] scores() except +
		vector[pair[node, double]] ranking() except +
		double score(node) except +

cdef class DegreeCentrality:
	""" Node centrality index which ranks nodes by their degree.
 	Optional normalization by maximum degree.

 	DegreeCentrality(G, normalized=False)

 	Constructs the DegreeCentrality class for the given Graph `G`. If the betweenness scores should be normalized,
 	then set `normalized` to True.

 	Parameters
 	----------
 	G : Graph
 		The graph.
 	normalized : bool, optional
 		Normalize centrality values in the interval [0,1].
	"""
	cdef _DegreeCentrality* _this

	def __cinit__(self, Graph G, bool normalized=False):
		self._this = new _DegreeCentrality(dereference(G._this), normalized)

	def run(self):
		self._this.run()

	def scores(self):
		""" Get a vector containing the betweenness score for each node in the graph.

		Returns
		-------
		vector
			The betweenness scores calculated by run().
		"""
		return self._this.scores()

	def score(self, v):
		""" Get a vector containing the betweenness score for each node in the graph.

		Returns
		-------
		vector
			The betweenness scores calculated by run().
		"""
		return self._this.score(v)

	def ranking(self):
		""" Get a vector of pairs sorted into descending order. Each pair contains a node and the corresponding score
		calculated by run().

		Returns
		-------
		vector
			A vector of pairs.
		"""
		return self._this.ranking()


# Module: dynamic

cdef extern from "../cpp/dynamics/GraphEvent.h":
	enum _Type "NetworKit::GraphEvent::Type":
		NODE_ADDITION,
		NODE_REMOVAL,
		EDGE_ADDITION,
		EDGE_REMOVAL,
		EDGE_WEIGHT_UPDATE,
		TIME_STEP

cdef extern from "../cpp/dynamics/GraphEvent.h":
	cdef cppclass _GraphEvent "NetworKit::GraphEvent":
		node u, v
		edgeweight w
		_Type type
		_GraphEvent() except +
		_GraphEvent(_Type type, node u, node v, edgeweight w) except +
		string toString() except +

cdef class GraphEvent:
	cdef _GraphEvent _this

	property type:
		def __get__(self):
			return self._this.type
		def __set__(self, t):
			self._this.type = t

	property u:
		def __get__(self):
			return self._this.u
		def __set__(self, u):
			self._this.u = u

	property v:
		def __get__(self):
			return self._this.v
		def __set__(self, v):
			self._this.v = v

	property w:
		def __get__(self):
			return self._this.w
		def __set__(self, w):
			self._this.w = w

	def __cinit__(self, type, u, v, w):
		self._this = _GraphEvent(type, u, v, w)

	def toString(self):
		return self._this.toString().decode("utf-8")

	def __repr__(self):
		return self.toString()


cdef extern from "../cpp/dynamics/DGSStreamParser.h":
	cdef cppclass _DGSStreamParser "NetworKit::DGSStreamParser":
		_DGSStreamParser(string path, bool mapped, node baseIndex) except +
		vector[_GraphEvent] getStream() except +

cdef class DGSStreamParser:
	cdef _DGSStreamParser* _this

	def __cinit__(self, path, mapped=True, baseIndex=0):
		self._this = new _DGSStreamParser(stdstring(path), mapped, baseIndex)

	def getStream(self):
		return [GraphEvent(ev.type, ev.u, ev.v, ev.w) for ev in self._this.getStream()]


cdef extern from "../cpp/dynamics/DGSWriter.h":
	cdef cppclass _DGSWriter "NetworKit::DGSWriter":
		void write(vector[_GraphEvent] stream, string path) except +


cdef class DGSWriter:
	cdef _DGSWriter* _this

	def __cinit__(self):
		self._this = new _DGSWriter()

	def write(self, stream, path):
		cdef vector[_GraphEvent] _stream
		for ev in stream:
			_stream.push_back(_GraphEvent(ev.type, ev.u, ev.v, ev.w))
		self._this.write(_stream, stdstring(path))


# cdef extern from "../cpp/dcd2/DynamicCommunityDetection.h":
# 	cdef cppclass _DynamicCommunityDetection "NetworKit::DynamicCommunityDetection":
# 		_DynamicCommunityDetection(string inputPath, string algoName, string updateStrategy, count interval, count restart, vector[string] recordSettings) except +
# 		void run() except +
# 		vector[double] getTimeline(string key) except +
# 		vector[pair[count, count]] getGraphSizeTimeline() except +
# 		vector[pair[_Graph, _Partition]] getResultTimeline() except +

# cdef class DynamicCommunityDetection:
# 	cdef _DynamicCommunityDetection* _this

# 	def __cinit__(self, inputPath, algoName, updateStrategy, interval, restart, recordSettings):
# 		self._this = new _DynamicCommunityDetection(stdstring(inputPath), stdstring(algoName), stdstring(updateStrategy), interval, restart, [stdstring(key) for key in recordSettings])

# 	def run(self):
# 		self._this.run()

# 	def getTimeline(self, key):
# 		return self._this.getTimeline(stdstring(key))

# 	def getGraphSizeTimeline(self):
# 		return self._this.getGraphSizeTimeline()

# 	def getResultTimeline(self):
# 		timeline = []
# 		for pair in self._this.getResultTimeline():
# 			_G = pair.first
# 			_zeta = pair.second
# 			timeline.append((Graph().setThis(_G), Partition().setThis(_zeta)))
# 		return timeline



cdef extern from "../cpp/generators/DynamicPathGenerator.h":
	cdef cppclass _DynamicPathGenerator "NetworKit::DynamicPathGenerator":
		_DynamicPathGenerator() except +
		vector[_GraphEvent] generate(count nSteps) except +


cdef class DynamicPathGenerator:
	""" Example dynamic graph generator: Generates a dynamically growing path. """
	cdef _DynamicPathGenerator* _this

	def __cinit__(self):
		self._this = new _DynamicPathGenerator()

	def generate(self, nSteps):
		return [GraphEvent(ev.type, ev.u, ev.v, ev.w) for ev in self._this.generate(nSteps)]


cdef extern from "../cpp/generators/DynamicDorogovtsevMendesGenerator.h":
	cdef cppclass _DynamicDorogovtsevMendesGenerator "NetworKit::DynamicDorogovtsevMendesGenerator":
		_DynamicDorogovtsevMendesGenerator() except +
		vector[_GraphEvent] generate(count nSteps) except +


cdef class DynamicDorogovtsevMendesGenerator:
	cdef _DynamicDorogovtsevMendesGenerator* _this

	def __cinit__(self):
		self._this = new _DynamicDorogovtsevMendesGenerator()

	def generate(self, nSteps):
		return [GraphEvent(ev.type, ev.u, ev.v, ev.w) for ev in self._this.generate(nSteps)]



cdef extern from "../cpp/generators/DynamicPubWebGenerator.h":
	cdef cppclass _DynamicPubWebGenerator "NetworKit::DynamicPubWebGenerator":
		_DynamicPubWebGenerator(count numNodes, count numberOfDenseAreas,
			float neighborhoodRadius, count maxNumberOfNeighbors) except +
		vector[_GraphEvent] generate(count nSteps) except +
		_Graph* _getGraph() except +


cdef class DynamicPubWebGenerator:
	cdef _DynamicPubWebGenerator* _this

	def __cinit__(self, numNodes, numberOfDenseAreas, neighborhoodRadius, maxNumberOfNeighbors):
		self._this = new _DynamicPubWebGenerator(numNodes, numberOfDenseAreas, neighborhoodRadius, maxNumberOfNeighbors)

	def generate(self, nSteps):
		""" Generate event stream.

		Parameters
		----------
		nSteps : count
			Number of time steps in the event stream.
		"""
		return [GraphEvent(ev.type, ev.u, ev.v, ev.w) for ev in self._this.generate(nSteps)]

	def getGraph(self):
		return Graph().setThis(self._this._getGraph())


# cdef extern from "../cpp/generators/ForestFireGenerator.h":
# 	cdef cppclass _ForestFireGenerator "NetworKit::ForestFireGenerator":
# 		_ForestFireGenerator(double p) except +
# 		vector[_GraphEvent] generate(count nSteps) except +
# 		_Graph getGraph() except +


# cdef class ForestFireGenerator:
# 	cdef _ForestFireGenerator* _this

# 	def __cinit__(self, p):
# 		self._this = new _ForestFireGenerator(p)

# 	def generate(self, nSteps):
# 		return [GraphEvent(ev.type, ev.u, ev.v, ev.w) for ev in self._this.generate(nSteps)]



cdef extern from "../cpp/dynamics/GraphUpdater.h":
	cdef cppclass _GraphUpdater "NetworKit::GraphUpdater":
		_GraphUpdater(_Graph G) except +
		void update(vector[_GraphEvent] stream) except +
		vector[pair[count, count]] getSizeTimeline() except +

cdef class GraphUpdater:
	cdef _GraphUpdater* _this

	def __cinit__(self, Graph G):
		self._this = new _GraphUpdater(dereference(G._this))

	def update(self, stream):
		cdef vector[_GraphEvent] _stream
		for ev in stream:
			_stream.push_back(_GraphEvent(ev.type, ev.u, ev.v, ev.w))
		self._this.update(_stream)


# Module: coarsening

cdef extern from "../cpp/coarsening/ParallelPartitionCoarsening.h":
	cdef cppclass _ParallelPartitionCoarsening "NetworKit::ParallelPartitionCoarsening":
		_ParallelPartitionCoarsening() except +
		pair[_Graph, vector[node]] run(_Graph, _Partition) except +


cdef class ParallelPartitionCoarsening:
	cdef _ParallelPartitionCoarsening* _this

	def __cinit__(self):
		self._this = new _ParallelPartitionCoarsening()

	def run(self, Graph G not None, Partition zeta not None):
		result = self._this.run(dereference(G._this), zeta._this)
		return (Graph(0).setThis(&result.first), result.second)<|MERGE_RESOLUTION|>--- conflicted
+++ resolved
@@ -2013,13 +2013,8 @@
 
 	cdef _PLM _this
 
-<<<<<<< HEAD
-	def __cinit__(self, refine=True, gamma=1.0, par="balanced", maxIter=32, parCoarsening=False):
+	def __cinit__(self, refine=False, gamma=1.0, par="balanced", maxIter=32, parCoarsening=True):
 		self._this = _PLM(refine, gamma, stdstring(par), maxIter, parCoarsening)
-=======
-	def __cinit__(self, refine=False, gamma=1.0, par="balanced", maxIter=32):
-		self._this = _PLM(refine, gamma, stdstring(par), maxIter)
->>>>>>> 9fc67446
 
 	def toString(self):
 		""" Get string representation.
