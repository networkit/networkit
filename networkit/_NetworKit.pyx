--- conflicted
+++ resolved
@@ -9,7 +9,6 @@
 # type imports
 from libc.stdint cimport uint64_t
 from libc.stdint cimport int64_t
-
 
 # the C++ standard library
 from libcpp cimport bool
@@ -18,8 +17,8 @@
 from libcpp.map cimport map
 from libcpp.set cimport set
 from libcpp.string cimport string
-from networkit.unordered_set cimport unordered_set
-from networkit.unordered_map cimport unordered_map
+from libcpp.unordered_set cimport unordered_set
+from libcpp.unordered_map cimport unordered_map
 
 # NetworKit typedefs
 ctypedef uint64_t count
@@ -39,7 +38,12 @@
 	_Graph move( _Graph t ) nogil # specialized declaration as general declaration disables template argument deduction and doesn't work
 	_Partition move( _Partition t) nogil
 	_Cover move(_Cover t) nogil
+	vector[double] move(vector[double])
+	vector[bool] move(vector[bool])
+	vector[count] move(vector[count])
 	pair[_Graph, vector[node]] move(pair[_Graph, vector[node]]) nogil
+	vector[pair[pair[node, node], double]] move(vector[pair[pair[node, node], double]]) nogil
+	vector[pair[node, node]] move(vector[pair[node, node]]) nogil
 
 cdef extern from "cython_helper.h":
 	void throw_runtime_error(string message)
@@ -56,8 +60,6 @@
 	return stdstring.decode("utf-8")
 
 
-<<<<<<< HEAD
-=======
 cdef extern from "cpp/base/Algorithm.h":
 	cdef cppclass _Algorithm "NetworKit::Algorithm":
 		_Algorithm()
@@ -135,7 +137,6 @@
 		return self._this.isParallel()
 
 
->>>>>>> 8d4a9c4e
 # Function definitions
 
 cdef extern from "cpp/auxiliary/Log.h" namespace "Aux":
@@ -224,6 +225,7 @@
 		edgeid edgeId(node, node) except +
 		count numberOfNodes() except +
 		count numberOfEdges() except +
+		pair[count, count] size() except +
 		index upperNodeIdBound() except +
 		index upperEdgeIdBound() except +
 		count degree(node u) except +
@@ -237,6 +239,7 @@
 		void addEdge(node u, node v, edgeweight w) except +
 		void setWeight(node u, node v, edgeweight w) except +
 		void removeEdge(node u, node v) except +
+		void removeSelfLoops() except +
 		void swapEdge(node s1, node t1, node s2, node t2) except +
 		void compactEdges() except +
 		void sortEdges() except +
@@ -265,6 +268,7 @@
 		void initCoordinates() except +
 		count numberOfSelfLoops() except +
 		_Graph toUndirected() except +
+		_Graph transpose() except +
 		void BFSfromNode "BFSfrom"[Callback] (node r, Callback c) except +
 		void BFSfrom[Callback](vector[node] startNodes, Callback c) except +
 		void BFSEdgesFrom[Callback](node r, Callback c) except +
@@ -437,6 +441,17 @@
 		"""
 		return self._this.numberOfEdges()
 
+	def size(self):
+		"""
+		Get the size of the graph.
+
+	 	Returns
+	 	-------
+	 	tuple
+	 		a pair (n, m) where n is the number of nodes and m is the number of edges
+		"""
+		return self._this.size()
+
 	def upperNodeIdBound(self):
 		"""
 		Get an upper bound for the node ids in the graph
@@ -579,6 +594,11 @@
 		"""
 		self._this.removeEdge(u, v)
 
+	def removeSelfLoops(self):
+		""" Removes all self-loops from the graph.
+		"""
+		self._this.removeSelfLoops()
+
 	def swapEdge(self, node s1, node t1, node s2, node t2):
 		"""
 		Changes the edge (s1, t1) into (s1, t2) and the edge (s2, t2) into (s2, t1).
@@ -783,6 +803,16 @@
 			undirected graph.
 		"""
 		return Graph().setThis(self._this.toUndirected())
+
+	def transpose(self):
+		"""
+		Return the transpose of this (directed) graph.
+
+		Returns
+		-------
+			directed graph.
+		"""
+		return Graph().setThis(self._this.transpose())
 
 	def isWeighted(self):
 		"""
@@ -956,10 +986,10 @@
 		callback : object
 			Any callable object that takes the parameter (node, node)
 		"""
-		cdef NodePairCallbackWrapper *wrapper
+		cdef EdgeCallBackWrapper *wrapper
 		try:
-			wrapper = new NodePairCallbackWrapper(callback)
-			self._this.BFSEdgesFrom[NodePairCallbackWrapper](start, dereference(wrapper))
+			wrapper = new EdgeCallBackWrapper(callback)
+			self._this.BFSEdgesFrom[EdgeCallBackWrapper](start, dereference(wrapper))
 		finally:
 			del wrapper
 
@@ -1443,13 +1473,92 @@
 		self._G = G
 		self._this = new _SpanningForest(G._this)
 
+
 	def __dealloc__(self):
 		del self._this
 
 	def generate(self):
 		return Graph().setThis(self._this.generate());
 
-
+cdef extern from "cpp/graph/UMST.h":
+	cdef cppclass _UMST "NetworKit::UMST<double>":
+		_UMST(_Graph) except +
+		_UMST(_Graph, vector[double]) except +
+		void run() except +
+		_Graph getUMST(bool move) except +
+		vector[bool] getAttribute(bool move) except +
+		bool inUMST(edgeid eid) except +
+		bool inUMST(node u, node v) except +
+
+cdef class UMST:
+	cdef _UMST* _this
+
+	def __cinit__(self, Graph G not None, vector[double] attribute = vector[double]()):
+		if attribute.empty():
+			self._this = new _UMST(G._this)
+		else:
+			self._this = new _UMST(G._this, attribute)
+
+	def __dealloc__(self):
+		del self._this
+
+	def run(self):
+		self._this.run()
+		return self
+
+	def getUMST(self, bool move = False):
+		return Graph().setThis(self._this.getUMST(move))
+
+	def getAttribute(self, bool move = False):
+		return self._this.getAttribute(move)
+
+	def inUMST(self, node u, node v = _none):
+		if v == _none:
+			return self._this.inUMST(u)
+		else:
+			return self._this.inUMST(u, v)
+
+cdef extern from "cpp/graph/MST.h":
+	cdef cppclass _MST "NetworKit::MST":
+		_MST(_Graph) except +
+		_MST(_Graph, vector[double]) except +
+		void run() except +
+		_Graph getMST(bool move) except +
+		vector[bool] getAttribute(bool move) except +
+		bool inMST(edgeid eid) except +
+		bool inMST(node u, node v) except +
+
+cdef class MST:
+	cdef _MST* _this
+	cdef vector[double] _attribute
+	cdef Graph _G
+
+	def __cinit__(self, Graph G not None, vector[double] attribute = vector[double]()):
+		self._G = G
+		if attribute.empty():
+			self._this = new _MST(G._this)
+		else:
+			self._attribute = move(attribute)
+			self._this = new _MST(G._this, self._attribute)
+
+	def __dealloc__(self):
+		del self._this
+
+	def run(self):
+		self._this.run()
+		return self
+
+	def getMST(self, bool move = False):
+		return Graph().setThis(self._this.getMST(move))
+
+	def getAttribute(self, bool move = False):
+		return self._this.getAttribute(move)
+
+	def inMST(self, node u, node v = _none):
+		if v == _none:
+			return self._this.inMST(u)
+		else:
+			return self._this.inMST(u, v)
 
 
 cdef extern from "cpp/independentset/Luby.h":
@@ -1493,23 +1602,7 @@
 
 # Module: generators
 
-# cdef extern from "cpp/graph/GraphGenerator.h":
-# 	cdef cppclass _GraphGenerator "NetworKit::GraphGenerator":
-# 		_GraphGenerator() except +
-# 		_Graph makeRandomGraph(count n, double p)
-
-
-# cdef class GraphGenerator:
-# 	""" Provides several functions for graph generation"""
-# 	cdef _GraphGenerator _this
-
-# 	def __cinit__(self):
-# 		self._this = _GraphGenerator()
-
-
-# 	def makeRandomGraph(self, n, p):
-# 		cdef _Graph _G = self._this.makeRandomGraph(n, p)
-# 		return Graph(0).setThis(_G)
+
 
 cdef extern from "cpp/generators/BarabasiAlbertGenerator.h":
 	cdef cppclass _BarabasiAlbertGenerator "NetworKit::BarabasiAlbertGenerator":
@@ -2151,7 +2244,7 @@
 	cdef cppclass _EdgeListReader "NetworKit::EdgeListReader"(_GraphReader):
 		_EdgeListReader() except +
 		_EdgeListReader(char separator, node firstNode, string commentPrefix, bool continuous, bool directed)
-		unordered_map[node,node] getNodeMap() except +
+		map[string,node] getNodeMap() except +
 
 
 cdef class EdgeListReader(GraphReader):
@@ -2162,10 +2255,11 @@
 		self._this = new _EdgeListReader(stdstring(separator)[0], firstNode, stdstring(commentPrefix), continuous, directed)
 
 	def getNodeMap(self):
-		cdef unordered_map[node,node] cResult = (<_EdgeListReader*>(self._this)).getNodeMap()
-		result = []
+		cdef map[string,node] cResult = (<_EdgeListReader*>(self._this)).getNodeMap()
+		result = dict()
 		for elem in cResult:
-			result.append((elem.first,elem.second))
+			#result.append((elem.first,elem.second))
+			result[(elem.first).decode("utf-8")] = elem.second
 		return result
 
 cdef extern from "cpp/io/KONECTGraphReader.h":
@@ -2243,22 +2337,6 @@
 		cdef string cpath = stdstring(path)
 		with nogil:
 			self._this.write(G._this, cpath)
-
-
-#cdef extern from "cpp/io/VNAGraphWriter.h":
-#	cdef cppclass _VNAGraphWriter "NetworKit::VNAGraphWriter":
-#		_VNAGraphWriter() except +
-#		void write(_Graph G, string path) except +
-
-
-#cdef class VNAGraphWriter:
-#	""" Writes graphs in the VNA format. The VNA format is commonly used by Netdraw, and is very similar to Pajek format.
-#	It defines nodes and edges (ties), and supports attributes. Each section of the file is separated by an asterisk. """
-#	cdef _VNAGraphWriter _this
-
-#	def write(self, Graph G not None, path):
-		 # string needs to be converted to bytes, which are coerced to std::string
-#		self._this.write(G._this, stdstring(path))
 
 
 cdef extern from "cpp/io/GMLGraphWriter.h":
@@ -2490,20 +2568,6 @@
 
 	def read(self, path, Graph G):
 		return Cover().setThis(self._this.read(stdstring(path), G._this))
-
-# Parameters
-
-cdef extern from "cpp/base/Parameters.h":
-	cdef cppclass _Parameters "NetworKit::Parameters":
-		_Parameters() except +
-		void setInt(string key, int64_t value)
-		void setDouble(string key, double value)
-		void setString(key, value)
-		void setBool(string key, bool value)
-		int64_t getInt(string key)
-		double getDouble(string key)
-		string getString(string key)
-		bool getBool(string key)
 
 
 # Module: structures
@@ -2893,7 +2957,7 @@
 #		vector[index] getVector() except +
 #		void setName(string name) except +
 #		string getName() except +
-#		set[index] getSubsetIds() except +
+		set[index] getSubsetIds() except +
 
 
 cdef class Cover:
@@ -3118,8 +3182,15 @@
 #	def getName(self):
 #		return self._this.getName()
 
-#	def getSubsetIds(self):
-#		return self._this.getSubsetIds()
+	def getSubsetIds(self):
+		""" Get the ids of nonempty subsets.
+
+		Returns
+		-------
+		set
+			A set of ids of nonempty subsets.
+		"""
+		return self._this.getSubsetIds()
 
 
 # Module: community
@@ -3418,70 +3489,33 @@
 
 
 cdef extern from "cpp/community/CommunityDetectionAlgorithm.h":
-	cdef cppclass _CommunityDetectionAlgorithm "NetworKit::CommunityDetectionAlgorithm":
-		_CommunityDetectionAlgorithm() # Workaround for Cython < 0.22
+	cdef cppclass _CommunityDetectionAlgorithm "NetworKit::CommunityDetectionAlgorithm"(_Algorithm):
 		_CommunityDetectionAlgorithm(const _Graph &_G)
-		void run() nogil except +
 		_Partition getPartition() except +
-		string toString() except +
-
-
-cdef class CommunityDetector:
+
+
+cdef class CommunityDetector(Algorithm):
 	""" Abstract base class for static community detection algorithms """
-	cdef _CommunityDetectionAlgorithm *_this
 	cdef Graph _G
 
 	def __init__(self, *args, **namedargs):
 		if type(self) == CommunityDetector:
 			raise RuntimeError("Error, you may not use CommunityDetector directly, use a sub-class instead")
 
-	def __cinit__(self, *args, **namedargs):
-		self._this = NULL
-
 	def __dealloc__(self):
-		if self._this != NULL:
-			del self._this
-		self._this = NULL
 		self._G = None # just to be sure the graph is deleted
 
-	def run(self):
-		"""
-		Executes the community detection algorithm.
-
-		Returns
-		-------
-		CommunityDetector:
-			self
+	def getPartition(self):
+		"""  Returns a partition of the clustering.
+
+		Returns
+		-------
+		Partition:
+			A Partition of the clustering.
 		"""
 		if self._this == NULL:
 			raise RuntimeError("Error, object not properly initialized")
-		with nogil:
-			self._this.run()
-		return self
-
-	def getPartition(self):
-		"""  Returns a partition of the clustering.
-
-		Returns
-		-------
-		Partition:
-			A Partition of the clustering.
-		"""
-		if self._this == NULL:
-			raise RuntimeError("Error, object not properly initialized")
-		return Partition().setThis(self._this.getPartition())
-
-	def toString(self):
-		""" Get string representation.
-
-		Returns
-		-------
-		string
-			String representation of algorithm and parameters.
-		"""
-		if self._this == NULL:
-			raise RuntimeError("Error, object not properly initialized")
-		return self._this.toString().decode("utf-8")
+		return Partition().setThis((<_CommunityDetectionAlgorithm*>(self._this)).getPartition())
 
 cdef extern from "cpp/community/PLP.h":
 	cdef cppclass _PLP "NetworKit::PLP"(_CommunityDetectionAlgorithm):
@@ -3579,7 +3613,7 @@
 cdef extern from "cpp/community/PLM.h":
 	cdef cppclass _PLM "NetworKit::PLM"(_CommunityDetectionAlgorithm):
 		_PLM(_Graph _G) except +
-		_PLM(_Graph _G, bool refine, double gamma, string par, count maxIter, bool turbo) except +
+		_PLM(_Graph _G, bool refine, double gamma, string par, count maxIter, bool turbo, bool recurse) except +
 		map[string, vector[count]] getTiming() except +
 
 cdef extern from "cpp/community/PLM.h" namespace "NetworKit::PLM":
@@ -3608,11 +3642,13 @@
 			maximum number of iterations for move phase
 		turbo : bool, optional
 			faster but uses O(n) additional memory per thread
-	"""
-
-	def __cinit__(self, Graph G not None, refine=False, gamma=1.0, par="balanced", maxIter=32, turbo=False):
+		recurse: bool, optional
+			use recursive coarsening, see http://journals.aps.org/pre/abstract/10.1103/PhysRevE.89.049902 for some explanations (default: true)
+	"""
+
+	def __cinit__(self, Graph G not None, refine=False, gamma=1.0, par="balanced", maxIter=32, turbo=False, recurse=True):
 		self._G = G
-		self._this = new _PLM(G._this, refine, gamma, stdstring(par), maxIter, turbo)
+		self._this = new _PLM(G._this, refine, gamma, stdstring(par), maxIter, turbo, recurse)
 
 	def getTiming(self):
 		"""  Get detailed time measurements.
@@ -3793,73 +3829,6 @@
 			ret = self._this.getDissimilarity(G._this, first._this, second._this)
 		return ret
 
-cdef extern from "cpp/community/EPP.h":
-	cdef cppclass _EPP "NetworKit::EPP"(_CommunityDetectionAlgorithm):
-		_EPP(_Graph G)
-		_Partition getCorePartition() except +
-		vector[_Partition] getBasePartitions() except +
-
-cdef class EPP(CommunityDetector):
-	""" EPP - Ensemble Preprocessing community detection algorithm.
-	Combines multiple base algorithms and a final algorithm. A consensus of the
-	solutions of the base algorithms is formed and the graph is coarsened accordingly.
-	Then the final algorithm operates on the coarse graph and determines a solution
-	for the input graph.
-	"""
-	def __cinit__(self, Graph G not None):
-		self._G = G
-		self._this = new _EPP(G._this)
-
-	def getCorePartition(self):
-		"""  Returns the core partition the algorithm.
-
-		Returns
-		-------
-		Partition:
-			A Partition of the clustering.
-		"""
-		return Partition().setThis((<_EPP*>(self._this)).getCorePartition())
-
-	def getBasePartitions(self):
-		"""  Returns the base partitions of the algorithm.
-		"""
-		base = (<_EPP*>(self._this)).getBasePartitions()
-		return [Partition().setThis(b) for b in base]
-
-	cdef setThis(self, _EPP* other):
-		del self._this # is this correct here?
-		self._this = other
-		return self
-
-cdef extern from "cpp/community/EPPFactory.h" namespace "NetworKit::EPPFactory":
-		#_EPP make(_Graph G, count ensembleSize, string baseAlgorithm, string finalAlgorithm)
-		_EPP* makePtr(_Graph G, count ensembleSize, string baseAlgorithm, string finalAlgorithm)
-
-cdef class EPPFactory:
-	""" This class makes instaces of the EPP community detection algorithm """
-
-	@staticmethod
-	def make(Graph G not None, ensembleSize, baseAlgorithm="PLP", finalAlgorithm="PLM"):
-		"""
-		Returns an instance of an ensemble preprocessing (EPP).
-
-		Parameters:
-		-----------
-		G : Graph
-			The graph on which the ensemble is supposed to run.
-		ensembleSize : integer
-			The amount of baseAlgorithms to preprocess the communities.
-		baseAlgorithm : CommunityDetectionAlgorithm
-			String representation of the algorithm ("PLP","PLM") to preprocess the communities. ensembleSize instances will be created.
-		finalAlgorithm  : CommunityDetectionAlgorithm
-			String representation of the algorithm ("PLP" "PLM[R]") to finish the ensemble.
-
-		Returns
-		-------
-		EPP
-			The EPP instance.
-		"""
-		return EPP(G).setThis(makePtr(G._this, ensembleSize, stdstring(baseAlgorithm), stdstring(finalAlgorithm)))
 
 # Module: flows
 
@@ -4005,7 +3974,8 @@
 
 	@staticmethod
 	def averageLocalClusteringCoefficient(Graph G not None):
-		""" The average local clustering coefficient for the graph `G`.
+		""" The average local clustering coefficient for the graph `G`. The graph may
+		not contain self-loops.
 
 		Parameters
 		----------
@@ -4229,7 +4199,7 @@
 		"""
 		DEPRECATED: Use centrality.LocalClusteringCoefficient and take average.
 
-		This calculates the average local clustering coefficient of graph `G`.
+		This calculates the average local clustering coefficient of graph `G`. The graph may not contain self-loops.
 
 		Parameters
 		----------
@@ -4476,68 +4446,45 @@
 # Module: centrality
 
 cdef extern from "cpp/centrality/Centrality.h":
-	cdef cppclass _Centrality "NetworKit::Centrality":
+	cdef cppclass _Centrality "NetworKit::Centrality"(_Algorithm):
 		_Centrality(_Graph, bool, bool) except +
-		void run() nogil except +
 		vector[double] scores() except +
 		vector[pair[node, double]] ranking() except +
 		double score(node) except +
 		double maximum() except +
 
 
-cdef class Centrality:
+cdef class Centrality(Algorithm):
 	""" Abstract base class for centrality measures"""
 
-	cdef _Centrality* _this
 	cdef Graph _G
 
 	def __init__(self, *args, **kwargs):
 		if type(self) == Centrality:
 			raise RuntimeError("Error, you may not use Centrality directly, use a sub-class instead")
 
-	def __cinit__(self, *args, **kwargs):
-		self._this = NULL
-
 	def __dealloc__(self):
-		if self._this != NULL:
-			del self._this
-		self._this = NULL
 		self._G = None # just to be sure the graph is deleted
-
-	def run(self):
-		"""
-		Executes the centrality algorithm.
-
-		Returns
-		-------
-		Centrality:
-			self
-		"""
-		if self._this == NULL:
-			raise RuntimeError("Error, object not properly initialized")
-		with nogil:
-			self._this.run()
-		return self
 
 	def scores(self):
 		if self._this == NULL:
 			raise RuntimeError("Error, object not properly initialized")
-		return self._this.scores()
+		return (<_Centrality*>(self._this)).scores()
 
 	def score(self, v):
 		if self._this == NULL:
 			raise RuntimeError("Error, object not properly initialized")
-		return self._this.score(v)
+		return (<_Centrality*>(self._this)).score(v)
 
 	def ranking(self):
 		if self._this == NULL:
 			raise RuntimeError("Error, object not properly initialized")
-		return self._this.ranking()
+		return (<_Centrality*>(self._this)).ranking()
 
 	def maximum(self):
 		if self._this == NULL:
 			raise RuntimeError("Error, object not properly initialized")
-		return self._this.maximum()
+		return (<_Centrality*>(self._this)).maximum()
 
 
 cdef extern from "cpp/centrality/DegreeCentrality.h":
@@ -4746,6 +4693,37 @@
 		self._this = new _ApproxBetweenness2(G._this, nSamples, normalized)
 
 
+
+cdef extern from "cpp/centrality/ApproxCloseness.h":
+	cdef cppclass _ApproxCloseness "NetworKit::ApproxCloseness" (_Centrality):
+		_ApproxCloseness(_Graph, count, bool) except +
+
+
+cdef class ApproxCloseness(Centrality):
+	""" Approximation of closeness centrality according to algorithm described in
+  Eppstein, Wang: Fast Approximation of Centrality.
+
+	ApproxCloseness(G, nSamples, normalized=False)
+
+	The algorithm approximates the closeness of all nodes, by taking samples
+  uniformly at random and solving the SSSP problem for each. More samples
+  improves the accuracy of the approximation.
+
+	Parameters
+	----------
+	G : Graph
+		input graph (undirected)
+	nSamples : count
+		user defined number of samples
+	normalized : bool, optional
+		normalize centrality values in interval [0,1]
+	"""
+
+	def __cinit__(self, Graph G, nSamples, normalized=False):
+		self._G = G
+		self._this = new _ApproxCloseness(G._this, nSamples, normalized)
+
+
 cdef extern from "cpp/centrality/PageRank.h":
 	cdef cppclass _PageRank "NetworKit::PageRank" (_Centrality):
 		_PageRank(_Graph, double damp, double tol) except +
@@ -4798,9 +4776,9 @@
 
 cdef extern from "cpp/centrality/CoreDecomposition.h":
 	cdef cppclass _CoreDecomposition "NetworKit::CoreDecomposition" (_Centrality):
-		_CoreDecomposition(_Graph)
-		vector[set[node]] cores() except +
-		vector[set[node]] shells() except +
+		_CoreDecomposition(_Graph) except +
+		_Cover cores() except +
+		_Partition shells() except +
 		index maxCoreNumber() except +
 
 cdef class CoreDecomposition(Centrality):
@@ -4808,7 +4786,7 @@
 
 	CoreDecomposition(G)
 
-	Create CoreDecomposition class for graph `G`.
+	Create CoreDecomposition class for graph `G`. The graph may not contain self-loops.
 
 	Parameters
 	----------
@@ -4838,18 +4816,17 @@
 		vector
 			The k-cores as sets of nodes, indexed by k.
 		"""
-		return (<_CoreDecomposition*>(self._this)).cores()
+		return Cover().setThis((<_CoreDecomposition*>(self._this)).cores())
 
 	def shells(self):
-		""" Get the k-shells as sets of nodes, indexed by k.
-
-		Returns
-		-------
-		vector
-			The k-shells as sets of nodes, indexed by k.
-		"""
-		return (<_CoreDecomposition*>(self._this)).shells()
-
+		""" Get the k-shells as a partition object.
+
+		Returns
+		-------
+		Partition
+			The k-shells
+		"""
+		return Partition().setThis((<_CoreDecomposition*>(self._this)).shells())
 
 cdef extern from "cpp/centrality/LocalClusteringCoefficient.h":
 	cdef cppclass _LocalClusteringCoefficient "NetworKit::LocalClusteringCoefficient" (_Centrality):
@@ -4860,7 +4837,7 @@
 		LocalClusteringCoefficient(G, normalized=False, computeEdgeCentrality=False)
 
 		Constructs the LocalClusteringCoefficient class for the given Graph `G`. If the local clustering coefficient values should be normalized,
-  		then set `normalized` to True.
+  		then set `normalized` to True. The graph may not contain self-loops.
 
 	 	Parameters
 	 	----------
@@ -4972,12 +4949,11 @@
 		"""
 		Get number of path samples used in last calculation.
 		"""
+
 		return self._this.getNumberOfSamples()
 
-
-<<<<<<< HEAD
-# Module: distmeasures
-=======
+# Module: dynamic
+
 cdef extern from "cpp/dynamics/GraphEvent.h":
 	enum _GraphEventType "NetworKit::GraphEvent::Type":
 		NODE_ADDITION,
@@ -4997,109 +4973,17 @@
 		_GraphEvent() except +
 		_GraphEvent(_GraphEventType type, node u, node v, edgeweight w) except +
 		string toString() except +
->>>>>>> 8d4a9c4e
-
-cdef extern from "cpp/distmeasures/AlgebraicDistance.h":
-	cdef cppclass _AlgebraicDistance "NetworKit::AlgebraicDistance":
-		_AlgebraicDistance(const _Graph& G, count numberSystems, count numberIterations, double omega, index norm) except +
-		void preprocess() nogil except +
-		double distance(node u, node v) except +
-		vector[vector[double]] getLoadsOnNodes()
-
-cdef class AlgebraicDistance:
-	"""
-	Algebraic distance assigns a distance value to pairs of nodes
-	according to their structural closeness in the graph.
-
-	Parameters
-	----------
-	G : Graph
-		The graph.
-	numberSystems : count
-		Number of vectors/systems used for algebraic iteration.
-	numberIterations : count
-		Number of iterations in each system.
-	omega : double, optional
-		Overrelaxation parameter, default: 0.5.
-	norm : index, optional
-		The norm factor of the extended algebraic distance. Maximum norm is realized by setting the norm to 0. Default: 2.
-	"""
-	cdef _AlgebraicDistance* _this
-	cdef Graph _G
-
-	def __cinit__(self, Graph G, count numberSystems, count numberIterations, double omega = 0.5, index norm = 2):
-		self._G = G
-		self._this = new _AlgebraicDistance(G._this, numberSystems, numberIterations, omega, norm)
-
-	def __dealloc__(self):
-		del self._this
-
-	def preprocess(self):
-		"""
-		Starting with random initialization, compute for all numberSystems
-		"diffusion" systems the situation after numberIterations iterations
-		of overrelaxation with overrelaxation parameter omega.
-
-		REQ: Needs to be called before algdist delivers meaningful results!
-		"""
-		with nogil:
-			self._this.preprocess()
-
-
-	def distance(self, node u, node v):
-		"""
-		Returns the extended algebraic distance between node u and node v in the norm specified in
-		the constructor.
-
-		Parameters
-		----------
-		u : node
-			The first node
-		v : node
-			The second node
-
-		Returns
-		-------
-		Extended algebraic distance between the two nodes.
-		"""
-		return self._this.distance(u, v)
-
-
-	def getLoadsOnNodes(self):
-		"""
-		Returns a list, indexed by node id, of the load values.
-		"""
-		return self._this.getLoadsOnNodes()
-
-# Module: dynamic
-
-cdef extern from "cpp/dynamics/GraphEvent.h":
-	enum _GraphEventType "NetworKit::GraphEvent::Type":
-		NODE_ADDITION,
-		NODE_REMOVAL,
-		EDGE_ADDITION,
-		EDGE_REMOVAL,
-		EDGE_WEIGHT_UPDATE,
-		TIME_STEP
-
-cdef extern from "cpp/dynamics/GraphEvent.h":
-	cdef cppclass _GraphEvent "NetworKit::GraphEvent":
-		node u, v
-		edgeweight w
-		_GraphEventType type
-		_GraphEvent() except +
-		_GraphEvent(_GraphEventType type, node u, node v, edgeweight w) except +
-		string toString() except +
 
 cdef class GraphEvent:
 	cdef _GraphEvent _this
-
 	NODE_ADDITION = 0
 	NODE_REMOVAL = 1
-	EDGE_ADDITION = 2
-	EDGE_REMOVAL = 3
-	EDGE_WEIGHT_UPDATE = 4
-	TIME_STEP = 5
+	NODE_RESTORATION = 2
+	EDGE_ADDITION = 3
+	EDGE_REMOVAL = 4
+	EDGE_WEIGHT_UPDATE = 5
+	EDGE_WEIGHT_INCREMENT = 6
+	TIME_STEP = 7
 
 	property type:
 		def __get__(self):
@@ -5377,30 +5261,59 @@
 
 # Module: coarsening
 
+cdef extern from "cpp/coarsening/GraphCoarsening.h":
+	cdef cppclass _GraphCoarsening "NetworKit::GraphCoarsening"(_Algorithm):
+		_GraphCoarsening(_Graph) except +
+		_Graph getCoarseGraph() except +
+		vector[node] getNodeMapping() except +
+
+cdef class GraphCoarsening(Algorithm):
+	cdef Graph _G
+
+	def __init__(self, *args, **namedargs):
+		if type(self) == GraphCoarsening:
+			raise RuntimeError("Error, you may not use GraphCoarsening directly, use a sub-class instead")
+
+	def __dealloc__(self):
+		self._G = None # just to be sure the graph is deleted
+
+	def run(self):
+		"""
+		Executes the Graph coarsening algorithm.
+
+		Returns
+		-------
+		GraphCoarsening:
+			self
+		"""
+		if self._this == NULL:
+			raise RuntimeError("Error, object not properly initialized")
+		with nogil:
+			self._this.run()
+		return self
+
+	def getCoarseGraph(self):
+		return Graph(0).setThis((<_GraphCoarsening*>(self._this)).getCoarseGraph())
+
+	def getNodeMapping(self):
+		return (<_GraphCoarsening*>(self._this)).getNodeMapping()
+
+
 cdef extern from "cpp/coarsening/ParallelPartitionCoarsening.h":
-	cdef cppclass _ParallelPartitionCoarsening "NetworKit::ParallelPartitionCoarsening":
-		_ParallelPartitionCoarsening() except +
-		pair[_Graph, vector[node]] run(_Graph, _Partition) except +
-
-
-cdef class ParallelPartitionCoarsening:
-	cdef _ParallelPartitionCoarsening* _this
-
-	def __cinit__(self):
-		self._this = new _ParallelPartitionCoarsening()
-
-	def __dealloc__(self):
-		del self._this
-
-	def run(self, Graph G not None, Partition zeta not None):
-		result = self._this.run(G._this, zeta._this)
-		return (Graph(0).setThis(result.first), result.second)
+	cdef cppclass _ParallelPartitionCoarsening "NetworKit::ParallelPartitionCoarsening"(_GraphCoarsening):
+		_ParallelPartitionCoarsening(_Graph, _Partition, bool) except +
+
+
+cdef class ParallelPartitionCoarsening(GraphCoarsening):
+	def __cinit__(self, Graph G not None, Partition zeta not None, useGraphBuilder = True):
+		self._this = new _ParallelPartitionCoarsening(G._this, zeta._this, useGraphBuilder)
+
 
 # Module: scd
 
 cdef extern from "cpp/scd/PageRankNibble.h":
 	cdef cppclass _PageRankNibble "NetworKit::PageRankNibble":
-		_PageRankNibble(_Graph G, double epsilon, double alpha) except +
+		_PageRankNibble(_Graph G, double alpha, double epsilon) except +
 		map[node, set[node]] run(set[unsigned int] seeds) except +
 
 cdef class PageRankNibble:
@@ -5411,15 +5324,15 @@
 	Parameters:
 	-----------
 	G : graph in which the cut is to be produced, must be unweighted.
-	epsilon : the max probability in the residual vector for each node.
-	alpha : the random walk loop probability.
+	alpha : Loop probability of random walk; smaller values tend to produce larger communities.
+	epsilon: Tolerance threshold for approximation of PageRank vectors
 	"""
 	cdef _PageRankNibble *_this
 	cdef Graph _G
 
-	def __cinit__(self, Graph G, double epsilon, double alpha):
+	def __cinit__(self, Graph G, double alpha, double epsilon):
 		self._G = G
-		self._this = new _PageRankNibble(G._this, epsilon, alpha)
+		self._this = new _PageRankNibble(G._this, alpha, epsilon)
 
 	def run(self, set[unsigned int] seeds):
 		"""
@@ -5460,7 +5373,6 @@
 		seeds : the seed node ids.
 		"""
 		return self._this.run(seeds)
-
 # Module: clique
 
 cdef extern from "cpp/clique/MaxClique.h":
@@ -5505,9 +5417,6 @@
 		"""
 		Returns the size of the biggest clique
 		"""
-<<<<<<< HEAD
-		return self._this.getMaxCliqueSize()
-=======
 		return self._this.getMaxCliqueSize()
 
 # Module: linkprediction
@@ -7397,5 +7306,4 @@
 		del self._this
 
 	def calculate(self):
-		return Graph().setThis(self._this.calculate())
->>>>>>> 8d4a9c4e
+		return Graph().setThis(self._this.calculate())