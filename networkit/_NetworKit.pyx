--- conflicted
+++ resolved
@@ -35,7 +35,6 @@
 
 cdef extern from "<algorithm>" namespace "std":
 	void swap[T](T &a,  T &b)
-<<<<<<< HEAD
 	_Graph move( _Graph t ) nogil # specialized declaration as general declaration disables template argument deduction and doesn't work
 	_Partition move( _Partition t) nogil
 	_Cover move(_Cover t) nogil
@@ -48,16 +47,6 @@
 
 cdef extern from "cython_helper.h":
 	void throw_runtime_error(string message)
-=======
-	_Graph move( _Graph t ) # specialized declaration as general declaration disables template argument deduction and doesn't work
-	_Partition move( _Partition t)
-	_Cover move(_Cover t)
-	vector[double] move(vector[double])
-	vector[bool] move(vector[bool])
-	vector[count] move(vector[count])
-	pair[_Graph, vector[node]] move(pair[_Graph, vector[node]])
-
->>>>>>> 859ca4ef
 
 # Cython helper functions
 
@@ -1397,7 +1386,6 @@
 
 	def getUMST(self, bool move = False):
 		return Graph().setThis(self._this.getUMST(move))
-<<<<<<< HEAD
 
 	def getAttribute(self, bool move = False):
 		return self._this.getAttribute(move)
@@ -1444,54 +1432,6 @@
 	def getAttribute(self, bool move = False):
 		return self._this.getAttribute(move)
 
-=======
-
-	def getAttribute(self, bool move = False):
-		return self._this.getAttribute(move)
-
-	def inUMST(self, node u, node v = _none):
-		if v == _none:
-			return self._this.inUMST(u)
-		else:
-			return self._this.inUMST(u, v)
-
-cdef extern from "cpp/graph/MST.h":
-	cdef cppclass _MST "NetworKit::MST":
-		_MST(_Graph) except +
-		_MST(_Graph, vector[double]) except +
-		void run() except +
-		_Graph getMST(bool move) except +
-		vector[bool] getAttribute(bool move) except +
-		bool inMST(edgeid eid) except +
-		bool inMST(node u, node v) except +
-
-cdef class MST:
-	cdef _MST* _this
-	cdef vector[double] _attribute
-	cdef Graph _G
-
-	def __cinit__(self, Graph G not None, vector[double] attribute = vector[double]()):
-		self._G = G
-		if attribute.empty():
-			self._this = new _MST(G._this)
-		else:
-			self._attribute = move(attribute)
-			self._this = new _MST(G._this, self._attribute)
-
-	def __dealloc__(self):
-		del self._this
-
-	def run(self):
-		self._this.run()
-		return self
-
-	def getMST(self, bool move = False):
-		return Graph().setThis(self._this.getMST(move))
-
-	def getAttribute(self, bool move = False):
-		return self._this.getAttribute(move)
-
->>>>>>> 859ca4ef
 	def inMST(self, node u, node v = _none):
 		if v == _none:
 			return self._this.inMST(u)
@@ -6673,7 +6613,7 @@
 	def __cinit__(self, Graph G, vector[double] attribute, inverse = False):
 		self._G = G
 		self._attribute = attribute
-		self._this = new _EdgeAttributeLinearizer(G._this, attribute, inverse)
+		self._this = new _EdgeAttributeLinearizer(G._this, self._attribute, inverse)
 
 	def __dealloc__(self):
 		del self._this
@@ -6871,10 +6811,6 @@
 		_AdamicAdarDistance(const _Graph& G) except +
 		void preprocess() except +
 		double distance(node u, node v) except +
-<<<<<<< HEAD
-=======
-		vector[vector[double]] getLoadsOnNodes() except +
->>>>>>> 859ca4ef
 		vector[double] getEdgeAttribute() except +
 
 cdef class AdamicAdarDistance:
@@ -6917,20 +6853,9 @@
 		_ChungLuAttributizer(const _Graph& G) except +
 		vector[double] getAttribute() except +
 
-<<<<<<< HEAD
 cdef class ChungLuAttributizer:
 	"""
 	Chung-Lu based attributizer.
-=======
-	def getAttribute(self):
-		"""
-		Returns an edge attribute, i.e. a vector, that contains the algebraic distances
-		of all connected pairs of nodes.
-		"""
-		return self._this.getEdgeAttribute()
-
-# Module: dynamic
->>>>>>> 859ca4ef
 
 	Parameters
 	----------
@@ -7079,12 +7004,12 @@
 	def getAttribute(self):
 		return self._this.getAttribute()
 
-cdef extern from "cpp/sparsification/RandomAttributizer.h":
-	cdef cppclass _RandomAttributizer "NetworKit::RandomAttributizer":
-		_RandomAttributizer(const _Graph& G) except +
+cdef extern from "cpp/sparsification/RandomEdgeAttributizer.h":
+	cdef cppclass _RandomEdgeAttributizer "NetworKit::RandomEdgeAttributizer":
+		_RandomEdgeAttributizer(const _Graph& G) except +
 		vector[double] getAttribute() except +
 
-cdef class RandomAttributizer:
+cdef class RandomEdgeAttributizer:
 	"""
 	[todo]
 
@@ -7094,12 +7019,12 @@
 		The graph to calculate the Random Edge attribute for.
 	"""
 
-	cdef _RandomAttributizer* _this
+	cdef _RandomEdgeAttributizer* _this
 	cdef Graph _G
 
 	def __cinit__(self, Graph G):
 		self._G = G
-		self._this = new _RandomAttributizer(G._this)
+		self._this = new _RandomEdgeAttributizer(G._this)
 
 	def __dealloc__(self):
 		del self._this
@@ -7271,12 +7196,12 @@
 		self._this.preprocess()
 		return [1 - x for x in self._this.getEdgeAttribute()]
 
-cdef extern from "cpp/sparsification/RandomEdgeAttributizer.h":
-	cdef cppclass _RandomEdgeAttributizer "NetworKit::RandomEdgeAttributizer":
-		_RandomEdgeAttributizer(const _Graph& G) except +
+cdef extern from "cpp/sparsification/RandomNodeEdgeAttributizer.h":
+	cdef cppclass _RandomNodeEdgeAttributizer "NetworKit::RandomNodeEdgeAttributizer":
+		_RandomNodeEdgeAttributizer(const _Graph& G) except +
 		vector[double] getAttribute() except +
 
-cdef class RandomEdgeAttributizer:
+cdef class RandomNodeEdgeAttributizer:
 	"""
 	Random Edge sampling. This attributizer returns edge attributes where
 	each value is selected uniformly at random from [0,1].
@@ -7287,12 +7212,12 @@
 		The graph to calculate the Random Edge attribute for.
 	"""
 
-	cdef _RandomEdgeAttributizer* _this
+	cdef _RandomNodeEdgeAttributizer* _this
 	cdef Graph _G
 
 	def __cinit__(self, Graph G):
 		self._G = G
-		self._this = new _RandomEdgeAttributizer(G._this)
+		self._this = new _RandomNodeEdgeAttributizer(G._this)
 
 	def __dealloc__(self):
 		del self._this
@@ -7440,7 +7365,6 @@
 		"""
 		Gets the edge attribute that can be used for global filtering.
 
-<<<<<<< HEAD
 		Returns
 		-------
 		vector[double]
@@ -7448,9 +7372,6 @@
 
 		"""
 		return self._this.getAttribute()
-=======
-# Module: clique
->>>>>>> 859ca4ef
 
 cdef extern from "cpp/sparsification/GlobalThresholdFilter.h":
 	cdef cppclass _GlobalThresholdFilter "NetworKit::GlobalThresholdFilter":
@@ -7486,963 +7407,5 @@
 	def __dealloc__(self):
 		del self._this
 
-<<<<<<< HEAD
-=======
-	def run(self, lb=0):
-		"""
-		Actual maximum clique algorithm. Determines largest clique each vertex
-	 	is contained in and returns size of largest. Pruning steps keep running time
-	 	acceptable in practice.
-
-	 	Parameters:
-	 	-----------
-	 	lb : Lower bound for maximum clique size.
-
-	 	Returns:
-	 	--------
-	 	The size of the largest clique.
-	 	"""
-		return self._this.run(lb)
-
-# Module: edgeattributes
-
-cdef extern from "cpp/edgeattributes/ChibaNishizekiTriangleCounter.h":
-	cdef cppclass _ChibaNishizekiTriangleCounter "NetworKit::ChibaNishizekiTriangleCounter":
-		_ChibaNishizekiTriangleCounter(const _Graph& G) except +
-		void run() except +
-		vector[count] getAttribute() except +
-
-cdef class ChibaNishizekiTriangleCounter:
-	"""
-	Calculates for each edge the number of triangles it is embedded in.
-
-	Parameters
-	----------
-	G : Graph
-		The graph to count triangles on.
-	"""
-
-	cdef _ChibaNishizekiTriangleCounter* _this
-	cdef Graph _G
-
-	def __cinit__(self, Graph G):
-		"""
-		G : Graph
-			The graph to count triangles on.
-		"""
-		self._G = G
-		self._this = new _ChibaNishizekiTriangleCounter(G._this)
-
-	def __dealloc__(self):
-		del self._this
-
-	def getAttribute(self):
-		"""
-		Returns
-		----------
-		vector[count]
-			the number of triangles edges are embedded in.
-
-		"""
-		return self._this.getAttribute()
-
-cdef extern from "cpp/edgeattributes/ChibaNishizekiQuadrangleCounter.h":
-	cdef cppclass _ChibaNishizekiQuadrangleCounter "NetworKit::ChibaNishizekiQuadrangleCounter":
-		_ChibaNishizekiQuadrangleCounter(const _Graph& G) except +
-		vector[count] getAttribute() except +
-
-cdef class ChibaNishizekiQuadrangleCounter:
-	"""
-	Calculates for each edge the number of quadrangles (circles of length 4) it is embedded in.
-
-	Parameters
-	----------
-	G : Graph
-		The graph to count quadrangles on.
-	"""
-	cdef _ChibaNishizekiQuadrangleCounter* _this
-	cdef Graph _G
-
-	def __cinit__(self, Graph G):
-		"""
-		Parameters
-		----------
-		G : Graph
-			The graph to count quadrangles on.
-		"""
-		self._G = G
-		self._this = new _ChibaNishizekiQuadrangleCounter(G._this)
-
-	def __dealloc__(self):
-		del self._this
-
-	def getAttribute(self):
-		"""
-		Returns
-		----------
-		vector
-			the number of quadrangles edges are embedded in.
-		"""
-		return self._this.getAttribute()
-
-cdef extern from "cpp/edgeattributes/TriangleCounter.h":
-	cdef cppclass _TriangleCounter "NetworKit::TriangleCounter":
-		_TriangleCounter(const _Graph& G) except +
-		#void run() except +
-		vector[count] getAttribute() except +
-
-cdef class TriangleCounter:
-	"""
-	Triangle counting.
-
-	Parameters
-	----------
-	G : Graph
-		The graph to count triangles on.
-	"""
-
-	cdef _TriangleCounter* _this
-	cdef Graph _G
-
-	def __cinit__(self, Graph G):
-		"""
-		Parameters
-		----------
-		G : Graph
-			The graph to count triangles on.
-		"""
-		self._G = G
-		self._this = new _TriangleCounter(G._this)
-
-	def __dealloc__(self):
-		del self._this
-
-	def getAttribute(self):
-		"""
-		Returns
-		----------
-		vector[count]
-			the number of triangles edges are embedded in.
-		"""
-		return self._this.getAttribute()
-
-cdef extern from "cpp/edgeattributes/EdgeAttributeLinearizer.h":
-	cdef cppclass _EdgeAttributeLinearizer "NetworKit::EdgeAttributeLinearizer":
-		_EdgeAttributeLinearizer(const _Graph& G, const vector[double]& attribute, bool inverse) except +
-		vector[double] getAttribute() except +
-
-cdef class EdgeAttributeLinearizer:
-	"""
-	Linearizes an attribute such that values are evenly distributed between 0 and 1.
-
-	Parameters
-	----------
-	G : Graph
-		The input graph.
-	a : vector[double]
-		Edge attribute that shall be linearized.
-	"""
-	cdef _EdgeAttributeLinearizer* _this
-	cdef Graph _G
-	cdef vector[double] _attribute
-
-	def __cinit__(self, Graph G, vector[double] attribute, inverse = False):
-		self._G = G
-		self._attribute = attribute
-		self._this = new _EdgeAttributeLinearizer(G._this, self._attribute, inverse)
-
-	def __dealloc__(self):
-		del self._this
-
-	def getAttribute(self):
-		"""
-		Gets the edge attribute that can be used for global filtering.
-
-		Returns
-		-------
-		vector[double]
-			The edge attribute that contains the linearized attribute.
-		"""
-		return self._this.getAttribute()
-
-
-cdef extern from "cpp/edgeattributes/EdgeAttributeNormalizer.h":
-	cdef cppclass _EdgeAttributeNormalizer "NetworKit::EdgeAttributeNormalizer<double>":
-		_EdgeAttributeNormalizer(const _Graph&, const vector[double]&, bool inverse, double lower, double upper) except +
-		void run() except +
-		vector[double] getAttribute() except +
-
-cdef class EdgeAttributeNormalizer:
-	"""
-	Normalize an edge attribute such that it is in a certain range.
-
-	Parameters
-	----------
-	G : Graph
-		The graph the edge attribute is defined on.
-	attribute : vector[double]
-		The edge attribute to normalize.
-	inverse
-		Set to True in order to inverse the resulting attribute.
-	lower
-		Lower bound of the target range.
-	upper
-		Upper bound of the target range.
-	"""
-	cdef _EdgeAttributeNormalizer *_this
-	cdef Graph _G
-	cdef vector[double] _inAttribute
-
-	def __cinit__(self, Graph G not None, vector[double] attribute, bool inverse = False, double lower = 0.0, double upper = 1.0):
-		self._inAttribute = move(attribute)
-		self._G = G
-		self._this = new _EdgeAttributeNormalizer(G._this, self._inAttribute, inverse, lower, upper)
-
-	def __dealloc__(self):
-		del self._this
-
-	def run(self):
-		self._this.run()
-		return self
-
-	def getAttribute(self):
-		"""
-		Returns
-		-------
-		vector
-			The normalized edge attribute.
-		"""
-		return self._this.getAttribute()
-
-cdef extern from "cpp/edgeattributes/EdgeAttributeBlender.h":
-	cdef cppclass _EdgeAttributeBlender "NetworKit::EdgeAttributeBlender":
-		_EdgeAttributeBlender(const _Graph&, const vector[double]&, const vector[double]&, const vector[bool]&) except +
-		void run()
-		vector[double] getAttribute() except +
-
-cdef class EdgeAttributeBlender:
-	"""
-	Blends two attribute vectors, the value is chosen depending on the supplied boolean vector
-
-	Parameters
-	----------
-	G : Graph
-		The graph for which the attribute shall be blended
-	attribute0 : vector[double]
-		The first attribute (chosen for selection[eid] == false)
-	attribute1 : vector[double]
-		The second attribute (chosen for selection[eid] == true)
-	selection : vector[bool]
-		The selection vector
-	"""
-	cdef _EdgeAttributeBlender *_this
-	cdef Graph _G
-	cdef vector[double] _attribute0
-	cdef vector[double] _attribute1
-	cdef vector[bool] _selection
-
-	def __cinit__(self, Graph G not None, vector[double] attribute0, vector[double] attribute1, vector[bool] selection):
-		self._G = G
-		self._attribute0 = move(attribute0)
-		self._attribute1 = move(attribute1)
-		self._selection = move(selection)
-
-		self._this = new _EdgeAttributeBlender(G._this, self._attribute0, self._attribute1, self._selection)
-
-	def __dealloc__(self):
-		del self._this
-
-	def run(self):
-		self._this.run()
-		return self
-
-	def getAttribute(self):
-		return self._this.getAttribute()
-
-
-cdef extern from "cpp/edgeattributes/GeometricMeanAttributizer.h":
-	cdef cppclass _GeometricMeanAttributizer "NetworKit::GeometricMeanAttributizer":
-		_GeometricMeanAttributizer(const _Graph& G, const vector[double]& a) except +
-		vector[double] getAttribute() except +
-
-cdef class GeometricMeanAttributizer:
-	"""
-	Normalizes the given edge attribute by the geometric average of the sum of the attributes of the incident edges of the incident nodes.
-
-	Parameters
-	----------
-	G : Graph
-		The input graph.
-	a : vector[double]
-		Edge attribute that shall be normalized.
-	"""
-	cdef _GeometricMeanAttributizer* _this
-	cdef Graph _G
-	cdef vector[double] _attribute
-
-	def __cinit__(self, Graph G, vector[double] attribute):
-		self._G = G
-		self._attribute = attribute
-		self._this = new _GeometricMeanAttributizer(G._this, self._attribute)
-
-	def __dealloc__(self):
-		del self._this
-
-	def getAttribute(self):
-		"""
-		Returns
-		-------
-		vector[double]
-			The edge attribute that contains the normalized attribute.
-		"""
-		return self._this.getAttribute()
-
-cdef extern from "cpp/edgeattributes/EdgeAttributeAsWeight.h":
-	cdef cppclass _EdgeAttributeAsWeight "NetworKit::EdgeAttributeAsWeight":
-		_EdgeAttributeAsWeight(const _Graph& G, const vector[double]& attribute, bool squared, edgeweight offset, edgeweight factor) except +
-		_Graph calculate() except +
-
-cdef class EdgeAttributeAsWeight:
-	"""
-	Assigns an edge attribute as edge weight of a graph.
-
-	Parameters
-	----------
-	G : Graph
-		The graph to assign edge weights to.
-	attribute : vector[double]
-		The input edge attribute.
-	squared : bool
-		Edge weights will be squared if set to True.
-	offset : edgeweight
-		This offset will be added to each edge weight.
-	factor : edgeweight
-		Each edge weight will be multiplied by this factor.
-	"""
-
-	cdef _EdgeAttributeAsWeight* _this
-	cdef Graph _G
-	cdef vector[double] _attribute
-
-	def __cinit__(self, Graph G, vector[double] attribute, bool squared, edgeweight offset, edgeweight factor):
-		self._G = G
-		self._attribute = attribute
-		self._this = new _EdgeAttributeAsWeight(G._this, self._attribute, squared, offset, factor)
-
-	def __dealloc__(self):
-		del self._this
-
-	def getWeightedGraph(self):
-		"""
-		Returns
-		-------
-		Graph
-			The weighted result graph.
-		"""
-		return Graph(0).setThis(self._this.calculate())
-
-# Module: distmeasures
-cdef extern from "cpp/distmeasures/AdamicAdarDistance.h":
-	cdef cppclass _AdamicAdarDistance "NetworKit::AdamicAdarDistance":
-		_AdamicAdarDistance(const _Graph& G) except +
-		void preprocess() except +
-		double distance(node u, node v) except +
-		vector[double] getEdgeAttribute() except +
-
-cdef class AdamicAdarDistance:
-	"""
-	Calculate the adamic adar similarity.
-
-	Parameters
-	----------
-	G : Graph
-		The input graph.
-	"""
-	cdef _AdamicAdarDistance* _this
-	cdef Graph _G
-
-	def __cinit__(self, Graph G):
-		self._G = G
-		self._this = new _AdamicAdarDistance(G._this)
-
-	def __dealloc__(self):
-		del self._this
-
-	def preprocess(self):
-		self._this.preprocess()
-
-	def getAttribute(self):
-		"""
-		Returns
-		-------
-		vector[double]
-			The edge attribute that contains the adamic adar similarity.
-
-		"""
-		#### TODO: convert distance to similarity!?! ####
-		return self._this.getEdgeAttribute()
-
-# Module: sparsification
-
-cdef extern from "cpp/sparsification/ChungLuAttributizer.h":
-	cdef cppclass _ChungLuAttributizer "NetworKit::ChungLuAttributizer":
-		_ChungLuAttributizer(const _Graph& G) except +
-		vector[double] getAttribute() except +
-
-cdef class ChungLuAttributizer:
-	"""
-	Chung-Lu based attributizer.
-
-	Parameters
-	----------
-	G : Graph
-		The input graph.
-	"""
-
-	cdef _ChungLuAttributizer* _this
-	cdef Graph _G
-
-	def __cinit__(self, Graph G):
-		self._G = G
-		self._this = new _ChungLuAttributizer(G._this)
-
-	def __dealloc__(self):
-		del self._this
-
-	def getAttribute(self):
-		return self._this.getAttribute()
-
-cdef extern from "cpp/sparsification/SimmelianJaccardAttributizer.h":
-	cdef cppclass _SimmelianJaccardAttributizer "NetworKit::SimmelianJaccardAttributizer":
-		_SimmelianJaccardAttributizer(const _Graph& G, const vector[count]& triangles) except +
-		vector[double] getAttribute() except +
-
-cdef class SimmelianJaccardAttributizer:
-	"""
-	An implementation of the non-parametric variant of Simmelian Backbones. Calculates
-	for each edge the minimum parameter value such that the edge is still contained in
-	the sparsified graph.
-
-	Parameters
-	----------
-	G : Graph
-		The graph to apply the Simmelian Backbone algorithm to.
-	triangles : vector[count]
-		Previously calculated edge triangle counts on G.
-	"""
-
-	cdef _SimmelianJaccardAttributizer* _this
-	cdef Graph _G
-	cdef vector[count] _triangles
-
-	def __cinit__(self, Graph G, vector[count] triangles):
-		self._G = G
-		self._triangles = triangles
-		self._this = new _SimmelianJaccardAttributizer(G._this, self._triangles)
-
-	def __dealloc__(self):
-		del self._this
-
-	def getAttribute(self):
-		return self._this.getAttribute()
-
-cdef extern from "cpp/sparsification/SimmelianOverlapAttributizer.h":
-	cdef cppclass _SimmelianOverlapAttributizer "NetworKit::SimmelianOverlapAttributizer":
-		_SimmelianOverlapAttributizer(const _Graph& G, const vector[count]& triangles, count maxRank) except +
-		vector[double] getAttribute() except +
-
-cdef class SimmelianOverlapAttributizer:
-	"""
-	An implementation of the parametric variant of Simmelian Backbones. Calculates
-	for each edge the minimum parameter value such that the edge is still contained in
-	the sparsified graph.
-
-	Parameters
-	----------
-	G : Graph
-		The graph to apply the Simmelian Backbone algorithm to.
-	triangles : vector[count]
-		Previously calculated edge triangle counts on G.
-	"""
-
-	cdef _SimmelianOverlapAttributizer* _this
-	cdef Graph _G
-	cdef vector[count] _triangles
-
-	def __cinit__(self, Graph G, vector[count] triangles, count maxRank):
-		self._G = G
-		self._triangles = triangles
-		self._this = new _SimmelianOverlapAttributizer(G._this, self._triangles, maxRank)
-
-	def __dealloc__(self):
-		del self._this
-
-	def getAttribute(self):
-		return self._this.getAttribute()
-
-
-cdef extern from "cpp/edgeattributes/PrefixJaccardCoefficient.h":
-	cdef cppclass _PrefixJaccardCoefficient "NetworKit::PrefixJaccardCoefficient<double>":
-		_PrefixJaccardCoefficient(const _Graph& G, const vector[double]& a) except +
-		void run() except +
-		vector[double] getAttribute() except +
-
-cdef class PrefixJaccardCoefficient:
-	cdef _PrefixJaccardCoefficient *_this
-	cdef Graph _G
-	cdef vector[double] _attribute
-
-	def __cinit__(self, Graph G, vector[double] attribute):
-		self._G = G
-		self._attribute = attribute
-		self._this = new _PrefixJaccardCoefficient(G._this, self._attribute)
-
-	def __dealloc__(self):
-		del self._this
-
-	def run(self):
-		self._this.run()
-		return self
-
-	def getAttribute(self):
-		return self._this.getAttribute()
-
-cdef extern from "cpp/sparsification/MultiscaleAttributizer.h":
-	cdef cppclass _MultiscaleAttributizer "NetworKit::MultiscaleAttributizer":
-		_MultiscaleAttributizer(const _Graph& G, const vector[double]& a) except +
-		vector[double] getAttribute() except +
-
-cdef class MultiscaleAttributizer:
-	"""
-	An implementation of the Multiscale Backbone. Calculates for each edge the minimum
-	parameter value such that the edge is still contained in the sparsified graph.
-
-	Parameters
-	----------
-	G : Graph
-		The graph to apply the Multiscale algorithm to.
-	attribute : vector[double]
-		The edge attribute the Multiscale algorithm is to be applied to.
-	"""
-
-	cdef _MultiscaleAttributizer* _this
-	cdef Graph _G
-	cdef vector[double] _attribute
-
-	def __cinit__(self, Graph G, vector[double] attribute):
-		self._G = G
-		self._attribute = attribute
-		self._this = new _MultiscaleAttributizer(G._this, self._attribute)
-
-	def __dealloc__(self):
-		del self._this
-
-	def getAttribute(self):
-		return self._this.getAttribute()
-
-cdef extern from "cpp/sparsification/RandomEdgeAttributizer.h":
-	cdef cppclass _RandomEdgeAttributizer "NetworKit::RandomEdgeAttributizer":
-		_RandomEdgeAttributizer(const _Graph& G) except +
-		vector[double] getAttribute() except +
-
-cdef class RandomEdgeAttributizer:
-	"""
-	[todo]
-
-	Parameters
-	----------
-	G : Graph
-		The graph to calculate the Random Edge attribute for.
-	"""
-
-	cdef _RandomEdgeAttributizer* _this
-	cdef Graph _G
-
-	def __cinit__(self, Graph G):
-		self._G = G
-		self._this = new _RandomEdgeAttributizer(G._this)
-
-	def __dealloc__(self):
-		del self._this
-
-	def getAttribute(self):
-		return self._this.getAttribute()
-
-cdef extern from "cpp/sparsification/LocalSimilarityAttributizer.h":
-	cdef cppclass _LocalSimilarityAttributizer "NetworKit::LocalSimilarityAttributizer":
-		_LocalSimilarityAttributizer(const _Graph& G, const vector[count]& triangles) except +
-		vector[double] getAttribute() except +
-
-cdef class LocalSimilarityAttributizer:
-	"""
-	An implementation of the Local Simlarity sparsification approach.
-	This attributizer calculates for each edge the maximum parameter value
-	such that the edge is still contained in the sparsified graph.
-
-	Parameters
-	----------
-	G : Graph
-		The graph to apply the Local Similarity algorithm to.
-	triangles : vector[count]
-		Previously calculated edge triangle counts.
-	"""
-
-	cdef _LocalSimilarityAttributizer* _this
-
-	cdef Graph _G
-	cdef vector[count] _triangles
-
-	def __cinit__(self, Graph G, vector[count] triangles):
-		self._G = G
-		self._triangles = triangles
-		self._this = new _LocalSimilarityAttributizer(G._this, self._triangles)
-
-	def __dealloc__(self):
-		del self._this
-
-	def getAttribute(self):
-		return self._this.getAttribute()
-
-cdef extern from "cpp/sparsification/ForestFireAttributizer.h":
-	cdef cppclass _ForestFireAttributizer "NetworKit::ForestFireAttributizer":
-		_ForestFireAttributizer(const _Graph& G, double pf, double tebr) except +
-		#void run() except +
-		vector[double] getAttribute() except +
-
-cdef class ForestFireAttributizer:
-	"""
-	A variant of the Forest Fire sparsification approach that is based on random walks.
-	This attributizer calculates for each edge the minimum parameter value
-	such that the edge is still contained in the sparsified graph.
-
-	Parameters
-	----------
-	G : Graph
-		The graph to apply the Forest Fire algorithm to.
-	pf : double
-		The probability for neighbor nodes to get burned aswell.
-	tebr : double
-		The Forest Fire will burn until tebr * numberOfEdges edges have been burnt.
-	"""
-
-	cdef _ForestFireAttributizer* _this
-	cdef Graph _G
-
-	def __cinit__(self, Graph G, double pf, double tebr):
-		self._G = G
-		self._this = new _ForestFireAttributizer(G._this, pf, tebr)
-
-	def __dealloc__(self):
-		del self._this
-
-	def getAttribute(self):
-		return self._this.getAttribute()
-
-cdef extern from "cpp/sparsification/LocalDegreeAttributizer.h":
-	cdef cppclass _LocalDegreeAttributizer "NetworKit::LocalDegreeAttributizer":
-		_LocalDegreeAttributizer(const _Graph& G) except +
-		vector[double] getAttribute() except +
-
-cdef class LocalDegreeAttributizer:
-	"""
-	The LocalDegree sparsification approach is based on the idea of hub nodes.
-	This attributizer calculates for each edge the maximum parameter value
-	such that the edge is still contained in the sparsified graph.
-
-	Parameters
-	----------
-	G : Graph
-		The graph to apply the Local Degree  algorithm to.
-	"""
-
-	cdef _LocalDegreeAttributizer* _this
-	cdef Graph _G
-
-	def __cinit__(self, Graph G):
-		self._G = G
-		self._this = new _LocalDegreeAttributizer(G._this)
-
-	def __dealloc__(self):
-		del self._this
-
-	def getAttribute(self):
-		return self._this.getAttribute()
-
-cdef extern from "cpp/distmeasures/JaccardDistance.h":
-	cdef cppclass _JaccardDistance "NetworKit::JaccardDistance":
-		_JaccardDistance(const _Graph& G, const vector[count]& triangles) except +
-		void preprocess() except +
-		vector[double] getEdgeAttribute() except +
-
-cdef class JaccardDistance:
-	"""
-	The Jaccard distance measure assigns to each edge the jaccard coefficient
-	of the neighborhoods of the two adjacent nodes.
-
-	Parameters
-	----------
-	G : Graph
-		The graph to calculate Jaccard distances for.
-	triangles : vector[count]
-		Previously calculated edge triangle counts.
-	"""
-
-	cdef _JaccardDistance* _this
-	cdef Graph _G
-	cdef vector[count] triangles
-
-	def __cinit__(self, Graph G, vector[count] triangles):
-		self._G = G
-		self._triangles = triangles
-		self._this = new _JaccardDistance(G._this, self._triangles)
-
-	def __dealloc__(self):
-		del self._this
-
-	def getAttribute(self):
-		return self._this.getEdgeAttribute()
-
-cdef class JaccardSimilarityAttributizer:
-	"""
-	The Jaccard similarity measure assigns to each edge (1 - the jaccard coefficient
-	of the neighborhoods of the two adjacent nodes).
-
-	Parameters
-	----------
-	G : Graph
-		The graph to calculate Jaccard similarities for.
-	triangles : vector[count]
-		Previously calculated edge triangle counts.
-	"""
-
-	cdef _JaccardDistance* _this
-	cdef Graph _G
-	cdef vector[count] _triangles
-
-	def __cinit__(self, Graph G, vector[count] triangles):
-		self._G = G
-		self._triangles = triangles
-		self._this = new _JaccardDistance(G._this, self._triangles)
-
-	def __dealloc__(self):
-		del self._this
-
-	def getAttribute(self):
-		#convert distance to similarity
-		self._this.preprocess()
-		return [1 - x for x in self._this.getEdgeAttribute()]
-
-cdef extern from "cpp/sparsification/RandomNodeEdgeAttributizer.h":
-	cdef cppclass _RandomNodeEdgeAttributizer "NetworKit::RandomNodeEdgeAttributizer":
-		_RandomNodeEdgeAttributizer(const _Graph& G) except +
-		vector[double] getAttribute() except +
-
-cdef class RandomNodeEdgeAttributizer:
-	"""
-	Random Edge sampling. This attributizer returns edge attributes where
-	each value is selected uniformly at random from [0,1].
-
-	Parameters
-	----------
-	G : Graph
-		The graph to calculate the Random Edge attribute for.
-	"""
-
-	cdef _RandomNodeEdgeAttributizer* _this
-	cdef Graph _G
-
-	def __cinit__(self, Graph G):
-		self._G = G
-		self._this = new _RandomNodeEdgeAttributizer(G._this)
-
-	def __dealloc__(self):
-		del self._this
-
-	def getAttribute(self):
-		return self._this.getAttribute()
-
-ctypedef fused DoubleInt:
-	int
-	double
-
-cdef extern from "cpp/sparsification/LocalFilterAttributizer.h":
-	cdef cppclass _LocalFilterAttributizerDouble "NetworKit::LocalFilterAttributizer<double>":
-		_LocalFilterAttributizerDouble(const _Graph& G, const vector[double]& a, bool logarithmic,  bool bothRequired) except +
-		inline vector[double] getAttribute() except +
-
-	cdef cppclass _LocalFilterAttributizerInt "NetworKit::LocalFilterAttributizer<int>":
-		_LocalFilterAttributizerInt(const _Graph& G, const vector[double]& a, bool logarithmic,  bothRequired) except +
-		inline vector[double] getAttribute() except +
-
-cdef class LocalFilterAttributizer:
-	"""
-	TODO
-	"""
-	cdef _LocalFilterAttributizerDouble* _thisDouble
-	#cdef _LocalFilterAttributizerInt _thisInt
-
-	cdef Graph _G
-	cdef vector[double] _a
-
-	def __init__(self, Graph G, vector[double] a, bool logarithmic = True, bool bothRequired = False):
-		self._G = G
-		self._a = a
-		self._thisDouble = new _LocalFilterAttributizerDouble(G._this, a, logarithmic, bothRequired)
-
-	def __dealloc__(self):
-		del self._thisDouble
-
-	def getAttribute(self):
-		#if DoubleInt is int:
-		#	return self._thisInt.getAttribute(G._this, a)
-		#else:
-		return self._thisDouble.getAttribute()
-
-cdef extern from "cpp/sparsification/ChanceCorrectedTriangleAttributizer.h":
-	cdef cppclass _ChanceCorrectedTriangleAttributizer "NetworKit::ChanceCorrectedTriangleAttributizer":
-		_ChanceCorrectedTriangleAttributizer(const _Graph& G, const vector[count]& triangles) except +
-		vector[double] getAttribute() except +
-
-cdef class ChanceCorrectedTriangleAttributizer:
-	"""
-	Divide the number of triangles per edge by the expected number of triangles given a random edge distribution.
-
-	Parameters
-	----------
-	G : Graph
-		The input graph.
-	triangles : vector[count]
-		Triangle count.
-	"""
-	cdef _ChanceCorrectedTriangleAttributizer* _this
-	cdef Graph _G
-	cdef vector[count] _triangles
-
-	def __cinit__(self, Graph G, vector[count] triangles):
-		self._G = G
-		self._triangles = triangles
-		self._this = new _ChanceCorrectedTriangleAttributizer(G._this, self._triangles)
-
-	def __dealloc__(self):
-		del self._this
-
-	def getAttribute(self):
-		"""
-		Gets the edge attribute that can be used for global filtering.
-
-		Returns
-		-------
-		vector[double]
-			The edge attribute that contains the adamic adar similarity.
-
-		"""
-		return self._this.getAttribute()
-
-cdef extern from "cpp/sparsification/SCANStructuralSimilarityAttributizer.h":
-	cdef cppclass _SCANStructuralSimilarityAttributizer "NetworKit::SCANStructuralSimilarityAttributizer":
-		_SCANStructuralSimilarityAttributizer(_Graph G, const vector[count]& triangles) except +
-		vector[double] getAttribute() except +
-
-cdef class SCANStructuralSimilarityAttributizer:
-	cdef _SCANStructuralSimilarityAttributizer* _this
-	cdef Graph _G
-	cdef vector[count] _triangles
-
-	def __cinit__(self, Graph G, vector[count] triangles):
-		self._G = G
-		self._triangles = triangles
-		self._this = new _SCANStructuralSimilarityAttributizer(G._this, self._triangles)
-
-	def __dealloc__(self):
-		del self._this
-
-	def getAttribute(self):
-		"""
-		Gets the edge attribute that can be used for global filtering.
-
-		Returns
-		-------
-		vector[double]
-			The edge attribute
-
-		"""
-		return self._this.getAttribute()
-
-
-cdef extern from "cpp/sparsification/NodeNormalizedTriangleAttributizer.h":
-	cdef cppclass _NodeNormalizedTriangleAttributizer "NetworKit::NodeNormalizedTriangleAttributizer":
-		_NodeNormalizedTriangleAttributizer(_Graph G, const vector[count]& triangles) except +
-		vector[double] getAttribute() except +
-
-cdef class NodeNormalizedTriangleAttributizer:
-	"""
-	Divide the number of triangles per edge by the average number of triangles of the incident nodes.
-
-	Parameters
-	----------
-	G : Graph
-		The input graph.
-	triangles : vector[count]
-		Triangle count.
-	"""
-	cdef _NodeNormalizedTriangleAttributizer* _this
-	cdef Graph _G
-	cdef vector[count] _triangles
-
-	def __cinit__(self, Graph G, vector[count] triangles):
-		self._G = G
-		self._triangles = triangles
-		self._this = new _NodeNormalizedTriangleAttributizer(G._this, self._triangles)
-
-	def __dealloc__(self):
-		del self._this
-
-	def getAttribute(self):
-		"""
-		Gets the edge attribute that can be used for global filtering.
-
-		Returns
-		-------
-		vector[double]
-			The edge attribute that contains triangle count normalized by average number of triangles of the incident nodes.
-
-		"""
-		return self._this.getAttribute()
-
-cdef extern from "cpp/sparsification/GlobalThresholdFilter.h":
-	cdef cppclass _GlobalThresholdFilter "NetworKit::GlobalThresholdFilter":
-		_GlobalThresholdFilter(const _Graph& G, const vector[double]& a, double alpha, bool above) except +
-		_Graph calculate() except +
-
-cdef class GlobalThresholdFilter:
-	"""
-	Calculates a sparsified graph by filtering globally using a constant threshold value
-	and a given edge attribute.
-
-	Parameters
-	----------
-	G : Graph
-		The graph to sparsify.
-	attribute : vector[double]
-		The edge attribute to consider for filtering.
-	e : double
-		Threshold value.
-	above : bool
-		If set to True (False), all edges with an attribute value equal to or above (below)
-		will be kept in the sparsified graph.
-	"""
-	cdef _GlobalThresholdFilter* _this
-	cdef Graph _G
-	cdef vector[double] _attribute
-
-	def __cinit__(self, Graph G not None, vector[double] attribute, double e, bool above):
-		self._G = G
-		self._attribute = attribute
-		self._this = new _GlobalThresholdFilter(G._this, self._attribute, e, above)
-
-	def __dealloc__(self):
-		del self._this
-
->>>>>>> 859ca4ef
 	def calculate(self):
 		return Graph().setThis(self._this.calculate())