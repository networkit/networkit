
# cython: language_level=3

#includes
# needed for collections.Iterable
import collections
import math


try:
	import pandas
except:
	print(""" WARNING: module 'pandas' not found, some functionality will be restricted """)


# C++ operators
from cython.operator import dereference, preincrement

# type imports
from libc.stdint cimport uint64_t
from libc.stdint cimport int64_t

# the C++ standard library
from libcpp cimport bool
from libcpp.vector cimport vector
from libcpp.utility cimport pair
from libcpp.map cimport map
from libcpp.set cimport set
from libcpp.stack cimport stack
from libcpp.string cimport string
from libcpp.unordered_set cimport unordered_set
from libcpp.unordered_map cimport unordered_map
from libcpp.algorithm cimport sort as stdsort

# NetworKit typedefs
ctypedef uint64_t count
ctypedef uint64_t index
ctypedef uint64_t edgeid
ctypedef index node
ctypedef index cluster
ctypedef double edgeweight

cdef extern from "cpp/Globals.h" namespace "NetworKit":
	index _none "NetworKit::none"

none = _none

cdef extern from "<algorithm>" namespace "std":
	void swap[T](T &a,  T &b)
	_Graph move( _Graph t ) nogil # specialized declaration as general declaration disables template argument deduction and doesn't work
	_Partition move( _Partition t) nogil
	_Cover move(_Cover t) nogil
<<<<<<< HEAD
	_Matching move(_Matching) nogil
=======
	_UnionFind move(_UnionFind t) nogil
>>>>>>> 383ddf28
	vector[double] move(vector[double])
	vector[bool] move(vector[bool])
	vector[count] move(vector[count])
	pair[_Graph, vector[node]] move(pair[_Graph, vector[node]]) nogil
	vector[pair[pair[node, node], double]] move(vector[pair[pair[node, node], double]]) nogil
	vector[pair[node, node]] move(vector[pair[node, node]]) nogil

cdef extern from "cpp/auxiliary/Parallel.h" namespace "Aux::Parallel":
	void sort[Iter](Iter begin, Iter end) nogil
	void sort[Iter, Comp](Iter begin, Iter end, Comp compare) nogil

cdef extern from "cython_helper.h":
	void throw_runtime_error(string message)

# Cython helper functions

def stdstring(pystring):
	""" convert a Python string to a bytes object which is automatically coerced to std::string"""
	pybytes = pystring.encode("utf-8")
	return pybytes

def pystring(stdstring):
	""" convert a std::string (= python byte string) to a normal Python string"""
	return stdstring.decode("utf-8")


cdef extern from "cpp/base/Algorithm.h":
	cdef cppclass _Algorithm "NetworKit::Algorithm":
		_Algorithm()
		void run() nogil except +
		bool hasFinished() except +
		string toString() except +
		bool isParallel() except +

cdef class Algorithm:
	""" Abstract base class for algorithms """
	cdef _Algorithm *_this

	def __init__(self, *args, **namedargs):
		if type(self) == Algorithm:
			raise RuntimeError("Error, you may not use Algorithm directly, use a sub-class instead")

	def __cinit__(self, *args, **namedargs):
		self._this = NULL

	def __dealloc__(self):
		if self._this != NULL:
			del self._this
		self._this = NULL

	def run(self):
		"""
		Executes the algorithm.

		Returns
		-------
		Algorithm:
			self
		"""
		if self._this == NULL:
			raise RuntimeError("Error, object not properly initialized")
		with nogil:
			self._this.run()
		return self

	def hasFinished(self):
		"""
		States whether an algorithm has already run.

		Returns
		-------
		Algorithm:
			self
		"""
		if self._this == NULL:
			raise RuntimeError("Error, object not properly initialized")
		return self._this.hasFinished()

	def toString(self):
		""" Get string representation.

		Returns
		-------
		string
			String representation of algorithm and parameters.
		"""
		if self._this == NULL:
			raise RuntimeError("Error, object not properly initialized")
		return self._this.toString().decode("utf-8")


	def isParallel(self):
		"""
		Returns
		-------
		bool
			True if algorithm can run multi-threaded
		"""
		if self._this == NULL:
			raise RuntimeError("Error, object not properly initialized")
		return self._this.isParallel()


# Function definitions

cdef extern from "cpp/auxiliary/Log.h" namespace "Aux":
	#void _configureLogging "Aux::configureLogging" (string loglevel)
	string _getLogLevel "Aux::Log::getLogLevel" () except +
	void _setLogLevel "Aux::Log::setLogLevel" (string loglevel) except +
	void _setPrintLocation "Aux::Log::Settings::setPrintLocation" (bool) except +

def getLogLevel():
	""" Get the current log level"""
	return pystring(_getLogLevel());

def setLogLevel(loglevel):
	""" Set the current loglevel"""
	_setLogLevel(stdstring(loglevel))

def setPrintLocation(flag):
	""" Switch locations in log statements on or off"""
	_setPrintLocation(flag)

cdef extern from "cpp/auxiliary/Parallelism.h" namespace "Aux":
	void _setNumberOfThreads "Aux::setNumberOfThreads" (int)
	int _getCurrentNumberOfThreads "Aux::getCurrentNumberOfThreads" ()
	int _getMaxNumberOfThreads "Aux::getMaxNumberOfThreads" ()
	void _enableNestedParallelism "Aux::enableNestedParallelism" ()

def setNumberOfThreads(nThreads):
	""" Set the number of OpenMP threads """
	_setNumberOfThreads(nThreads)

def getCurrentNumberOfThreads():
	""" Get the number of currently running threads"""
	return _getCurrentNumberOfThreads()

def getMaxNumberOfThreads():
	""" Get the maximum number of available threads"""
	return _getMaxNumberOfThreads()

def enableNestedParallelism():
	""" Enable nested parallelism for OpenMP"""
	_enableNestedParallelism()

cdef extern from "cpp/auxiliary/Random.h" namespace "Aux::Random":
	void _setSeed "Aux::Random::setSeed" (uint64_t, bool)

def setSeed(uint64_t seed, bool useThreadId):
	""" Set the random seed that is used in NetworKit.

	Note that there is a separate random number generator per thread.

	Parameters
	----------
	seed : uint64_t
		The seed
	useThreadId : bool
		If the thread id shall be added to the seed
	"""
	_setSeed(seed, useThreadId)

# Class definitions

## Module: engineering

# TODO: timer

## Module: graph

# DEPRECATED
# TODO: replace with std::pair<double>
cdef extern from "cpp/viz/Point.h" namespace "NetworKit":
	cdef cppclass Point[T]:
		Point()
		Point(T x, T y)
		T& operator[](const index i) except +
		T& at(const index i) except +

cdef extern from "cpp/graph/Graph.h":
	cdef cppclass _Graph "NetworKit::Graph":
		_Graph() except +
		_Graph(count, bool, bool) except +
		_Graph(const _Graph& other) except +
		_Graph(const _Graph& other, bool weighted, bool directed) except +
		void indexEdges(bool) except +
		bool hasEdgeIds() except +
		edgeid edgeId(node, node) except +
		count numberOfNodes() except +
		count numberOfEdges() except +
		pair[count, count] size() except +
		double density() except +
		index upperNodeIdBound() except +
		index upperEdgeIdBound() except +
		count degree(node u) except +
		count degreeIn(node u) except +
		count degreeOut(node u) except +
		bool isIsolated(node u) except +
		_Graph copyNodes() except +
		node addNode() except +
		void removeNode(node u) except +
		bool hasNode(node u) except +
		void restoreNode(v) except +
		void append(_Graph) except +
		void merge(_Graph) except +
		void addEdge(node u, node v, edgeweight w) except +
		void setWeight(node u, node v, edgeweight w) except +
		void increaseWeight(node u, node v, edgeweight w) except +
		void removeEdge(node u, node v) except +
		void removeSelfLoops() except +
		void swapEdge(node s1, node t1, node s2, node t2) except +
		void compactEdges() except +
		void sortEdges() except +
		bool hasEdge(node u, node v) except +
		edgeweight weight(node u, node v) except +
		vector[node] nodes() except +
		vector[pair[node, node]] edges() except +
		vector[node] neighbors(node u) except +
		void forEdges[Callback](Callback c) except +
		void forNodes[Callback](Callback c) except +
		void forNodePairs[Callback](Callback c) except +
		void forNodesInRandomOrder[Callback](Callback c) except +
		void forEdgesOf[Callback](node u, Callback c) except +
		void forInEdgesOf[Callback](node u, Callback c) except +
		bool isWeighted() except +
		bool isDirected() except +
		string toString() except +
		string getName() except +
		void setName(string name) except +
		edgeweight totalEdgeWeight() except +
		node randomNode() except +
		node randomNeighbor(node) except +
		pair[node, node] randomEdge() except +
		Point[float] getCoordinate(node v) except +
		void setCoordinate(node v, Point[float] value) except +
		void initCoordinates() except +
		count numberOfSelfLoops() except +
		_Graph toUndirected() except +
		_Graph toUnweighted() except +
		_Graph transpose() except +
		void BFSfromNode "BFSfrom"[Callback] (node r, Callback c) except +
		void BFSfrom[Callback](vector[node] startNodes, Callback c) except +
		void BFSEdgesFrom[Callback](node r, Callback c) except +
		void DFSfrom[Callback](node r, Callback c) except +
		void DFSEdgesFrom[Callback](node r, Callback c) except +
		bool checkConsistency() except +
		_Graph subgraphFromNodes(unordered_set[node] nodes)  except +

cdef cppclass EdgeCallBackWrapper:
	void* callback
	__init__(object callback):
		this.callback = <void*>callback
	void cython_call_operator(node u, node v, edgeweight w, edgeid eid):
		cdef bool error = False
		cdef string message
		try:
			(<object>callback)(u, v, w, eid)
		except Exception as e:
			error = True
			message = stdstring("An Exception occurred, aborting execution of iterator: {0}".format(e))
		if (error):
			throw_runtime_error(message)

cdef cppclass NodeCallbackWrapper:
	void* callback
	__init__(object callback):
		this.callback = <void*>callback
	void cython_call_operator(node u):
		cdef bool error = False
		cdef string message
		try:
			(<object>callback)(u)
		except Exception as e:
			error = True
			message = stdstring("An Exception occurred, aborting execution of iterator: {0}".format(e))
		if (error):
			throw_runtime_error(message)

cdef cppclass NodeDistCallbackWrapper:
	void* callback
	__init__(object callback):
		this.callback = <void*>callback
	void cython_call_operator(node u, count dist):
		cdef bool error = False
		cdef string message
		try:
			(<object>callback)(u, dist)
		except Exception as e:
			error = True
			message = stdstring("An Exception occurred, aborting execution of iterator: {0}".format(e))
		if (error):
			throw_runtime_error(message)

cdef cppclass NodePairCallbackWrapper:
	void* callback
	__init__(object callback):
		this.callback = <void*>callback
	void cython_call_operator(node u, node v):
		cdef bool error = False
		cdef string message
		try:
			(<object>callback)(u, v)
		except Exception as e:
			error = True
			message = stdstring("An Exception occurred, aborting execution of iterator: {0}".format(e))
		if (error):
			throw_runtime_error(message)

cdef class Graph:
	""" An undirected graph (with optional weights) and parallel iterator methods.

		Graph(n=0, weighted=False, directed=False)

		Create a graph of `n` nodes. The graph has assignable edge weights if `weighted` is set to True.
	 	If `weighted` is set to False each edge has edge weight 1.0 and any other weight assignment will
	 	be ignored.

	    Parameters
	    ----------
	    n : count, optional
	    	Number of nodes.
	    weighted : bool, optional
	    	If set to True, the graph can have edge weights other than 1.0.
	    directed : bool, optional
	    	If set to True, the graph will be directed.
	"""
	cdef _Graph _this

	def __cinit__(self, n=0, bool weighted=False, bool directed=False):
		if isinstance(n, Graph):
			self._this = move(_Graph((<Graph>n)._this, weighted, directed))
		else:
			self._this = move(_Graph(<count>n, weighted, directed))

	cdef setThis(self, _Graph& other):
		swap[_Graph](self._this, other)
		return self

	def __copy__(self):
		"""
		Generates a copy of the graph
		"""
		return Graph().setThis(_Graph(self._this))

	def __deepcopy__(self, memo):
		"""
		Generates a (deep) copy of the graph
		"""
		return Graph().setThis(_Graph(self._this))

	def __str__(self):
		return "NetworKit.Graph(name={0}, n={1}, m={2})".format(self.getName(), self.numberOfNodes(), self.numberOfEdges())


	def copyNodes(self):
		"""
		Copies all nodes to a new graph

		Returns
		-------
		Graph
			Graph with the same nodes (without edges)
		"""
		return Graph().setThis(self._this.copyNodes())

	def indexEdges(self, bool force = False):
		"""
		Assign integer ids to edges.

		Parameters
		----------
		force : bool
			Force re-indexing of edges.

		"""
		self._this.indexEdges(force)

	def hasEdgeIds(self):
		"""
		Returns true if edges have been indexed

		Returns
		-------
		bool
			if edges have been indexed
		"""
		return self._this.hasEdgeIds()

	def edgeId(self, node u, node v):
		"""
		Returns
		-------
		edgeid
			id of the edge
		"""
		return self._this.edgeId(u, v)

	def numberOfNodes(self):
		"""
		Get the number of nodes in the graph.

	 	Returns
	 	-------
	 	count
	 		The number of nodes.
		"""
		return self._this.numberOfNodes()

	def numberOfEdges(self):
		"""
		Get the number of edges in the graph.

	 	Returns
	 	-------
	 	count
	 		The number of edges.
		"""
		return self._this.numberOfEdges()

	def size(self):
		"""
		Get the size of the graph.

	 	Returns
	 	-------
	 	tuple
	 		a pair (n, m) where n is the number of nodes and m is the number of edges
		"""
		return self._this.size()


	def density(self):
		"""
		Get the density of the graph.

	 	Returns
	 	-------
	 	double
		"""
		return self._this.density()

	def upperNodeIdBound(self):
		"""
		Get an upper bound for the node ids in the graph

		Returns
		-------
		count
			An upper bound for the node ids in the graph
		"""
		return self._this.upperNodeIdBound()

	def upperEdgeIdBound(self):
		"""
		Get an upper bound for the edge ids in the graph

		Returns
		-------
		count
			An upper bound for the edge ids in the graph
		"""
		return self._this.upperEdgeIdBound()

	def degree(self, u):
		"""
		Get the number of neighbors of `v`.

		Parameters
		----------
		v : node
			Node.

		Returns
		-------
		count
			The number of neighbors.
		"""
		return self._this.degree(u)

	def degreeIn(self, u):
		return self._this.degreeIn(u)

	def degreeOut(self, u):
		return self._this.degreeOut(u)

	def isIsolated(self, u):
		"""
		If the node `u` is isolated

		Parameters
		----------
		u : node
			Node.

		Returns
		-------
		bool
			If the node is isolated
		"""
		return self._this.isIsolated(u)

	def addNode(self):
		""" Add a new node to the graph and return it.

		Returns
		-------
		node
			The new node.
	 	"""
		return self._this.addNode()

	def removeNode(self, u):
		""" Remove the isolated node `u` from the graph.

	 	Parameters
	 	----------
	 	u : node
	 		Node.

	 	Notes
	 	-----
	 	Although it would be convenient to remove all incident edges at the same time, this causes complications for
	 	dynamic applications. Therefore, removeNode is an atomic event. All incident edges need to be removed first
	 	and an exception is thrown otherwise.
		"""
		self._this.removeNode(u)

	def hasNode(self, u):
		""" Checks if the Graph has the node `u`, i.e. if `u` hasn't been deleted and is in the range of valid ids.

		Parameters
		----------
		u : node
			Node

		Returns
		-------
		bool
			If the Graph has the node `u`
		"""
		return self._this.hasNode(u)

	def append(self, Graph G):
		""" Appends another graph to this graph as a new subgraph. Performs node id remapping.

		Parameters
		----------
		G : Graph
		"""
		self._this.append(G._this)
		return self

	def merge(self, Graph G):
		""" Modifies this graph to be the union of it and another graph.
			Nodes with the same ids are identified with each other.

		Parameters
		----------
		G : Graph
		"""
		self._this.merge(G._this)
		return self

	def addEdge(self, u, v, w=1.0):
		""" Insert an undirected edge between the nodes `u` and `v`. If the graph is weighted you can optionally
	 	set a weight for this edge. The default weight is 1.0.

	 	Parameters
	 	----------
	 	u : node
	 		Endpoint of edge.
 		v : node
 			Endpoint of edge.
		w : edgeweight, optional
			Edge weight.
		"""
		self._this.addEdge(u, v, w)
		return self

	def setWeight(self, u, v, w):
		""" Set the weight of an edge. If the edge does not exist, it will be inserted.

		Parameters
		----------
		u : node
			Endpoint of edge.
		v : node
			Endpoint of edge.
		w : edgeweight
			Edge weight.
		"""
		self._this.setWeight(u, v, w)
		return self

	def increaseWeight(self, u, v, w):
		""" Increase the weight of an edge. If the edge does not exist, it will be inserted.

		Parameters
		----------
		u : node
			Endpoint of edge.
		v : node
			Endpoint of edge.
		w : edgeweight
			Edge weight.
		"""
		self._this.increaseWeight(u, v, w)
		return self

	def removeEdge(self, u, v):
		""" Removes the undirected edge {`u`,`v`}.

		Parameters
		----------
		u : node
			Endpoint of edge.
		v : node
			Endpoint of edge.
		"""
		self._this.removeEdge(u, v)
		return self

	def removeSelfLoops(self):
		""" Removes all self-loops from the graph.
		"""
		self._this.removeSelfLoops()

	def swapEdge(self, node s1, node t1, node s2, node t2):
		"""
		Changes the edge (s1, t1) into (s1, t2) and the edge (s2, t2) into (s2, t1).

		If there are edge weights or edge ids, they are preserved. Note that no check is performed if the swap is actually possible, i.e. does not generate duplicate edges.

		Parameters
		----------
		s1 : node
			Source node of the first edge
		t1 : node
			Target node of the first edge
		s2 : node
			Source node of the second edge
		t2 : node
			Target node of the second edge
		"""
		self._this.swapEdge(s1, t1, s2, t2)
		return self

	def compactEdges(self):
		"""
		Compact the edge storage, this should be called after executing many edge deletions.
		"""
		self._this.compactEdges()

	def sortEdges(self):
		"""
		Sorts the adjacency arrays by node id. While the running time is linear this
		temporarily duplicates the memory.
		"""
		self._this.sortEdges()

	def hasEdge(self, u, v):
		""" Checks if undirected edge {`u`,`v`} exists in the graph.

		Parameters
		----------
		u : node
			Endpoint of edge.
		v : node
			Endpoint of edge.

		Returns
		-------
		bool
			True if the edge exists, False otherwise.
		"""
		return self._this.hasEdge(u, v)

	def weight(self, u, v):
		""" Get edge weight of edge {`u` , `v`}. Returns 0 if edge does not exist.

		Parameters
		----------
		u : node
			Endpoint of edge.
		v : node
			Endpoint of edge.

		Returns
		-------
		edgeweight
			Edge weight of edge {`u` , `v`} or 0 if edge does not exist.
		"""
		return self._this.weight(u, v)

	def nodes(self):
		""" Get list of all nodes.

	 	Returns
	 	-------
	 	list
	 		List of all nodes.
		"""
		return self._this.nodes()

	def edges(self):
		""" Get list of edges as node pairs.

	 	Returns
	 	-------
	 	list
	 		List of edges as node pairs.
		"""
		return self._this.edges()

	def neighbors(self, u):
		""" Get list of neighbors of `u`.

	 	Parameters
	 	----------
	 	u : node
	 		Node.

	 	Returns
	 	-------
	 	list
	 		List of neighbors of `u.
		"""
		return self._this.neighbors(u)

	def forNodes(self, object callback):
		""" Experimental node iterator interface

		Parameters
		----------
		callback : object
			Any callable object that takes the parameter node
		"""
		cdef NodeCallbackWrapper* wrapper
		try:
			wrapper = new NodeCallbackWrapper(callback)
			self._this.forNodes[NodeCallbackWrapper](dereference(wrapper))
		finally:
			del wrapper

	def forNodesInRandomOrder(self, object callback):
		""" Experimental node iterator interface

		Parameters
		----------
		callback : object
			Any callable object that takes the parameter node
		"""
		cdef NodeCallbackWrapper* wrapper
		try:
			wrapper = new NodeCallbackWrapper(callback)
			self._this.forNodesInRandomOrder[NodeCallbackWrapper](dereference(wrapper))
		finally:
			del wrapper

	def forNodePairs(self, object callback):
		""" Experimental node pair iterator interface

		Parameters
		----------
		callback : object
			Any callable object that takes the parameters (node, node)
		"""
		cdef NodePairCallbackWrapper* wrapper
		try:
			wrapper = new NodePairCallbackWrapper(callback)
			self._this.forNodePairs[NodePairCallbackWrapper](dereference(wrapper))
		finally:
			del wrapper

	def forEdges(self, object callback):
		""" Experimental edge iterator interface

		Parameters
		----------
		callback : object
			Any callable object that takes the parameter (node, node, edgeweight, edgeid)
		"""
		cdef EdgeCallBackWrapper* wrapper
		try:
			wrapper = new EdgeCallBackWrapper(callback)
			self._this.forEdges[EdgeCallBackWrapper](dereference(wrapper))
		finally:
			del wrapper

	def forEdgesOf(self, node u, object callback):
		""" Experimental incident (outgoing) edge iterator interface

		Parameters
		----------
		u : node
			The node of which incident edges shall be passed to the callback
		callback : object
			Any callable object that takes the parameter (node, node, edgeweight, edgeid)
		"""
		cdef EdgeCallBackWrapper* wrapper
		try:
			wrapper = new EdgeCallBackWrapper(callback)
			self._this.forEdgesOf[EdgeCallBackWrapper](u, dereference(wrapper))
		finally:
			del wrapper

	def forInEdgesOf(self, node u, object callback):
		""" Experimental incident incoming edge iterator interface

		Parameters
		----------
		u : node
			The node of which incident edges shall be passed to the callback
		callback : object
			Any callable object that takes the parameter (node, node, edgeweight, edgeid)
		"""
		cdef EdgeCallBackWrapper* wrapper
		try:
			wrapper = new EdgeCallBackWrapper(callback)
			self._this.forInEdgesOf[EdgeCallBackWrapper](u, dereference(wrapper))
		finally:
			del wrapper

	def toUndirected(self):
		"""
		Return an undirected version of this graph.

	 	Returns
	 	-------
			undirected graph.
		"""
		return Graph().setThis(self._this.toUndirected())


	def toUnweighted(self):
		"""
		Return an unweighted version of this graph.

	 	Returns
	 	-------
			graph.
		"""
		return Graph().setThis(self._this.toUnweighted())

	def transpose(self):
		"""
		Return the transpose of this (directed) graph.

		Returns
		-------
			directed graph.
		"""
		return Graph().setThis(self._this.transpose())

	def isWeighted(self):
		"""
		Returns
		-------
		bool
			True if this graph supports edge weights other than 1.0.
		"""
		return self._this.isWeighted()

	def isDirected(self):
		return self._this.isDirected()

	def toString(self):
		""" Get a string representation of the graph.

		Returns
		-------
		string
			A string representation of the graph.
		"""
		return self._this.toString()

	def getName(self):
		""" Get the name of the graph.

		Returns
		-------
		string
			The name of the graph.
		"""
		return pystring(self._this.getName())

	def setName(self, name):
		""" Set name of graph to `name`.

		Parameters
		----------
		name : string
			The name.
		"""
		self._this.setName(stdstring(name))

	def totalEdgeWeight(self):
		""" Get the sum of all edge weights.

		Returns
		-------
		edgeweight
			The sum of all edge weights.
		"""
		return self._this.totalEdgeWeight()

	def randomNode(self):
		""" Get a random node of the graph.

		Returns
		-------
		node
			A random node.
		"""
		return self._this.randomNode()

	def randomNeighbor(self, u):
		""" Get a random neighbor of `v` and `none` if degree is zero.

		Parameters
		----------
		v : node
			Node.

		Returns
		-------
		node
			A random neighbor of `v.
		"""
		return self._this.randomNeighbor(u)

	def randomEdge(self):
		""" Get a random edge of the graph.

		Returns
		-------
		pair
			Random random edge.

		Notes
		-----
		Fast, but not uniformly random.
		"""
		return self._this.randomEdge()

	def getCoordinate(self, v):
		"""
		DEPRECATED: Coordinates should be handled outside the Graph class
		 like general node attributes.

		Get the coordinates of node v.
		Parameters
		----------
		v : node
			Node.

		Returns
		-------
		pair[float, float]
			x and y coordinates of v.
		"""

		return (self._this.getCoordinate(v)[0], self._this.getCoordinate(v)[1])

	def setCoordinate(self, v, value):
		"""
		DEPRECATED: Coordinates should be handled outside the Graph class
		 like general node attributes.

		Set the coordinates of node v.
		Parameters
		----------
		v : node
			Node.
		value : pair[float, float]
			x and y coordinates of v.
		"""
		cdef Point[float] p = Point[float](value[0], value[1])
		self._this.setCoordinate(v, p)

	def initCoordinates(self):
		"""
		DEPRECATED: Coordinates should be handled outside the Graph class
		 like general node attributes.
		"""
		self._this.initCoordinates()

	def numberOfSelfLoops(self):
		""" Get number of self-loops, i.e. edges {v, v}.
		Returns
		-------
		count
			number of self-loops.
		"""
		return self._this.numberOfSelfLoops()

	def BFSfrom(self, start, object callback):
		""" Experimental BFS search interface

		Parameters
		----------
		start: node or list[node]
			One or more start nodes from which the BFS shall be started
		callback : object
			Any callable object that takes the parameter (node, count) (the second parameter is the depth)
		"""
		cdef NodeDistCallbackWrapper *wrapper
		try:
			wrapper = new NodeDistCallbackWrapper(callback)
			try:
				self._this.BFSfromNode[NodeDistCallbackWrapper](<node?>start, dereference(wrapper))
			except TypeError:
				self._this.BFSfrom[NodeDistCallbackWrapper](<vector[node]?>start, dereference(wrapper))
		finally:
			del wrapper

	def BFSEdgesFrom(self, node start, object callback):
		""" Experimental BFS search interface that passes edges that are part of the BFS tree to the callback

		Parameters
		----------
		start: node
			The start node from which the BFS shall be started
		callback : object
			Any callable object that takes the parameter (node, node)
		"""
		cdef EdgeCallBackWrapper *wrapper
		try:
			wrapper = new EdgeCallBackWrapper(callback)
			self._this.BFSEdgesFrom[EdgeCallBackWrapper](start, dereference(wrapper))
		finally:
			del wrapper

	def DFSfrom(self, node start, object callback):
		""" Experimental DFS search interface

		Parameters
		----------
		start: node
			The start node from which the DFS shall be started
		callback : object
			Any callable object that takes the parameter node
		"""
		cdef NodeCallbackWrapper *wrapper
		try:
			wrapper = new NodeCallbackWrapper(callback)
			self._this.DFSfrom[NodeCallbackWrapper](start, dereference(wrapper))
		finally:
			del wrapper

	def DFSEdgesFrom(self, node start, object callback):
		""" Experimental DFS search interface that passes edges that are part of the DFS tree to the callback

		Parameters
		----------
		start: node
			The start node from which the DFS shall be started
		callback : object
			Any callable object that takes the parameter (node, node)
		"""
		cdef NodePairCallbackWrapper *wrapper
		try:
			wrapper = new NodePairCallbackWrapper(callback)
			self._this.DFSEdgesFrom(start, dereference(wrapper))
		finally:
			del wrapper

	def checkConsistency(self):
		"""
		Check for invalid graph states, such as multi-edges.
		"""
		return self._this.checkConsistency()


	def subgraphFromNodes(self, nodes):
		""" Create a subgraph induced by the set `nodes`.

		Parameters
		----------
		nodes : list
			A subset of nodes of `G` which induce the subgraph.

		Returns
		-------
		Graph
			The subgraph induced by `nodes`.

		Notes
		-----
		The returned graph G' is isomorphic (structurally identical) to the subgraph in G,
		but node indices are not preserved.
		"""
		cdef unordered_set[node] nnodes
		for node in nodes:
			nnodes.insert(node);
		return Graph().setThis(self._this.subgraphFromNodes(nnodes))

# TODO: expose all methods

cdef extern from "cpp/graph/SSSP.h":
	cdef cppclass _SSSP "NetworKit::SSSP"(_Algorithm):
		_SSSP(_Graph G, node source, bool storePaths, bool storeStack, node target) except +
		void run() nogil except +
		vector[edgeweight] getDistances(bool moveOut) except +
		edgeweight distance(node t) except +
		vector[node] getPredecessors(node t) except +
		vector[node] getPath(node t, bool forward) except +
		set[vector[node]] getPaths(node t, bool forward) except +
		vector[node] getStack(bool moveOut) except +
		double _numberOfPaths(node t) except +

cdef class SSSP(Algorithm):
	""" Base class for single source shortest path algorithms. """

	cdef Graph _G

	def __init__(self, *args, **namedargs):
		if type(self) == SSSP:
			raise RuntimeError("Error, you may not use SSSP directly, use a sub-class instead")

	def __dealloc__(self):
		self._G = None # just to be sure the graph is deleted

	def getDistances(self, moveOut=True):
		"""
		Returns a vector of weighted distances from the source node, i.e. the
 	 	length of the shortest path from the source node to any other node.

 	 	Returns
 	 	-------
 	 	vector
 	 		The weighted distances from the source node to any other node in the graph.
		"""
		return (<_SSSP*>(self._this)).getDistances(moveOut)

	def distance(self, t):
		return (<_SSSP*>(self._this)).distance(t)

	def getPredecessors(self, t):
		return (<_SSSP*>(self._this)).getPredecessors(t)

	def getPath(self, t, forward=True):
		""" Returns a shortest path from source to `t` and an empty path if source and `t` are not connected.

		Parameters
		----------
		t : node
			Target node.

		Returns
		-------
		vector
			A shortest path from source to `t or an empty path.
		"""
		return (<_SSSP*>(self._this)).getPath(t, forward)

	def getPaths(self, t, forward=True):
		# FIXME: automatic conversion of set[vector[node]] to set of lists doesn't work
		return (<_SSSP*>(self._this)).getPaths(t, forward)

	def getStack(self, moveOut=True):
		return (<_SSSP*>(self._this)).getStack(moveOut)

	def numberOfPaths(self, t):
		return (<_SSSP*>(self._this))._numberOfPaths(t)

cdef extern from "cpp/graph/DynSSSP.h":
	cdef cppclass _DynSSSP "NetworKit::DynSSSP"(_SSSP):
		_DynSSSP(_Graph G, node source, bool storePaths, bool storeStack, node target) except +
		void update(vector[_GraphEvent] batch) except +
		bool modified() except +
		void setTargetNode(node t) except +

cdef class DynSSSP(SSSP):
	""" Base class for single source shortest path algorithms in dynamic graphs. """
	def __init__(self, *args, **namedargs):
		if type(self) == SSSP:
			raise RuntimeError("Error, you may not use DynSSSP directly, use a sub-class instead")

	""" Updates shortest paths with the batch `batch` of edge insertions.

		Parameters
		----------
		batch : list of GraphEvent.
		"""
	def update(self, batch):
		cdef vector[_GraphEvent] _batch
		for ev in batch:
			_batch.push_back(_GraphEvent(ev.type, ev.u, ev.v, ev.w))
		(<_DynSSSP*>(self._this)).update(_batch)

	def modified(self):
		return (<_DynSSSP*>(self._this)).modified()

	def setTargetNode(self, t):
		(<_DynSSSP*>(self._this)).setTargetNode(t)


cdef extern from "cpp/graph/BFS.h":
	cdef cppclass _BFS "NetworKit::BFS"(_SSSP):
		_BFS(_Graph G, node source, bool storePaths, bool storeStack, node target) except +

cdef class BFS(SSSP):
	""" Simple breadth-first search on a Graph from a given source

	BFS(G, source, [storePaths], [storeStack], target)

	Create BFS for `G` and source node `source`.

	Parameters
	----------
	G : Graph
		The graph.
	source : node
		The source node of the breadth-first search.
	storePaths : bool
		store paths and number of paths?
	target: node
		terminate search when the target has been reached
	"""

	def __cinit__(self, Graph G, source, storePaths=True, storeStack=False, target=none):
		self._G = G
		self._this = new _BFS(G._this, source, storePaths, storeStack, target)

cdef extern from "cpp/graph/DynBFS.h":
	cdef cppclass _DynBFS "NetworKit::DynBFS"(_DynSSSP):
		_DynBFS(_Graph G, node source) except +

cdef class DynBFS(DynSSSP):
	""" Dynamic version of BFS.

	DynBFS(G, source)

	Create DynBFS for `G` and source node `source`.

	Parameters
	----------
	G : Graph
		The graph.
	source : node
		The source node of the breadth-first search.
	storeStack : bool
		maintain a stack of nodes in order of decreasing distance?
	"""
	def __cinit__(self, Graph G, source):
		self._G = G
		self._this = new _DynBFS(G._this, source)


cdef extern from "cpp/graph/Dijkstra.h":
	cdef cppclass _Dijkstra "NetworKit::Dijkstra"(_SSSP):
		_Dijkstra(_Graph G, node source, bool storePaths, bool storeStack, node target) except +

cdef class Dijkstra(SSSP):
	""" Dijkstra's SSSP algorithm.
	Returns list of weighted distances from node source, i.e. the length of the shortest path from source to
	any other node.

    Dijkstra(G, source, [storePaths], [storeStack], target)

    Creates Dijkstra for `G` and source node `source`.

    Parameters
	----------
	G : Graph
		The graph.
	source : node
		The source node.
	storePaths : bool
		store paths and number of paths?
	storeStack : bool
		maintain a stack of nodes in order of decreasing distance?
	target : node
		target node. Search ends when target node is reached. t is set to None by default.
    """
	def __cinit__(self, Graph G, source, storePaths=True, storeStack=False, node target=none):
		self._G = G
		self._this = new _Dijkstra(G._this, source, storePaths, storeStack, target)

cdef extern from "cpp/graph/DynDijkstra.h":
	cdef cppclass _DynDijkstra "NetworKit::DynDijkstra"(_DynSSSP):
		_DynDijkstra(_Graph G, node source) except +

cdef class DynDijkstra(DynSSSP):
	""" Dynamic version of Dijkstra.

	DynDijkstra(G, source)

	Create DynDijkstra for `G` and source node `source`.

	Parameters
	----------
	G : Graph
		The graph.
	source : node
		The source node of the breadth-first search.

	"""
	def __cinit__(self, Graph G, source):
		self._G = G
		self._this = new _DynDijkstra(G._this, source)


cdef extern from "cpp/graph/APSP.h":
	cdef cppclass _APSP "NetworKit::APSP"(_Algorithm):
		_APSP(_Graph G) except +
		vector[vector[edgeweight]] getDistances() except +
		edgeweight getDistance(node u, node v) except +

cdef class APSP(Algorithm):
	""" An implementation of Dijkstra's SSSP algorithm for the All-Pairs Shortest-Paths problem.
	Returns a list of lists of weighted distances from node source, i.e. the length of the shortest path from source to
	any other node.

    APSP(G)

    Creates Dijkstra for `G` and source node `source`.

    Parameters
	----------
	G : Graph
		The graph.
    """
	cdef Graph _G

	def __cinit__(self, Graph G):
		self._G = G
		self._this = new _APSP(G._this)

	def __dealloc__(self):
		self._G = None

	def getDistances(self):
		""" Returns a vector of vectors of weighted distances from the source node, i.e. the
 	 	length of the shortest path from the source node to any other node.

 	 	Returns
 	 	-------
 	 	vector of vectors
 	 		The weighted distances from the nodes to any other node in the graph.
		"""
		return (<_APSP*>(self._this)).getDistances()

	def getDistance(self, node u, node v):
		""" Returns the length of the shortest path from source 'u' to target `v`.

		Parameters
		----------
		u : node
			Source node.
		v : node
			Target node.

		Returns
		-------
		int or float
			The distance from 'u' to 'v'.
		"""
		return (<_APSP*>(self._this)).getDistance(u, v)



cdef extern from "cpp/graph/SpanningForest.h":
	cdef cppclass _SpanningForest "NetworKit::SpanningForest":
		_SpanningForest(_Graph) except +
		_Graph generate() except +

cdef class SpanningForest:
	""" Generates a spanning forest for a given graph

		Parameters
		----------
		G : Graph
			The graph.
		nodes : list
			A subset of nodes of `G` which induce the subgraph.
	"""
	cdef _SpanningForest* _this
	cdef Graph _G

	def __cinit__(self, Graph G not None):
		self._G = G
		self._this = new _SpanningForest(G._this)


	def __dealloc__(self):
		del self._this

	def generate(self):
		return Graph().setThis(self._this.generate());

cdef extern from "cpp/graph/UnionMaximumSpanningForest.h":
	cdef cppclass _UnionMaximumSpanningForest "NetworKit::UnionMaximumSpanningForest"(_Algorithm):
		_UnionMaximumSpanningForest(_Graph) except +
		_UnionMaximumSpanningForest(_Graph, vector[double]) except +
		_Graph getUMSF(bool move) except +
		vector[bool] getAttribute(bool move) except +
		bool inUMSF(edgeid eid) except +
		bool inUMSF(node u, node v) except +

cdef class UnionMaximumSpanningForest(Algorithm):
	"""
	Union maximum-weight spanning forest algorithm, computes the union of all maximum-weight spanning forests using Kruskal's algorithm.

	Parameters
	----------
	G : Graph
		The input graph.
	attribute : list
		If given, this edge attribute is used instead of the edge weights.
	"""
	cdef Graph _G

	def __cinit__(self, Graph G not None, vector[double] attribute = vector[double]()):
		self._G = G

		if attribute.empty():
			self._this = new _UnionMaximumSpanningForest(G._this)
		else:
			self._this = new _UnionMaximumSpanningForest(G._this, attribute)

	def getUMSF(self, bool move = False):
		"""
		Gets the union of all maximum-weight spanning forests as graph.

		Parameters
		----------
		move : boolean
			If the graph shall be moved out of the algorithm instance.

		Returns
		-------
		Graph
			The calculated union of all maximum-weight spanning forests.
		"""
		return Graph().setThis((<_UnionMaximumSpanningForest*>(self._this)).getUMSF(move))

	def getAttribute(self, bool move = False):
		"""
		Get a boolean attribute that indicates for each edge if it is part of any maximum-weight spanning forest.

		This attribute is only calculated and can thus only be request if the supplied graph has edge ids.

		Parameters
		----------
		move : boolean
			If the attribute shall be moved out of the algorithm instance.

		Returns
		-------
		list
			The list with the boolean attribute for each edge.
		"""
		return (<_UnionMaximumSpanningForest*>(self._this)).getAttribute(move)

	def inUMST(self, node u, node v = _none):
		"""
		Checks if the edge (u, v) or the edge with id u is part of any maximum-weight spanning forest.

		Parameters
		----------
		u : node or edgeid
			The first node of the edge to check or the edge id of the edge to check
		v : node
			The second node of the edge to check (only if u is not an edge id)

		Returns
		-------
		boolean
			If the edge is part of any maximum-weight spanning forest.
		"""
		if v == _none:
			return (<_UnionMaximumSpanningForest*>(self._this)).inUMSF(u)
		else:
			return (<_UnionMaximumSpanningForest*>(self._this)).inUMSF(u, v)

cdef extern from "cpp/graph/RandomMaximumSpanningForest.h":
	cdef cppclass _RandomMaximumSpanningForest "NetworKit::RandomMaximumSpanningForest"(_Algorithm):
		_RandomMaximumSpanningForest(_Graph) except +
		_RandomMaximumSpanningForest(_Graph, vector[double]) except +
		void run() except +
		_Graph getMSF(bool move) except +
		vector[bool] getAttribute(bool move) except +
		bool inMSF(edgeid eid) except +
		bool inMSF(node u, node v) except +

cdef class RandomMaximumSpanningForest(Algorithm):
	"""
	Computes a random maximum-weight spanning forest using Kruskal's algorithm by randomizing the order of edges of the same weight.

	Parameters
	----------
	G : Graph
		The input graph.
	attribute : list
		If given, this edge attribute is used instead of the edge weights.
	"""
	cdef vector[double] _attribute
	cdef Graph _G

	def __cinit__(self, Graph G not None, vector[double] attribute = vector[double]()):
		self._G = G
		if attribute.empty():
			self._this = new _RandomMaximumSpanningForest(G._this)
		else:
			self._attribute = move(attribute)
			self._this = new _RandomMaximumSpanningForest(G._this, self._attribute)

	def getMSF(self, bool move = False):
		"""
		Gets the calculated maximum-weight spanning forest as graph.

		Parameters
		----------
		move : boolean
			If the graph shall be moved out of the algorithm instance.

		Returns
		-------
		Graph
			The calculated maximum-weight spanning forest.
		"""
		return Graph().setThis((<_RandomMaximumSpanningForest*>(self._this)).getMSF(move))

	def getAttribute(self, bool move = False):
		"""
		Get a boolean attribute that indicates for each edge if it is part of the calculated maximum-weight spanning forest.

		This attribute is only calculated and can thus only be request if the supplied graph has edge ids.

		Parameters
		----------
		move : boolean
			If the attribute shall be moved out of the algorithm instance.

		Returns
		-------
		list
			The list with the boolean attribute for each edge.
		"""
		return (<_RandomMaximumSpanningForest*>(self._this)).getAttribute(move)

	def inMSF(self, node u, node v = _none):
		"""
		Checks if the edge (u, v) or the edge with id u is part of the calculated maximum-weight spanning forest.

		Parameters
		----------
		u : node or edgeid
			The first node of the edge to check or the edge id of the edge to check
		v : node
			The second node of the edge to check (only if u is not an edge id)

		Returns
		-------
		boolean
			If the edge is part of the calculated maximum-weight spanning forest.
		"""
		if v == _none:
			return (<_RandomMaximumSpanningForest*>(self._this)).inMSF(u)
		else:
			return (<_RandomMaximumSpanningForest*>(self._this)).inMSF(u, v)


cdef extern from "cpp/independentset/Luby.h":
	cdef cppclass _Luby "NetworKit::Luby":
		_Luby() except +
		vector[bool] run(_Graph G) except +
		string toString()


# FIXME: check correctness
cdef class Luby:
	""" Luby's parallel maximal independent set algorithm"""
	cdef _Luby _this

	def run(self, Graph G not None):
		""" Returns a boolean vector of length n where vec[v] is True iff v is in the independent sets.

		Parameters
		----------
		G : Graph
			The graph.

		Returns
		-------
		vector
			A boolean vector of length n.
		"""
		return self._this.run(G._this)
		# TODO: return self

	def toString(self):
		""" Get string representation of the algorithm.

		Returns
		-------
		string
			The string representation of the algorithm.
		"""
		return self._this.toString().decode("utf-8")


# Module: generators



cdef extern from "cpp/generators/BarabasiAlbertGenerator.h":
	cdef cppclass _BarabasiAlbertGenerator "NetworKit::BarabasiAlbertGenerator":
		_BarabasiAlbertGenerator() except +
		_BarabasiAlbertGenerator(count k, count nMax, count n0, bool batagelj) except +
		_BarabasiAlbertGenerator(count k, count nMax, const _Graph & initGraph, bool batagelj) except +
		_Graph generate() except +

cdef class BarabasiAlbertGenerator:
	"""
	This generator implements the preferential attachment model as introduced by Barabasi and Albert[1].
	The original algorithm is very slow and thus, the much faster method from Batagelj and Brandes[2] is
	implemented and the current default.
	The original method can be chosen by setting \p batagelj to false.
	[1] Barabasi, Albert: Emergence of Scaling in Random Networks http://arxiv.org/pdf/cond-mat/9910332.pdf
	[2] ALG 5 of Batagelj, Brandes: Efficient Generation of Large Random Networks https://kops.uni-konstanz.de/bitstream/handle/123456789/5799/random.pdf?sequence=1

	Parameters
	----------
	k : count
		number of edges that come with a new node
	nMax : count
		maximum number of nodes produced
	n0 : count
		number of starting nodes
	batagelj : bool
		Specifies whether to use batagelj's method or the original one.
	"""
	cdef _BarabasiAlbertGenerator _this

	def __cinit__(self, count k, count nMax, n0=0, bool batagelj=True):
		if isinstance(n0, Graph):
			self._this = _BarabasiAlbertGenerator(k, nMax, (<Graph>n0)._this, batagelj)
		else:
			self._this = _BarabasiAlbertGenerator(k, nMax, <count>n0, batagelj)

	def generate(self):
		return Graph().setThis(self._this.generate())

	@classmethod
	def fit(cls, Graph G, scale=1):
		(n, m) = G.size()
		k = math.floor(m / n)
		return cls(nMax=scale * n, k=k, n0=k)


cdef extern from "cpp/generators/PubWebGenerator.h":
	cdef cppclass _PubWebGenerator "NetworKit::PubWebGenerator":
		_PubWebGenerator(count numNodes, count numberOfDenseAreas, float neighborhoodRadius, count maxNumberOfNeighbors) except +
		_Graph generate() except +

cdef class PubWebGenerator:
	""" Generates a static graph that resembles an assumed geometric distribution of nodes in
	a P2P network.

	The basic structure is to distribute points randomly in the unit torus
	and to connect vertices close to each other (at most @a neighRad distance and none of
	them already has @a maxNeigh neighbors). The distribution is chosen to get some areas with
	high density and others with low density. There are @a numDenseAreas dense areas, which can
	overlap. Each area is circular, has a certain position and radius and number of points.
	These values are strored in @a denseAreaXYR and @a numPerArea, respectively.

	Used and described in more detail in J. Gehweiler, H. Meyerhenke: A Distributed
	Diffusive Heuristic for Clustering a Virtual P2P Supercomputer. In Proc. 7th High-Performance
	Grid Computing Workshop (HPGC'10), in conjunction with 24th IEEE Internatl. Parallel and
	Distributed Processing Symposium (IPDPS'10), IEEE, 2010.

	PubWebGenerator(numNodes, numberOfDenseAreas, neighborhoodRadius, maxNumberOfNeighbors)

	Parameters
	----------
	numNodes : count
		Up to a few thousand (possibly more if visualization is not desired and quadratic
		time complexity has been resolved)
	numberOfDenseAreas : count
		Depending on number of nodes, e.g. [8, 50]
	neighborhoodRadius : float
		The higher, the better the connectivity [0.1, 0.35]
	maxNumberOfNeighbors : count
		Maximum degree, a higher value corresponds to better connectivity [4, 40]
	"""
	cdef _PubWebGenerator* _this

	def __cinit__(self, numNodes, numberOfDenseAreas, neighborhoodRadius, maxNumberOfNeighbors):
		self._this = new _PubWebGenerator(numNodes, numberOfDenseAreas, neighborhoodRadius, maxNumberOfNeighbors)

	def __dealloc__(self):
		del self._this

	def generate(self):
		return Graph(0).setThis(self._this.generate())


cdef extern from "cpp/generators/ErdosRenyiGenerator.h":
	cdef cppclass _ErdosRenyiGenerator "NetworKit::ErdosRenyiGenerator":
		_ErdosRenyiGenerator(count nNodes, double prob, bool directed) except +
		_Graph generate() except +

cdef class ErdosRenyiGenerator:
	""" Creates random graphs in the G(n,p) model.
	The generation follows Vladimir Batagelj and Ulrik Brandes: "Efficient
	generation of large random networks", Phys Rev E 71, 036113 (2005).

	ErdosRenyiGenerator(count, double)

	Creates G(nNodes, prob) graphs.

	Parameters
	----------
	nNodes : count
		Number of nodes n in the graph.
	prob : double
		Probability of existence for each edge p.
	directed : bool
		Generates a directed
	"""

	cdef _ErdosRenyiGenerator* _this

	def __cinit__(self, nNodes, prob, directed=False):
		self._this = new _ErdosRenyiGenerator(nNodes, prob, directed)

	def __dealloc__(self):
		del self._this

	def generate(self):
		return Graph(0).setThis(self._this.generate())

	@classmethod
	def fit(cls, Graph G, scale=1):
		""" Fit model to input graph"""
		(n, m) = G.size()
		if G.isDirected():
			raise Exception("TODO: figure out scaling scheme for directed graphs")
		else:
			p = (2 * m) / (scale * n * (n-1))
		return cls(scale * n, p)

cdef extern from "cpp/generators/DorogovtsevMendesGenerator.h":
	cdef cppclass _DorogovtsevMendesGenerator "NetworKit::DorogovtsevMendesGenerator":
		_DorogovtsevMendesGenerator(count nNodes) except +
		_Graph generate() except +

cdef class DorogovtsevMendesGenerator:
	""" Generates a graph according to the Dorogovtsev-Mendes model.

 	DorogovtsevMendesGenerator(nNodes)

 	Constructs the generator class.

	Parameters
	----------
	nNodes : count
		Number of nodes in the target graph.
	"""

	cdef _DorogovtsevMendesGenerator* _this

	def __cinit__(self, nNodes):
		self._this = new _DorogovtsevMendesGenerator(nNodes)

	def __dealloc__(self):
		del self._this

	def generate(self):
		""" Generates a random graph according to the Dorogovtsev-Mendes model.

		Returns
		-------
		Graph
			The generated graph.
		"""
		return Graph(0).setThis(self._this.generate())

	@classmethod
	def fit(cls, Graph G, scale=1):
		return cls(scale * G.numberOfNodes())


cdef extern from "cpp/generators/RegularRingLatticeGenerator.h":
	cdef cppclass _RegularRingLatticeGenerator "NetworKit::RegularRingLatticeGenerator":
		_RegularRingLatticeGenerator(count nNodes, count nNeighbors) except +
		_Graph generate() except +

cdef class RegularRingLatticeGenerator:
	"""
	Constructs a regular ring lattice.

	RegularRingLatticeGenerator(count nNodes, count nNeighbors)

	Constructs the generator.

	Parameters
	----------
	nNodes : number of nodes in the target graph.
	nNeighbors : number of neighbors on each side of a node
	"""

	cdef _RegularRingLatticeGenerator* _this

	def __cinit__(self, nNodes, nNeighbors):
		self._this = new _RegularRingLatticeGenerator(nNodes, nNeighbors)

	def __dealloc__(self):
		del self._this

	def generate(self):
		""" Generates a rgular ring lattice.

		Returns
		-------
		Graph
			The generated graph.
		"""
		return Graph(0).setThis(self._this.generate())


cdef extern from "cpp/generators/WattsStrogatzGenerator.h":
	cdef cppclass _WattsStrogatzGenerator "NetworKit::WattsStrogatzGenerator":
		_WattsStrogatzGenerator(count nNodes, count nNeighbors, double p) except +
		_Graph generate() except +

cdef class WattsStrogatzGenerator:
	""" Generates a graph according to the Watts-Strogatz model.

	First, a regular ring lattice is generated. Then edges are rewired
		with a given probability.

	WattsStrogatzGenerator(count nNodes, count nNeighbors, double p)

	Constructs the generator.

	Parameters
	----------
	nNodes : Number of nodes in the target graph.
	nNeighbors : number of neighbors on each side of a node
	p : rewiring probability
	"""

	cdef _WattsStrogatzGenerator* _this

	def __dealloc__(self):
		del self._this

	def __cinit__(self, nNodes, nNeighbors, p):
		self._this = new _WattsStrogatzGenerator(nNodes, nNeighbors, p)

	def generate(self):
		""" Generates a random graph according to the Watts-Strogatz model.

		Returns
		-------
		Graph
			The generated graph.
		"""
		return Graph(0).setThis(self._this.generate())


cdef extern from "cpp/generators/ClusteredRandomGraphGenerator.h":
	cdef cppclass _ClusteredRandomGraphGenerator "NetworKit::ClusteredRandomGraphGenerator":
		_ClusteredRandomGraphGenerator(count, count, double, double) except +
		_Graph generate() except +
		_Partition getCommunities() except +

cdef class ClusteredRandomGraphGenerator:
	""" The ClusteredRandomGraphGenerator class is used to create a clustered random graph.

	The number of nodes and the number of edges are adjustable as well as the probabilities
	for intra-cluster and inter-cluster edges.

	ClusteredRandomGraphGenerator(count, count, pin, pout)

	Creates a clustered random graph.

	Parameters
	----------
	n : count
		number of nodes
	k : count
		number of clusters
	pin : double
		intra-cluster edge probability
	pout : double
		inter-cluster edge probability
	"""

	cdef _ClusteredRandomGraphGenerator* _this

	def __cinit__(self, n, k, pin, pout):
		self._this = new _ClusteredRandomGraphGenerator(n, k, pin, pout)

	def __dealloc__(self):
		del self._this

	def generate(self):
		""" Generates a clustered random graph with the properties given in the constructor.

		Returns
		-------
		Graph
			The generated graph.
		"""
		return Graph(0).setThis(self._this.generate())

	def getCommunities(self):
		""" Returns the generated ground truth clustering.

		Returns
		-------
		Partition
			The generated ground truth clustering.
		"""
		return Partition().setThis(self._this.getCommunities())


cdef extern from "cpp/generators/ChungLuGenerator.h":
	cdef cppclass _ChungLuGenerator "NetworKit::ChungLuGenerator":
		_ChungLuGenerator(vector[count] degreeSequence) except +
		_Graph generate() except +

cdef class ChungLuGenerator:
	"""
		Given an arbitrary degree sequence, the Chung-Lu generative model
		will produce a random graph with the same expected degree sequence.

		see Chung, Lu: The average distances in random graphs with given expected degrees
		and Chung, Lu: Connected Components in Random Graphs with Given Expected Degree Sequences.
		Aiello, Chung, Lu: A Random Graph Model for Massive Graphs describes a different generative model
		which is basically asymptotically equivalent but produces multi-graphs.
	"""

	cdef _ChungLuGenerator* _this

	def __cinit__(self, vector[count] degreeSequence):
		self._this = new _ChungLuGenerator(degreeSequence)

	def __dealloc__(self):
		del self._this

	def generate(self):
		""" Generates graph with expected degree sequence seq.

		Returns
		-------
		Graph
			The generated graph.
		"""
		return Graph(0).setThis(self._this.generate())

	@classmethod
	def fit(cls, Graph G, scale=1):
		""" Fit model to input graph"""
		(n, m) = G.size()
		degSeq = DegreeCentrality(G).run().scores()
		return cls(degSeq * scale)


cdef extern from "cpp/generators/HavelHakimiGenerator.h":
	cdef cppclass _HavelHakimiGenerator "NetworKit::HavelHakimiGenerator":
		_HavelHakimiGenerator(vector[count] degreeSequence, bool ignoreIfRealizable) except +
		_Graph generate() except +
		bool isRealizable() except +
		bool getRealizable() except +

cdef class HavelHakimiGenerator:
	""" Havel-Hakimi algorithm for generating a graph according to a given degree sequence.

		The sequence, if it is realizable, is reconstructed exactly. The resulting graph usually
		has a high clustering coefficient. Construction runs in linear time O(m).

		If the sequence is not realizable, depending on the parameter ignoreIfRealizable, either
		an exception is thrown during generation or the graph is generated with a modified degree
		sequence, i.e. not all nodes might have as many neighbors as requested.

		HavelHakimiGenerator(sequence, ignoreIfRealizable=True)

		Parameters
		----------
		sequence : vector
			Degree sequence to realize. Must be non-increasing.
		ignoreIfRealizable : bool, optional
			If true, generate the graph even if the degree sequence is not realizable. Some nodes may get lower degrees than requested in the sequence.
	"""

	cdef _HavelHakimiGenerator* _this


	def __cinit__(self, vector[count] degreeSequence, ignoreIfRealizable=True):
		self._this = new _HavelHakimiGenerator(degreeSequence, ignoreIfRealizable)

	def __dealloc__(self):
		del self._this

	def isRealizable(self):
		return self._this.isRealizable()

	def getRealizable(self):
		return self._this.getRealizable();

	def generate(self):
		""" Generates degree sequence seq (if it is realizable).

		Returns
		-------
		Graph
			Graph with degree sequence seq or modified sequence if ignoreIfRealizable is true and the sequence is not realizable.
		"""
		return Graph(0).setThis(self._this.generate())

	@classmethod
	def fit(cls, Graph G, scale=1):
		degSeq = DegreeCentrality(G).run().scores()
		return cls(degSeq * scale, ignoreIfRealizable=True)

cdef extern from "cpp/generators/EdgeSwitchingMarkovChainGenerator.h":
	cdef cppclass _EdgeSwitchingMarkovChainGenerator "NetworKit::EdgeSwitchingMarkovChainGenerator":
		_EdgeSwitchingMarkovChainGenerator(vector[count] degreeSequence, bool ignoreIfRealizable) except +
		_Graph generate() except +
		bool isRealizable() except +
		bool getRealizable() except +

cdef class EdgeSwitchingMarkovChainGenerator:
	"""
	Graph generator for generating a random simple graph with exactly the given degree sequence based on the Edge-Switching Markov-Chain method.

	This implementation is based on the paper
	"Random generation of large connected simple graphs with prescribed degree distribution" by Fabien Viger and Matthieu Latapy,
	available at http://www-rp.lip6.fr/~latapy/FV/generation.html, however without preserving connectivity (this could later be added as
	optional feature).

	The Havel-Hakami generator is used for the initial graph generation, then the Markov-Chain Monte-Carlo algorithm as described and
	implemented by Fabien Viger and Matthieu Latapy but without the steps for ensuring connectivity is executed. This should lead to a
	graph that is drawn uniformly at random from all graphs with the given degree sequence.

	Note that at most 10 times the number of edges edge swaps are performed (same number as in the abovementioned implementation) and
	in order to limit the running time, at most 200 times as many attempts to perform an edge swap are made (as certain degree distributions
	do not allow edge swaps at all).

	Parameters
	----------
	degreeSequence : vector[count]
		The degree sequence that shall be generated
	ignoreIfRealizable : bool, optional
		If true, generate the graph even if the degree sequence is not realizable. Some nodes may get lower degrees than requested in the sequence.
	"""
	cdef _EdgeSwitchingMarkovChainGenerator *_this

	def __cinit__(self, vector[count] degreeSequence, bool ignoreIfRealizable = False):
		self._this = new _EdgeSwitchingMarkovChainGenerator(degreeSequence, ignoreIfRealizable)

	def __dealloc__(self):
		del self._this

	def isRealizable(self):
		return self._this.isRealizable()

	def getRealizable(self):
		return self._this.getRealizable()

	def generate(self):
		"""
		Generate a graph according to the configuration model.

		Issues a INFO log message if the wanted number of edge swaps cannot be performed because of the limit of attempts (see in the description of the class for details).

		Returns
		-------
		Graph
			The generated graph.
		"""
		return Graph().setThis(self._this.generate())

	@classmethod
	def fit(cls, Graph G, scale=1):
		degSeq = DegreeCentrality(G).run().scores()
		return cls(degSeq * scale, ignoreIfRealizable=True)


cdef extern from "cpp/generators/HyperbolicGenerator.h":
	cdef cppclass _HyperbolicGenerator "NetworKit::HyperbolicGenerator":
		# TODO: revert to count when cython issue fixed
		_HyperbolicGenerator(unsigned int nodes,  double k, double gamma, double T) except +
		void setLeafCapacity(unsigned int capacity) except +
		void setTheoreticalSplit(bool split) except +
		void setBalance(double balance) except +
		vector[double] getElapsedMilliseconds() except +
		_Graph generate() except +
		_Graph generateExternal(vector[double] angles, vector[double] radii, double r, double thresholdDistance, double T) except +

cdef class HyperbolicGenerator:
	""" The Hyperbolic Generator distributes points in hyperbolic space and adds edges between points with a probability depending on their distance. The resulting graphs have a power-law degree distribution, small diameter and high clustering coefficient.
For a temperature of 0, the model resembles a unit-disk model in hyperbolic space.

 		HyperbolicGenerator(n, k=6, gamma=3, T=0)

 		Parameters
		----------
		n : integer
			number of nodes
		k : double
			average degree
		gamma : double
			exponent of power-law degree distribution
		T : double
			temperature of statistical model
			
	"""

	cdef _HyperbolicGenerator* _this

	def __cinit__(self,  n, k=6, gamma=3, T=0):
		if gamma <= 2:
				raise ValueError("Exponent of power-law degree distribution must be > 2")
		self._this = new _HyperbolicGenerator(n, k, gamma, T)

	def setLeafCapacity(self, capacity):
		self._this.setLeafCapacity(capacity)

	def setBalance(self, balance):
		self._this.setBalance(balance)

	def setTheoreticalSplit(self, theoreticalSplit):
		self._this.setTheoreticalSplit(theoreticalSplit)

	def getElapsedMilliseconds(self):
		return self._this.getElapsedMilliseconds()

	def generate(self):
		""" Generates hyperbolic graph

		Returns
		-------
		Graph
		
		"""
		return Graph(0).setThis(self._this.generate())

	def generateExternal(self, angles, radii, k, gamma, T=0):
		# TODO: documentation
		return Graph(0).setThis(self._this.generateExternal(angles, radii, k, gamma, T))

	@classmethod
	def fit(cls, Graph G, scale=1):
		""" Fit model to input graph"""
		import powerlaw
		degSeq = DegreeCentrality(G).run().scores()
		fit = powerlaw.Fit(degSeq)
		gamma = fit.alpha
		(n, m) = G.size()
		k = 2 * (m / n)
		return cls(n * scale, k, gamma)


cdef extern from "cpp/generators/RmatGenerator.h":
	cdef cppclass _RmatGenerator "NetworKit::RmatGenerator":
		_RmatGenerator(count scale, count edgeFactor, double a, double b, double c, double d, bool weighted) except +
		_Graph generate() except +

cdef class RmatGenerator:
	"""
	Generates static R-MAT graphs. R-MAT (recursive matrix) graphs are
	random graphs with n=2^scale nodes and m=nedgeFactor edges.
	More details at http://www.graph500.org or in the original paper:
	Deepayan Chakrabarti, Yiping Zhan, Christos Faloutsos:
	R-MAT: A Recursive Model for Graph Mining. SDM 2004: 442-446.

	RmatGenerator(scale, edgeFactor, a, b, c, d)

	Parameters
	----------
	scale : count
		Number of nodes = 2^scale
	edgeFactor : count
		Number of edges = number of nodes * edgeFactor
	a : double
		Probability for quadrant upper left
	b : double
		Probability for quadrant upper right
	c : double
		Probability for quadrant lower left
	d : double
		Probability for quadrant lower right
	weighted : bool
		result graph weighted?
	"""

	cdef _RmatGenerator* _this
	paths = {"workingDir" : None, "kronfitPath" : None}

	def __cinit__(self, count scale, count edgeFactor, double a, double b, double c, double d, bool weighted=False):
		self._this = new _RmatGenerator(scale, edgeFactor, a, b, c, d, weighted)

	def __dealloc__(self):
		del self._this

	def generate(self):
		""" Graph to be generated according to parameters specified in constructor.

		Returns
		-------
		Graph
			The generated graph.
		"""
		return Graph(0).setThis(self._this.generate())

	@classmethod
	def setPaths(cls, kronfitPath, workingDir="/tmp"):
		cls.paths["kronfitPath"] = kronfitPath
		cls.paths["workingDir"] = workingDir

	@classmethod
	def fit(cls, G, scale=1, kronfit=True, iterations=50):
		import math
		import re
		import subprocess
		import os
		import random
		from networkit import graphio
		if kronfit:
			if cls.paths["workingDir"] is None:
				raise RuntimeError("call setPaths class method first to configure")
			# write graph
			tmpGraphPath = os.path.join(cls.paths["workingDir"], "{0}.edgelist".format(G.getName()))
			graphio.writeGraph(G, tmpGraphPath, graphio.Format.EdgeListTabOne)
			# call kronfit
			args = [cls.paths["kronfitPath"], "-i:{0}".format(tmpGraphPath), "-gi:{0}".format(str(iterations))]
			subprocess.call(args)
			# read estimated parameters
			with open("KronFit-{0}.tab".format(G.getName())) as resultFile:
				for i, line in enumerate(resultFile):
					if i == 7:
						matches = re.findall("\d+\.\d+", line)
						weights = [float(s) for s in matches]
		else:
			# random weights because kronfit is slow
			weights = (random.random(), random.random(), random.random(), random.random())
		# normalize
		s = sum(weights)
		nweights = [w / s for w in weights]
		(a,b,c,d) = nweights
		# other parameters
		(n,m) = G.size()
		s1 = math.floor(math.log(n, 2))
		s2 = math.ceil(math.log(n, 2))
		if abs(n - s1) > abs(n - s2):
			scaleParam1 = s2
		else:
			scaleParam1 = s1
		scaleParameter = scaleParam1 + math.floor(math.log(scale, 2))
		edgeFactor = math.floor(m / n)
		return RmatGenerator(scaleParameter, edgeFactor, a, b, c, d)

cdef extern from "cpp/generators/PowerlawDegreeSequence.h":
	cdef cppclass _PowerlawDegreeSequence "NetworKit::PowerlawDegreeSequence":
		_PowerlawDegreeSequence(count minDeg, count maxDeg, double gamma) except +
		void setMinimumFromAverageDegree(double avgDeg) nogil except +
		double getExpectedAverageDegree() except +
		count getMinimumDegree() const
		void run() nogil except +
		vector[count] getDegreeSequence(count numNodes) except +
		count getDegree() except +

cdef class PowerlawDegreeSequence:
	"""
	Generates a powerlaw degree sequence with the given minimum and maximum degree, the powerlaw exponent gamma

	Parameters
	----------
	minDeg : count
		The minium degree
	maxDeg : count
		The maximum degree
	gamma : double
		The powerlaw exponent
	"""
	cdef _PowerlawDegreeSequence *_this

	def __cinit__(self, count minDeg, count maxDeg, double gamma):
		self._this = new _PowerlawDegreeSequence(minDeg, maxDeg, gamma)

	def __dealloc__(self):
		del self._this

	def setMinimumFromAverageDegree(self, double avgDeg):
		"""
		Tries to set the minimum degree such that the specified average degree is expected.

		Parameters
		----------
		avgDeg : double
			The average degree that shall be approximated
		"""
		with nogil:
			self._this.setMinimumFromAverageDegree(avgDeg)
		return self

	def getExpectedAverageDegree(self):
		"""
		Returns the expected average degree. Note: run needs to be called first.

		Returns
		-------
		double
			The expected average degree.
		"""
		return self._this.getExpectedAverageDegree()

	def getMinimumDegree(self):
		"""
		Returns the minimum degree.

		Returns
		-------
		count
			The minimum degree
		"""
		return self._this.getMinimumDegree()

	def run(self):
		"""
		Executes the generation of the probability distribution.
		"""
		with nogil:
			self._this.run()
		return self

	def getDegreeSequence(self, count numNodes):
		"""
		Returns a degree sequence with even degree sum.

		Parameters
		----------
		numNodes : count
			The number of nodes/degrees that shall be returned

		Returns
		-------
		vector[count]
			The generated degree sequence
		"""
		return self._this.getDegreeSequence(numNodes)

	def getDegree(self):
		"""
		Returns a degree drawn at random with a power law distribution

		Returns
		-------
		count
			The generated random degree
		"""
		return self._this.getDegree()

cdef extern from "cpp/generators/LFRGenerator.h":
	cdef cppclass _LFRGenerator "NetworKit::LFRGenerator"(_Algorithm):
		_LFRGenerator(count n) except +
		void setDegreeSequence(vector[count] degreeSequence) nogil except +
		void generatePowerlawDegreeSequence(count avgDegree, count maxDegree, double nodeDegreeExp) nogil except +
		void setCommunitySizeSequence(vector[count] communitySizeSequence) nogil except +
		void setPartition(_Partition zeta) nogil except +
		void generatePowerlawCommunitySizeSequence(count minCommunitySize, count maxCommunitySize, double communitySizeExp) nogil except +
		void setMu(double mu) nogil except +
		void setMu(const vector[double] & mu) nogil except +
		void setMuWithBinomialDistribution(double mu) nogil except +
		_Graph getGraph() except +
		_Partition getPartition() except +
		_Graph generate() except +

cdef class LFRGenerator(Algorithm):
	"""
	The LFR clustered graph generator as introduced by Andrea Lancichinetti, Santo Fortunato, and Filippo Radicchi.

	The community assignment follows the algorithm described in
	"Benchmark graphs for testing community detection algorithms". The edge generation is however taken from their follow-up publication
	"Benchmarks for testing community detection algorithms on directed and weighted graphs with overlapping communities". Parts of the
	implementation follow the choices made in their implementation which is available at https://sites.google.com/site/andrealancichinetti/software
	but other parts differ, for example some more checks for the realizability of the community and degree size distributions are done
	instead of heavily modifying the distributions.

	The edge-switching markov-chain algorithm implementation in NetworKit is used which is different from the implementation in the original LFR benchmark.

	You need to set a degree sequence, a community size sequence and a mu using the additionally provided set- or generate-methods.

	Parameters
	----------
	n : count
		The number of nodes
	"""
	def __cinit__(self, count n):
		self._this = new _LFRGenerator(n)

	def setDegreeSequence(self, vector[count] degreeSequence):
		"""
		Set the given degree sequence.

		Parameters
		----------
		degreeSequence : collections.Iterable
			The degree sequence that shall be used by the generator
		"""
		with nogil:
			(<_LFRGenerator*>(self._this)).setDegreeSequence(degreeSequence)
		return self

	def generatePowerlawDegreeSequence(self, count avgDegree, count maxDegree, double nodeDegreeExp):
		"""
		Generate and set a power law degree sequence using the given average and maximum degree with the given exponent.


		Parameters
		----------
		avgDegree : count
			The average degree of the created graph
		maxDegree : count
			The maximum degree of the created graph
		nodeDegreeExp : double
			The (negative) exponent of the power law degree distribution of the node degrees
		"""
		with nogil:
			(<_LFRGenerator*>(self._this)).generatePowerlawDegreeSequence(avgDegree, maxDegree, nodeDegreeExp)
		return self

	def setCommunitySizeSequence(self, vector[count] communitySizeSequence):
		"""
		Set the given community size sequence.

		Parameters
		----------
		communitySizeSequence : collections.Iterable
			The community sizes that shall be used.
		"""
		with nogil:
			(<_LFRGenerator*>(self._this)).setCommunitySizeSequence(communitySizeSequence)
		return self

	def setPartition(self, Partition zeta not None):
		"""
		Set the partition, this replaces the community size sequence and the random assignment of the nodes to communities.

		Parameters
		----------
		zeta : Partition
			The partition to use
		"""
		with nogil:
			(<_LFRGenerator*>(self._this)).setPartition(zeta._this)
		return self

	def generatePowerlawCommunitySizeSequence(self, count minCommunitySize, count maxCommunitySize, double communitySizeExp):
		"""
		Generate a powerlaw community size sequence with the given minimum and maximum size and the given exponent.

		Parameters
		----------
		minCommunitySize : count
			The minimum community size
		maxCommunitySize : count
			The maximum community size
		communitySizeExp : double
			The (negative) community size exponent of the power law degree distribution of the community sizes
		"""
		with nogil:
			(<_LFRGenerator*>(self._this)).generatePowerlawCommunitySizeSequence(minCommunitySize, maxCommunitySize, communitySizeExp)
		return self

	def setMu(self, mu):
		"""
		Set the mixing parameter, this is the fraction of neighbors of each node that do not belong to the node's own community.

		This can either be one value for all nodes or an iterable of values for each node.

		Parameters
		----------
		mu : double or collections.Iterable
			The mixing coefficient(s), i.e. the factor of the degree that shall be inter-cluster degree
		"""
		if isinstance(mu, collections.Iterable):
			(<_LFRGenerator*>(self._this)).setMu(<vector[double]>mu)
		else:
			(<_LFRGenerator*>(self._this)).setMu(<double>mu)
		return self

	def setMuWithBinomialDistribution(self, double mu):
		"""
		Set the internal degree of each node using a binomial distribution such that the expected mixing parameter is the given @a mu.

		The mixing parameter is for each node the fraction of neighbors that do not belong to the node's own community.

		Parameters
		----------
		mu : double
			The expected mu that shall be used.
		"""
		with nogil:
			(<_LFRGenerator*>(self._this)).setMuWithBinomialDistribution(mu)
		return self

	def getGraph(self):
		"""
		Return the generated Graph.

		Returns
		-------
		Graph
			The generated graph.
		"""
		return Graph().setThis((<_LFRGenerator*>(self._this)).getGraph())

	def generate(self):
		"""
		Generates and returns the graph. Wrapper for the StaticGraphGenerator interface.

		Returns
		-------
		Graph
			The generated graph.
		"""
		return Graph().setThis((<_LFRGenerator*>(self._this)).generate())

	def getPartition(self):
		"""
		Return the generated Partiton.

		Returns
		-------
		Partition
			The generated partition.
		"""
		return Partition().setThis((<_LFRGenerator*>(self._this)).getPartition())


	@classmethod
	def fit(cls, Graph G, scale=1, vanilla=False, communityDetectionAlgorithm=PLM):
		""" Fit model to input graph"""
		(n, m) = G.size()
		# detect communities
		communities = communityDetectionAlgorithm(G).run().getPartition()
		# get degree sequence
		degSeq = DegreeCentrality(G).run().scores()
		# set number of nodes
		gen = cls(n * scale)
		if vanilla:
			import powerlaw
			# fit power law to degree distribution and generate degree sequence accordingly
			print("fit power law to degree distribution and generate degree sequence accordingly")
			avgDegree = int(sum(degSeq) / len(degSeq))
			maxDegree = max(degSeq)
			nodeDegreeExp = powerlaw.Fit(degSeq).alpha
			print(avgDegree, maxDegree, nodeDegreeExp)
			gen.generatePowerlawDegreeSequence(avgDegree, maxDegree, nodeDegreeExp)
			# fit power law to community size sequence and generate accordingly
			print("fit power law to community size sequence and generate accordingly")
			communitySize = communities.subsetSizes()
			gen.generatePowerlawCommunitySizeSequence(minCommunitySize=min(communitySize), maxCommunitySize=max(communitySize), communitySizeExp=powerlaw.Fit(communitySize).alpha)
			# mixing parameter
			print("mixing parameter")
			localCoverage = LocalPartitionCoverage(G, communities).run().scores()
			mu = sum(localCoverage) / len(localCoverage)
			gen.setMu(mu)
		else:
			if scale > 1:
				# scale communities
				cData = communities.getVector()
				cDataCopy = cData[:]
				b = communities.upperBound()
				for s in range(1, scale):
					cDataExtend = [i + (b * s) for i in cDataCopy]
					cData = cData + cDataExtend
				assert (len(cData) == n * scale)
				gen.setPartition(Partition(0, cData))
			else:
				gen.setPartition(communities)
			# degree sequence
			gen.setDegreeSequence(degSeq * scale)
			# mixing parameter
			localCoverage = LocalPartitionCoverage(G, communities).run().scores()
			gen.setMu([1.0 - x for x in localCoverage] * scale)
		return gen


# cdef extern from "cpp/generators/MultiscaleGenerator.h":
# 	cdef cppclass _MultiscaleGenerator "NetworKit::MultiscaleGenerator":
# 		_MultiscaleGenerator(_Graph O) except +
# 		_Graph generate() except +
#
#
# cdef class MultiscaleGenerator:
# 	"""
# 	TODO:
# 	"""
# 	cdef _MultiscaleGenerator *_this
# 	cdef Graph O	# store reference to input graph to not let it be garbage-collection
#
# 	def __cinit__(self, Graph O):
# 		self._this = new _MultiscaleGenerator(O._this)
# 		self.O = O
#
# 	def generate(self):
# 		return Graph(0).setThis(self._this.generate())
#
# 	@classmethod
# 	def fit(cls, Graph G):
# 		return cls(G)




# Module: graphio

cdef extern from "cpp/io/GraphReader.h":
	cdef cppclass _GraphReader "NetworKit::GraphReader":
		_GraphReader() nogil except +
		_Graph read(string path) nogil except +

cdef class GraphReader:
	""" Abstract base class for graph readers"""

	cdef _GraphReader* _this

	def __init__(self, *args, **kwargs):
		if type(self) == GraphReader:
			raise RuntimeError("Error, you may not use GraphReader directly, use a sub-class instead")

	def __cinit__(self, *args, **kwargs):
		self._this = NULL

	def __dealloc__(self):
		if self._this != NULL:
			del self._this
		self._this = NULL

	def read(self, path):
		cdef string cpath = stdstring(path)
		cdef _Graph result

		with nogil:
			result = move(self._this.read(cpath)) # extra move in order to avoid copying the internal variable that is used by Cython
		return Graph(0).setThis(result)

cdef extern from "cpp/io/METISGraphReader.h":
	cdef cppclass _METISGraphReader "NetworKit::METISGraphReader" (_GraphReader):
		_METISGraphReader() nogil except +

cdef class METISGraphReader(GraphReader):
	""" Reads the METIS adjacency file format [1]. If the Fast reader fails,
		use readGraph(path, graphio.formats.metis) as an alternative.
		[1]: http://people.sc.fsu.edu/~jburkardt/data/metis_graph/metis_graph.html
	"""
	def __cinit__(self):
		self._this = new _METISGraphReader()

cdef extern from "cpp/io/GraphToolBinaryReader.h":
	cdef cppclass _GraphToolBinaryReader "NetworKit::GraphToolBinaryReader" (_GraphReader):
		_GraphToolBinaryReader() except +

cdef class GraphToolBinaryReader(GraphReader):
	""" Reads the binary file format defined by graph-tool[1].
		[1]: http://graph-tool.skewed.de/static/doc/gt_format.html
	"""
	def __cinit__(self):
		self._this = new _GraphToolBinaryReader()


cdef extern from "cpp/io/EdgeListReader.h":
	cdef cppclass _EdgeListReader "NetworKit::EdgeListReader"(_GraphReader):
		_EdgeListReader() except +
		_EdgeListReader(char separator, node firstNode, string commentPrefix, bool continuous, bool directed)
		map[string,node] getNodeMap() except +


cdef class EdgeListReader(GraphReader):
	""" Reads a file in an edge list format.
		TODO: docstring
	"""
	def __cinit__(self, separator, firstNode, commentPrefix="#", continuous=True, directed=False):
		self._this = new _EdgeListReader(stdstring(separator)[0], firstNode, stdstring(commentPrefix), continuous, directed)

	def getNodeMap(self):
		cdef map[string,node] cResult = (<_EdgeListReader*>(self._this)).getNodeMap()
		result = dict()
		for elem in cResult:
			#result.append((elem.first,elem.second))
			result[(elem.first).decode("utf-8")] = elem.second
		return result

cdef extern from "cpp/io/KONECTGraphReader.h":
	cdef cppclass _KONECTGraphReader "NetworKit::KONECTGraphReader"(_GraphReader):
		_KONECTGraphReader() except +
		_KONECTGraphReader(char separator, bool ignoreLoops)

cdef class KONECTGraphReader(GraphReader):
	""" Reader for the KONECT graph format, which is described in detail on the KONECT website[1].

		[1]: http://konect.uni-koblenz.de/downloads/konect-handbook.pdf
	"""
	def __cinit__(self, separator, ignoreLoops = False):
		self._this = new _KONECTGraphReader(stdstring(separator)[0], ignoreLoops)

cdef extern from "cpp/io/GMLGraphReader.h":
	cdef cppclass _GMLGraphReader "NetworKit::GMLGraphReader"(_GraphReader):
		_GMLGraphReader() except +

cdef class GMLGraphReader(GraphReader):
	""" Reader for the GML graph format, which is documented here [1].

		[1]: http://www.fim.uni-passau.de/fileadmin/files/lehrstuhl/brandenburg/projekte/gml/gml-technical-report.pdf
 	"""
	def __cinit__(self):
		self._this = new _GMLGraphReader()

cdef extern from "cpp/io/METISGraphWriter.h":
	cdef cppclass _METISGraphWriter "NetworKit::METISGraphWriter":
		_METISGraphWriter() except +
		void write(_Graph G, string path) nogil except +


cdef class METISGraphWriter:
	""" Writes graphs in the METIS format"""
	cdef _METISGraphWriter _this

	def write(self, Graph G not None, path):
		 # string needs to be converted to bytes, which are coerced to std::string
		cdef string cpath = stdstring(path)
		with nogil:
			self._this.write(G._this, cpath)

cdef extern from "cpp/io/GraphToolBinaryWriter.h":
	cdef cppclass _GraphToolBinaryWriter "NetworKit::GraphToolBinaryWriter":
		_GraphToolBinaryWriter() except +
		void write(_Graph G, string path) nogil except +


cdef class GraphToolBinaryWriter:
	""" Reads the binary file format defined by graph-tool[1].
		[1]: http://graph-tool.skewed.de/static/doc/gt_format.html
	"""
	cdef _GraphToolBinaryWriter _this

	def write(self, Graph G not None, path):
		 # string needs to be converted to bytes, which are coerced to std::string
		cdef string cpath = stdstring(path)
		with nogil:
			self._this.write(G._this, cpath)


cdef extern from "cpp/io/DotGraphWriter.h":
	cdef cppclass _DotGraphWriter "NetworKit::DotGraphWriter":
		_DotGraphWriter() except +
		void write(_Graph G, string path) nogil except +


cdef class DotGraphWriter:
	""" Writes graphs in the .dot/GraphViz format"""
	cdef _DotGraphWriter _this

	def write(self, Graph G not None, path):
		 # string needs to be converted to bytes, which are coerced to std::string
		cdef string cpath = stdstring(path)
		with nogil:
			self._this.write(G._this, cpath)


cdef extern from "cpp/io/GMLGraphWriter.h":
	cdef cppclass _GMLGraphWriter "NetworKit::GMLGraphWriter":
		_GMLGraphWriter() except +
		void write(_Graph G, string path) nogil except +


cdef class GMLGraphWriter:
	""" Writes a graph and its coordinates as a GML file.[1]
		[1] http://svn.bigcat.unimaas.nl/pvplugins/GML/trunk/docs/gml-technical-report.pdf """
	cdef _GMLGraphWriter _this

	def write(self, Graph G not None, path):
		 # string needs to be converted to bytes, which are coerced to std::string
		cdef string cpath = stdstring(path)
		with nogil:
			self._this.write(G._this, cpath)


cdef extern from "cpp/io/EdgeListWriter.h":
	cdef cppclass _EdgeListWriter "NetworKit::EdgeListWriter":
		_EdgeListWriter() except +
		_EdgeListWriter(char separator, node firstNode) except +
		void write(_Graph G, string path) nogil except +

cdef class EdgeListWriter:
	""" Reads and writes graphs in various edge list formats. The constructor takes a
		seperator char and the ID of the first node as paraneters."""

	cdef _EdgeListWriter _this

	def __cinit__(self, separator, firstNode):
		cdef char sep = stdstring(separator)[0]
		self._this = _EdgeListWriter(sep, firstNode)

	def write(self, Graph G not None, path):
		cdef string cpath = stdstring(path)
		with nogil:
			self._this.write(G._this, cpath)



cdef extern from "cpp/io/LineFileReader.h":
	cdef cppclass _LineFileReader "NetworKit::LineFileReader":
		_LineFileReader() except +
		vector[string] read(string path)


cdef class LineFileReader:
	""" Reads a file and puts each line in a list of strings """
	cdef _LineFileReader _this

	def read(self, path):
		return self._this.read(stdstring(path))


cdef extern from "cpp/io/SNAPGraphWriter.h":
	cdef cppclass _SNAPGraphWriter "NetworKit::SNAPGraphWriter":
		_SNAPGraphWriter() except +
		void write(_Graph G, string path) nogil except +

cdef class SNAPGraphWriter:
	""" Writes graphs in a format suitable for the Georgia Tech SNAP software [1]
		[1]: http://snap-graph.sourceforge.net/
	"""
	cdef _SNAPGraphWriter _this

	def write(self, Graph G, path):
		cdef string cpath = stdstring(path)
		with nogil:
			self._this.write(G._this, cpath)


cdef extern from "cpp/io/SNAPGraphReader.h":
	cdef cppclass _SNAPGraphReader "NetworKit::SNAPGraphReader"(_GraphReader):
		_SNAPGraphReader() except +
		unordered_map[node,node] getNodeIdMap() except +

cdef class SNAPGraphReader(GraphReader):
	""" Reads a graph from the SNAP graph data collection [1] (currently experimental)
		[1]: http://snap.stanford.edu/data/index.html
	"""
	def __cinit__(self):
		self._this = new _SNAPGraphReader()

	def getNodeIdMap(self):
		cdef unordered_map[node,node] cResult = (<_SNAPGraphReader*>(self._this)).getNodeIdMap()
		result = []
		for elem in cResult:
			result.append((elem.first,elem.second))
		return result


cdef extern from "cpp/io/PartitionReader.h":
	cdef cppclass _PartitionReader "NetworKit::PartitionReader":
		_PartitionReader() except +
		_Partition read(string path) except +


cdef class PartitionReader:
	""" Reads a partition from a file.
		File format: line i contains subset id of element i.
	 """
	cdef _PartitionReader _this

	def read(self, path):
		return Partition().setThis(self._this.read(stdstring(path)))


cdef extern from "cpp/io/PartitionWriter.h":
	cdef cppclass _PartitionWriter "NetworKit::PartitionWriter":
		_PartitionWriter() except +
		void write(_Partition, string path) nogil except +


cdef class PartitionWriter:
	""" Writes a partition to a file.
		File format: line i contains subset id of element i.
	 """
	cdef _PartitionWriter _this

	def write(self, Partition zeta, path):
		cdef string cpath = stdstring(path)
		with nogil:
			self._this.write(zeta._this, cpath)


cdef extern from "cpp/io/EdgeListPartitionReader.h":
	cdef cppclass _EdgeListPartitionReader "NetworKit::EdgeListPartitionReader":
		_EdgeListPartitionReader() except +
		_EdgeListPartitionReader(node firstNode, char sepChar) except +
		_Partition read(string path) except +


cdef class EdgeListPartitionReader:
	""" Reads a partition from an edge list type of file
	 """
	cdef _EdgeListPartitionReader _this

	def __cinit__(self, node firstNode=1, sepChar = '\t'):
		self._this = _EdgeListPartitionReader(firstNode, stdstring(sepChar)[0])

	def read(self, path):
		return Partition().setThis(self._this.read(stdstring(path)))

cdef extern from "cpp/io/SNAPEdgeListPartitionReader.h":
	cdef cppclass _SNAPEdgeListPartitionReader "NetworKit::SNAPEdgeListPartitionReader":
		_SNAPEdgeListPartitionReader() except +
		_Cover read(string path, unordered_map[node,node] nodeMap,_Graph G) except +
#		_Partition readWithInfo(string path, count nNodes) except +

cdef class SNAPEdgeListPartitionReader:
	""" Reads a partition from a SNAP 'community with ground truth' file
	 """
	cdef _SNAPEdgeListPartitionReader _this

	def read(self,path, nodeMap, Graph G):
		cdef unordered_map[node,node] cNodeMap
		for (key,val) in nodeMap:
			cNodeMap[key] = val
		return Cover().setThis(self._this.read(stdstring(path), cNodeMap, G._this))

#	def readWithInfo(self,path,nNodes):
#		return Partition().setThis(self._this.readWithInfo(stdstring(path),nNodes))

#not existing yet, maybe in the future?
#cdef extern from "cpp/io/EdgeListPartitionWriter.h":
#	cdef cppclass _EdgeListPartitionWriter "NetworKit::EdgeListPartitionWriter":
#		_EdgeListPartitionWriter() except +
#		void write(_Partition, string path)


#cdef class EdgeListPartitionWriter:
#	""" Writes a partition to a edge list type of file.
#		File format: a line contains the element id and the subsed id of the element.
#	 """
#	cdef _EdgeListPartitionWriter _this

#	def Write(self, Partition zeta, path):
#		self._this.write(zeta._this, stdstring(path))

cdef extern from "cpp/io/CoverReader.h":
	cdef cppclass _CoverReader "NetworKit::CoverReader":
		_CoverReader() except +
		_Cover read(string path,_Graph G) except +

cdef class CoverReader:
	""" Reads a cover from a file
		File format: each line contains the space-separated node ids of a community
	 """
	cdef _CoverReader _this

	def read(self, path, Graph G):
		return Cover().setThis(self._this.read(stdstring(path), G._this))

cdef extern from "cpp/io/CoverWriter.h":
	cdef cppclass _CoverWriter "NetworKit::CoverWriter":
		_CoverWriter() except +
		void write(_Cover, string path) nogil except +


cdef class CoverWriter:
	""" Writes a partition to a file.
		File format: each line contains the space-separated node ids of a community
	 """
	cdef _CoverWriter _this

	def write(self, Cover zeta, path):
		cdef string cpath = stdstring(path)
		with nogil:
			self._this.write(zeta._this, cpath)

cdef extern from "cpp/io/EdgeListCoverReader.h":
	cdef cppclass _EdgeListCoverReader "NetworKit::EdgeListCoverReader":
		_EdgeListCoverReader() except +
		_EdgeListCoverReader(node firstNode) except +
		_Cover read(string path, _Graph G) except +


cdef class EdgeListCoverReader:
	""" Reads a cover from an edge list type of file
		File format: each line starts with a node id and continues with a list of the communities the node belongs to
	 """
	cdef _EdgeListCoverReader _this

	def __cinit__(self, firstNode=1):
		self._this = _EdgeListCoverReader(firstNode)

	def read(self, path, Graph G):
		return Cover().setThis(self._this.read(stdstring(path), G._this))


# Module: structures
#
cdef extern from "cpp/structures/Partition.h":
	cdef cppclass _Partition "NetworKit::Partition":
		_Partition() except +
		_Partition(index) except +
		_Partition(_Partition) except +
		_Partition(vector[index]) except +
		index subsetOf(index e) except +
		index extend() except +
		void remove(index e) except +
		void addToSubset(index s, index e) except +
		void moveToSubset(index s, index e) except +
		void toSingleton(index e) except +
		void allToSingletons() except +
		void mergeSubsets(index s, index t) except +
		void setUpperBound(index upper) except +
		index upperBound() except +
		index lowerBound() except +
		void compact(bool useTurbo) except +
		bool contains(index e) except +
		bool inSameSubset(index e1, index e2) except +
		vector[count] subsetSizes() except +
		map[index, count] subsetSizeMap() except +
		set[index] getMembers(const index s) except +
		count numberOfElements() except +
		count numberOfSubsets() except +
		vector[index] getVector() except +
		void setName(string name) except +
		string getName() except +
		set[index] getSubsetIds() except +
		index operator[](index) except +


cdef class Partition:
	""" Implements a partition of a set, i.e. a subdivision of the
 		set into disjoint subsets.

 		Partition(z=0)

 		Create a new partition data structure for `z` elements.

		Parameters
		----------
		size : index, optional
			Maximum index of an element. Default is 0.
	"""
	cdef _Partition _this

	def __cinit__(self, index size=0, vector[index] data=[]):
		if data.size() != 0:
			self._this = move(_Partition(data))
		else:
			self._this = move(_Partition(size))

	def __len__(self):
		"""
		Returns
		-------
		count
			Number of elements in the partition.
		"""
		return self._this.numberOfElements()

	def __getitem__(self, index e):
		""" Get the set (id) in which the element `e` is contained.

	 	Parameters
	 	----------
	 	e : index
	 		Index of element.

	 	Returns
	 	-------
	 	index
	 		The index of the set in which `e` is contained.
		"""
		return self._this.subsetOf(e)

	def __setitem__(self, index e, index s):
		""" Set the set (id) in which the element `e` is contained.

		Parameters
		----------
		e : index
			Index of the element
		s : index
			Index of the subset
		"""
		self._this.addToSubset(s, e)

	def __copy__(self):
		"""
		Generates a copy of the partition
		"""
		return Partition().setThis(_Partition(self._this))

	def __deepcopy__(self):
		"""
		Generates a copy of the partition
		"""
		return Partition().setThis(_Partition(self._this))

	cdef setThis(self,  _Partition& other):
		swap[_Partition](self._this,  other)
		return self

	def subsetOf(self, e):
		""" Get the set (id) in which the element `e` is contained.

	 	Parameters
	 	----------
	 	e : index
	 		Index of element.

	 	Returns
	 	-------
	 	index
	 		The index of the set in which `e` is contained.
		"""
		return self._this.subsetOf(e)

	def extend(self):
		""" Extend the data structure and create a slot	for one more element.

		Initializes the entry to `none` and returns the index of the entry.

		Returns
		-------
		index
			The index of the new element.
		"""
		return self._this.extend()

	def addToSubset(self, s, e):
		""" Add a (previously unassigned) element `e` to the set `s`.

		Parameters
		----------
		s : index
			The index of the subset.
		e : index
			The element to add.
		"""
		self._this.addToSubset(s, e)

	def moveToSubset(self, index s, index e):
		"""  Move the (previously assigned) element `e` to the set `s.

		Parameters
		----------
		s : index
			The index of the subset.
		e : index
			The element to move.
		"""
		self._this.moveToSubset(s, e)

	def toSingleton(self, index e):
		""" Creates a singleton set containing the element `e`.

		Parameters
		----------
		e : index
			The index of the element.
		"""
		self._this.toSingleton(e)

	def allToSingletons(self):
		""" Assigns every element to a singleton set. Set id is equal to element id. """
		self._this.allToSingletons()

	def mergeSubsets(self, index s, index t):
		""" Assigns the elements from both sets to a new set and returns the id of it.

		Parameters
		----------
		s : index
			Set to merge.
		t : index
			Set to merge.

		Returns
		-------
		index
			Id of newly created set.
		"""
		self._this.mergeSubsets(s, t)

	def setUpperBound(self, index upper):
		""" Sets an upper bound for the subset ids that **can** be assigned.

		Parameters
		----------
		upper : index
			Highest assigned subset id + 1
		"""
		self._this.setUpperBound(upper)

	def upperBound(self):
		""" Return an upper bound for the subset ids that have been assigned.
	 	(This is the maximum id + 1.)

	 	Returns
	 	-------
	 	index
	 		The upper bound.
		"""
		return self._this.upperBound()

	def lowerBound(self):
		""" Get a lower bound for the subset ids that have been assigned.

		Returns
		-------
		index
			The lower bound.
		"""
		return self._this.lowerBound()

	def compact(self, useTurbo = False):
		""" Change subset IDs to be consecutive, starting at 0.

		Parameters
		----------
		useTurbo : bool
			Default: false. If set to true, a vector instead of a map to assign new ids
	 		which results in a shorter running time but possibly a large space overhead.

		"""
		self._this.compact(useTurbo)

	def contains(self, index e):
		""" Check if partition assigns a valid subset to the element `e`.

		Parameters
		----------
		e : index
			The element.

		Returns
		-------
		bool
			True if the assigned subset is valid, False otherwise.
		"""
		return self._this.contains(e)

	def inSameSubset(self, index e1, index e2):
		""" Check if two elements `e1` and `e2` belong to the same subset.

		Parameters
		----------
		e1 : index
			An Element.
		e2 : index
			An Element.

		Returns
		-------
		bool
			True if `e1` and `e2` belong to same subset, False otherwise.
		"""
		return self._this.inSameSubset(e1, e2)

	def subsetSizes(self):
		""" Get a list of subset sizes. Indices do not necessarily correspond to subset ids.

	 	Returns
	 	-------
	 	vector
	 		A vector of subset sizes.
		"""
		return self._this.subsetSizes()

	def subsetSizeMap(self):
		""" Get a map from subset id to size of the subset.

		Returns
		-------
		dict
			A map from subset id to size of the subset.
		"""
		return self._this.subsetSizeMap()

	def getMembers(self, s):
		""" Get the members of the subset `s`.

		Parameters
		----------
		s : index
			The subset.

		Returns
		-------
		set
			A set containing the members of `s.
		"""
		return self._this.getMembers(s)

	def numberOfElements(self):
		"""
		Returns
		-------
		count
			Number of elements in the partition.
		"""
		return self._this.numberOfElements()

	def numberOfSubsets(self):
		""" Get the current number of sets in this partition.

		Returns
		-------
		count
			The current number of sets.
		"""
		return self._this.numberOfSubsets()

	def getVector(self):
		""" Get the actual vector representing the partition data structure.

		Returns
		-------
		vector
			Vector containing information about partitions.
		"""
		return self._this.getVector()

	def setName(self, string name):
		"""  Set a human-readable identifier `name` for the instance.

		Parameters
		----------
		name : string
			The name.
		"""
		self._this.setName(name)

	def getName(self):
		""" Get the human-readable identifier.

		Returns
		-------
		string
			The name of this partition.
		"""
		return self._this.getName()

	def getSubsetIds(self):
		""" Get the ids of nonempty subsets.

		Returns
		-------
		set
			A set of ids of nonempty subsets.
		"""
		return self._this.getSubsetIds()


cdef extern from "cpp/structures/Cover.h":
	cdef cppclass _Cover "NetworKit::Cover":
		_Cover() except +
		_Cover(_Partition p) except +
		_Cover(count n) except +
		set[index] subsetsOf(index e) except +
#		index extend() except +
		void remove(index e) except +
		void addToSubset(index s, index e) except +
		void removeFromSubset(index s, index e) except +
		void moveToSubset(index s, index e) except +
		void toSingleton(index e) except +
		void allToSingletons() except +
		void mergeSubsets(index s, index t) except +
		void setUpperBound(index upper) except +
		index upperBound() except +
		index lowerBound() except +
#		void compact() except +
		bool contains(index e) except +
		bool inSameSubset(index e1, index e2) except +
		vector[count] subsetSizes() except +
		map[index, count] subsetSizeMap() except +
		set[index] getMembers(const index s) except +
		count numberOfElements() except +
		count numberOfSubsets() except +
#		vector[index] getVector() except +
#		void setName(string name) except +
#		string getName() except +
		set[index] getSubsetIds() except +


cdef class Cover:
	""" Implements a cover of a set, i.e. an assignment of its elements to possibly overlapping subsets. """
	cdef _Cover _this

	def __cinit__(self, n=0):
		if isinstance(n, Partition):
			self._this = move(_Cover((<Partition>n)._this))
		else:
			self._this = move(_Cover(<count?>n))

	cdef setThis(self, _Cover& other):
		swap[_Cover](self._this, other)
		return self

	def subsetsOf(self, e):
		""" Get the ids of subsets in which the element `e` is contained.

		Parameters
		----------
		e : index
			An element

		Returns
		-------
		set
			A set of subset ids in which `e` 	is contained.
		"""
		return self._this.subsetsOf(e)

#	def extend(self):
#		self._this.extend()

	def addToSubset(self, s, e):
		""" Add the (previously unassigned) element `e` to the set `s`.

		Parameters
		----------
		s : index
			A subset
		e : index
			An element
		"""
		self._this.addToSubset(s, e)

	def removeFromSubset(self, s, e):
		""" Remove the element `e` from the set `s`.

		Parameters
		----------
		s : index
			A subset
		e : index
			An element
		"""
		self._this.removeFromSubset(s, e)

	def moveToSubset(self, index s, index e):
		""" Move the element `e` to subset `s`, i.e. remove it from all other subsets and place it in the subset.

		Parameters
		----------
		s : index
			A subset
		e : index
			An element
		"""
		self._this.moveToSubset(s, e)

	def toSingleton(self, index e):
		""" Creates a singleton set containing the element `e` and returns the index of the new set.

		Parameters
		----------
		e : index
			An element

		Returns
		-------
		index
			The index of the new set.
		"""
		self._this.toSingleton(e)

	def allToSingletons(self):
		""" Assigns every element to a singleton set. Set id is equal to element id. """
		self._this.allToSingletons()

	def mergeSubsets(self, index s, index t):
		""" Assigns the elements from both sets to a new set.

		Parameters
		----------
		s : index
			A subset
		t : index
			A subset
		"""
		self._this.mergeSubsets(s, t)

	def setUpperBound(self, index upper):
		self._this.setUpperBound(upper)

	def upperBound(self):
		""" Get an upper bound for the subset ids that have been assigned.
	   	(This is the maximum id + 1.)

	   	Returns
	   	-------
	   	index
	   		An upper bound.
		"""
		return self._this.upperBound()

	def lowerBound(self):
		""" Get a lower bound for the subset ids that have been assigned.

		Returns
		-------
		index
			A lower bound.
		"""
		return self._this.lowerBound()

#	def compact(self):
#		self._this.compact()

	def contains(self, index e):
		"""  Check if cover assigns a valid subset to the element `e`.

		Parameters
		----------
		e : index
			An element.

		Returns
		-------
		bool
			True, if `e` is assigned to a valid subset, False otherwise.

		"""
		return self._this.contains(e)

	def inSameSubset(self, index e1, index e2):
		"""  Check if two elements `e1` and `e2` belong to the same subset.

	 	Parameters
	 	----------
	 	e1 : index
			An element.
		e2 : index
			An element.

		Returns
		-------
		bool
			True, if `e1` and `e2` belong to the same subset, False otherwise.
		"""
		return self._this.inSameSubset(e1, e2)

	def subsetSizes(self):
		""" Get a list of subset sizes.

		Returns
		-------
		list
			A list of subset sizes.

		Notes
		-----
		Indices do not necessarily correspond to subset ids.
		"""
		return self._this.subsetSizes()

	def subsetSizeMap(self):
		""" Get a map from subset id to size of the subset.

	 	Returns
	 	-------
	 	dict
	 		A map from subset id to size of the subset.
		"""
		return self._this.subsetSizeMap()

	def getMembers(self, s):
		""" Get the members of a specific subset `s`.

		Returns
		-------
		set
			The set of members of subset `s`.
		"""
		return self._this.getMembers(s)

	def numberOfElements(self):
		""" Get the current number of elements in this cover.

		Returns
		-------
		count
			The current number of elements.
		"""
		return self._this.numberOfElements()

	def numberOfSubsets(self):
		"""  Get the current number of sets in this cover.

		Returns
		-------
		count
			The number of sets in this cover.
		"""
		return self._this.numberOfSubsets()

#	def getVector(self):
#		return self._this.getVector()

#	def setName(self, string name):
#		self._this.setName(name)

#	def getName(self):
#		return self._this.getName()

	def getSubsetIds(self):
		""" Get the ids of nonempty subsets.

		Returns
		-------
		set
			A set of ids of nonempty subsets.
		"""
		return self._this.getSubsetIds()

cdef extern from "cpp/structures/UnionFind.h":
	cdef cppclass _UnionFind "NetworKit::UnionFind":
		_UnionFind() except +
		_UnionFind(index max_element) except +
		void allToSingletons() except +
		index find(index u) except +
		void merge(index u, index v) except +
		_Partition toPartition() except +		

cdef class UnionFind:
	""" Union-Find data structure"""
	cdef _UnionFind _this

	def __cinit__(self, count n):
		self._this = move(_UnionFind(n))

	def allToSingletons(self):
		self._this.allToSingletons()

	def find(self, index u):
		return self._this.find(u)

	def merge(self, index u, index v):
		self._this.merge(u,v)

	def toPartition(self):
		return Partition().setThis(self._this.toPartition())


# Module: community

# Fused type for methods that accept both a partition and a cover
ctypedef fused PartitionCover:
	Partition
	Cover

cdef extern from "cpp/community/ClusteringGenerator.h":
	cdef cppclass _ClusteringGenerator "NetworKit::ClusteringGenerator":
		_ClusteringGenerator() except +
		_Partition makeSingletonClustering(_Graph G) except +
		_Partition makeOneClustering(_Graph G) except +
		_Partition makeRandomClustering(_Graph G, count k) except +
		_Partition makeContinuousBalancedClustering(_Graph G, count k) except +
		_Partition makeNoncontinuousBalancedClustering(_Graph G, count k) except +

cdef class ClusteringGenerator:
	""" Generators for various clusterings """
	cdef _ClusteringGenerator _this
	def makeSingletonClustering(self, Graph G):
		"""  Generate a clustering where each node has its own cluster

		Parameters
		----------
		G: Graph
			The graph for which the clustering shall be generated

		Returns
		-------
		Partition
			The generated partition
		"""
		return Partition().setThis(self._this.makeSingletonClustering(G._this))
	def makeOneClustering(self, Graph G):
		"""  Generate a clustering with one cluster consisting of all nodes

		Parameters
		----------
		G: Graph
			The graph for which the clustering shall be generated

		Returns
		-------
		Partition
			The generated partition
		"""
		return Partition().setThis(self._this.makeOneClustering(G._this))
	def makeRandomClustering(self, Graph G, count k):
		"""  Generate a clustering with `k` clusters to which nodes are assigned randomly

		Parameters
		----------
		G: Graph
			The graph for which the clustering shall be generated
		k: count
			The number of clusters that shall be generated

		Returns
		-------
		Partition
			The generated partition
		"""
		return Partition().setThis(self._this.makeRandomClustering(G._this, k))
	def makeContinuousBalancedClustering(self, Graph G, count k):
		"""  Generate a clustering with `k` clusters to which nodes are assigned in continuous blocks

		Parameters
		----------
		G: Graph
			The graph for which the clustering shall be generated
		k: count
			The number of clusters that shall be generated

		Returns
		-------
		Partition
			The generated partition
		"""
		return Partition().setThis(self._this.makeContinuousBalancedClustering(G._this, k))
	def makeNoncontinuousBalancedClustering(self, Graph G, count k):
		"""  Generate a clustering with `k` clusters, the ith node is assigned to cluster i % k. This means that
		for k**2 nodes, this clustering is complementary to the continuous clustering in the sense that no pair
		of nodes that is in the same cluster in one of the clusterings is in the same cluster in the other clustering.

		Parameters
		----------
		G: Graph
			The graph for which the clustering shall be generated
		k: count
			The number of clusters that shall be generated

		Returns
		-------
		Partition
			The generated partition
		"""
		return Partition().setThis(self._this.makeNoncontinuousBalancedClustering(G._this, k))

cdef extern from "cpp/community/GraphClusteringTools.h" namespace "NetworKit::GraphClusteringTools":
	float getImbalance(_Partition zeta) except +
	_Graph communicationGraph(_Graph graph, _Partition zeta) except +
	count weightedDegreeWithCluster(_Graph graph, _Partition zeta, node u, index cid)
	bool isProperClustering(_Graph G, _Partition zeta)
	bool isSingletonClustering(_Graph G, _Partition zeta)
	bool isOneClustering(_Graph G, _Partition zeta)
	bool equalClusterings(_Partition zeta, _Partition eta, _Graph G)

cdef class GraphClusteringTools:
	@staticmethod
	def getImbalance(Partition zeta):
		return getImbalance(zeta._this)
	@staticmethod
	def communicationGraph(Graph graph, Partition zeta):
		return Graph().setThis(communicationGraph(graph._this, zeta._this))
	@staticmethod
	def weightedDegreeWithCluster(Graph graph, Partition zeta, node u, index cid):
		return weightedDegreeWithCluster(graph._this, zeta._this, u, cid)
	@staticmethod
	def isProperClustering(Graph G, Partition zeta):
		return isProperClustering(G._this, zeta._this)
	@staticmethod
	def isSingletonClustering(Graph G, Partition zeta):
		return isSingletonClustering(G._this, zeta._this)
	@staticmethod
	def isOneClustering(Graph G, Partition zeta):
		return isOneClustering(G._this, zeta._this)
	@staticmethod
	def equalClustering(Partition zeta, Partition eta, Graph G):
		return equalClusterings(zeta._this, eta._this, G._this)

cdef extern from "cpp/graph/GraphTools.h" namespace "NetworKit::GraphTools":
	_Graph getCompactedGraph(_Graph G, unordered_map[node,node]) nogil except +
	unordered_map[node,node] getContinuousNodeIds(_Graph G) nogil except +
	unordered_map[node,node] getRandomContinuousNodeIds(_Graph G) nogil except +

cdef class GraphTools:
	@staticmethod
	def getCompactedGraph(Graph graph, nodeIdMap):
		"""
			Computes a graph with the same structure but with continuous node ids.
		"""
		cdef unordered_map[node,node] cNodeIdMap
		for key in nodeIdMap:
			cNodeIdMap[key] = nodeIdMap[key]
		return Graph().setThis(getCompactedGraph(graph._this,cNodeIdMap))

	@staticmethod
	def getContinuousNodeIds(Graph graph):
		"""
			Computes a map of node ids to continuous node ids.
		"""
		cdef unordered_map[node,node] cResult
		with nogil:
			cResult = getContinuousNodeIds(graph._this)
		result = dict()
		for elem in cResult:
			result[elem.first] = elem.second
		return result

	@staticmethod
	def getRandomContinuousNodeIds(Graph graph):
		"""
			Computes a map of node ids to continuous, randomly permutated node ids.
		"""
		cdef unordered_map[node,node] cResult
		with nogil:
			cResult = getRandomContinuousNodeIds(graph._this)
		result = dict()
		for elem in cResult:
			result[elem.first] = elem.second
		return result


cdef extern from "cpp/community/PartitionIntersection.h":
	cdef cppclass _PartitionIntersection "NetworKit::PartitionIntersection":
		_PartitionIntersection() except +
		_Partition calculate(_Partition zeta, _Partition eta) except +

cdef class PartitionIntersection:
	""" Class for calculating the intersection of two partitions, i.e. the clustering with the fewest clusters
	such that each cluster is a subset of a cluster in both partitions.
	"""
	cdef _PartitionIntersection _this
	def calculate(self, Partition zeta, Partition eta):
		"""  Calculate the intersection of two partitions `zeta` and `eta`

		Parameters
		----------
		zeta: Partition
			The first partition
		eta: Partition
			The second partition

		Returns
		-------
		Partition
			The intersection of zeta and eta
		"""
		return Partition().setThis(self._this.calculate(zeta._this, eta._this))

cdef extern from "cpp/community/Coverage.h":
	cdef cppclass _Coverage "NetworKit::Coverage":
		_Coverage() except +
		double getQuality(_Partition _zeta, _Graph _G) except +

cdef class Coverage:
	""" Coverage is the fraction of intra-community edges """
	cdef _Coverage _this

	def getQuality(self, Partition zeta, Graph G):
		return self._this.getQuality(zeta._this, G._this)


cdef extern from "cpp/community/EdgeCut.h":
	cdef cppclass _EdgeCut "NetworKit::EdgeCut":
		_EdgeCut() except +
		double getQuality(_Partition _zeta, _Graph _G) except +

cdef class EdgeCut:
	""" Edge cut is the total weight of inter-community edges"""
	cdef _EdgeCut _this

	def getQuality(self, Partition zeta, Graph G):
		return self._this.getQuality(zeta._this, G._this)


cdef extern from "cpp/community/Modularity.h":
	cdef cppclass _Modularity "NetworKit::Modularity":
		_Modularity() except +
		double getQuality(_Partition _zeta, _Graph _G) nogil except +


cdef class Modularity:
	"""	Modularity is a quality index for community detection.
	It assigns a quality value in [-0.5, 1.0] to a partition of a graph which is higher for more modular networks and
	partitions which better capture the modular structure. See also http://en.wikipedia.org/wiki/Modularity_(networks).

 	Notes
	-----
	Modularity is defined as:

	.. math:: mod(\zeta) := \\frac{\sum_{C \in \zeta} \sum_{ e \in E(C) } \omega(e)}{\sum_{e \in E} \omega(e)} - \\frac{ \sum_{C \in \zeta}( \sum_{v \in C} \omega(v) )^2 }{4( \sum_{e \in E} \omega(e) )^2 }

	"""
	cdef _Modularity _this

	def getQuality(self, Partition zeta, Graph G):
		cdef double ret
		with nogil:
			ret = self._this.getQuality(zeta._this, G._this)
		return ret

cdef extern from "cpp/community/HubDominance.h":
	cdef cppclass _HubDominance "NetworKit::HubDominance":
		_HubDominance() except +
		double getQuality(_Partition _zeta, _Graph _G) except +
		double getQuality(_Cover _zeta, _Graph _G) except +

cdef class HubDominance:
	"""
	A quality measure that measures the dominance of hubs in clusters. The hub dominance of a single
	cluster is defined as the maximum cluster-internal degree of a node in that cluster divided by
	the maximum cluster-internal degree, i.e. the number of nodes in the cluster minus one. The
	value for all clusters is defined as the average of all clusters.

	Strictly speaking this is not a quality measure as this is rather dependent on the type of the
	considered graph, for more information see
	Lancichinetti A, Kivelä M, Saramäki J, Fortunato S (2010)
	Characterizing the Community Structure of Complex Networks
	PLoS ONE 5(8): e11976. doi: 10.1371/journal.pone.0011976
	http://www.plosone.org/article/info%3Adoi%2F10.1371%2Fjournal.pone.0011976
	"""

	cdef _HubDominance _this

	def getQuality(self, PartitionCover zeta, Graph G):
		"""
		Calculates the dominance of hubs in the given Partition or Cover of the given
		Graph.

		Parameters
		----------
		zeta : Partition or Cover
			The Partition or Cover for which the hub dominance shall be calculated
		G : Graph
			The Graph to which zeta belongs

		Returns
		-------
		double
			The average hub dominance in the given Partition or Cover
		"""
		return self._this.getQuality(zeta._this, G._this)


cdef extern from "cpp/community/CommunityDetectionAlgorithm.h":
	cdef cppclass _CommunityDetectionAlgorithm "NetworKit::CommunityDetectionAlgorithm"(_Algorithm):
		_CommunityDetectionAlgorithm(const _Graph &_G)
		_Partition getPartition() except +


cdef class CommunityDetector(Algorithm):
	""" Abstract base class for static community detection algorithms """
	cdef Graph _G

	def __init__(self, *args, **namedargs):
		if type(self) == CommunityDetector:
			raise RuntimeError("Error, you may not use CommunityDetector directly, use a sub-class instead")

	def __dealloc__(self):
		self._G = None # just to be sure the graph is deleted

	def getPartition(self):
		"""  Returns a partition of the clustering.

		Returns
		-------
		Partition:
			A Partition of the clustering.
		"""
		if self._this == NULL:
			raise RuntimeError("Error, object not properly initialized")
		return Partition().setThis((<_CommunityDetectionAlgorithm*>(self._this)).getPartition())

cdef extern from "cpp/community/PLP.h":
	cdef cppclass _PLP "NetworKit::PLP"(_CommunityDetectionAlgorithm):
		_PLP(_Graph _G, count updateThreshold, count maxIterations) except +
		_PLP(_Graph _G, _Partition baseClustering, count updateThreshold) except +
		count numberOfIterations() except +
		vector[count] getTiming() except +


cdef class PLP(CommunityDetector):
	""" Parallel label propagation for community detection:
	Moderate solution quality, very short time to solution.

	Notes
	-----
	As described in Ovelgoenne et al: An Ensemble Learning Strategy for Graph Clustering
 	Raghavan et al. proposed a label propagation algorithm for graph clustering.
 	This algorithm initializes every vertex of a graph with a unique label. Then, in iterative
 	sweeps over the set of vertices the vertex labels are updated. A vertex gets the label
 	that the maximum number of its neighbors have. The procedure is stopped when every vertex
 	has the label that at least half of its neighbors have.
	"""

	def __cinit__(self, Graph G not None, count updateThreshold=none, count maxIterations=none, Partition baseClustering=None,):
		"""
		Constructor to the Parallel label propagation community detection algorithm.

		Parameters
		----------
		G : Graph
			The graph on which the algorithm has to run.
		updateThreshold : integer
			number of nodes that have to be changed in each iteration so that a new iteration starts.
		baseClustering : Partition
			PLP needs a base clustering to start from; if none is given the algorithm will run on a singleton clustering.
		"""
		self._G = G


		if baseClustering is None:
			self._this = new _PLP(G._this, updateThreshold, maxIterations)
		else:
			self._this = new _PLP(G._this, baseClustering._this, updateThreshold)


	def numberOfIterations(self):
		""" Get number of iterations in last run.

		Returns
		-------
		count
			The number of iterations.
		"""
		return (<_PLP*>(self._this)).numberOfIterations()

	def getTiming(self):
		""" Get list of running times for each iteration.

		Returns
		-------
		count
			The list of running times in milliseconds.
		"""
		return (<_PLP*>(self._this)).getTiming()

cdef extern from "cpp/community/LPDegreeOrdered.h":
	cdef cppclass _LPDegreeOrdered "NetworKit::LPDegreeOrdered"(_CommunityDetectionAlgorithm):
		_LPDegreeOrdered(_Graph _G) except +
		count numberOfIterations()

cdef class LPDegreeOrdered(CommunityDetector):
	""" Label propagation-based community detection algorithm which processes nodes in increasing order of node degree.	"""

	def __cinit__(self, Graph G not None):
		self._G = G
		self._this = new _LPDegreeOrdered(G._this)

	def numberOfIterations(self):
		""" Get number of iterations in last run.

		Returns
		-------
		count
			Number of iterations.
		"""
		return (<_LPDegreeOrdered*>(self._this)).numberOfIterations()



cdef extern from "cpp/community/PLM.h":
	cdef cppclass _PLM "NetworKit::PLM"(_CommunityDetectionAlgorithm):
		_PLM(_Graph _G) except +
		_PLM(_Graph _G, bool refine, double gamma, string par, count maxIter, bool turbo, bool recurse) except +
		map[string, vector[count]] getTiming() except +

cdef extern from "cpp/community/PLM.h" namespace "NetworKit::PLM":
	pair[_Graph, vector[node]] PLM_coarsen "NetworKit::PLM::coarsen" (const _Graph& G, const _Partition& zeta) except +
	_Partition PLM_prolong "NetworKit::PLM::prolong"(const _Graph& Gcoarse, const _Partition& zetaCoarse, const _Graph& Gfine, vector[node] nodeToMetaNode) except +


cdef class PLM(CommunityDetector):
	""" Parallel Louvain Method - the Louvain method, optionally extended to
		a full multi-level algorithm with refinement

		Parameters
		----------
		G : Graph
			A graph.
		refine : bool, optional
			Add a second move phase to refine the communities.
		gamma : double
			Multi-resolution modularity parameter:
			1.0 -> standard modularity
	 		0.0 -> one community
	 		2m 	-> singleton communities
		par : string
			parallelization strategy
		maxIter : count
			maximum number of iterations for move phase
		turbo : bool, optional
			faster but uses O(n) additional memory per thread
		recurse: bool, optional
			use recursive coarsening, see http://journals.aps.org/pre/abstract/10.1103/PhysRevE.89.049902 for some explanations (default: true)
	"""

	def __cinit__(self, Graph G not None, refine=False, gamma=1.0, par="balanced", maxIter=32, turbo=True, recurse=True):
		self._G = G
		self._this = new _PLM(G._this, refine, gamma, stdstring(par), maxIter, turbo, recurse)

	def getTiming(self):
		"""  Get detailed time measurements.
		"""
		return (<_PLM*>(self._this)).getTiming()

	@staticmethod
	def coarsen(Graph G, Partition zeta, bool parallel = False):
		cdef pair[_Graph, vector[node]] result = move(PLM_coarsen(G._this, zeta._this))
		return (Graph().setThis(result.first), result.second)

	@staticmethod
	def prolong(Graph Gcoarse, Partition zetaCoarse, Graph Gfine, vector[node] nodeToMetaNode):
		return Partition().setThis(PLM_prolong(Gcoarse._this, zetaCoarse._this, Gfine._this, nodeToMetaNode))

cdef extern from "cpp/community/CutClustering.h":
	cdef cppclass _CutClustering "NetworKit::CutClustering"(_CommunityDetectionAlgorithm):
		_CutClustering(_Graph _G) except +
		_CutClustering(_Graph _G, edgeweight alpha) except +

cdef extern from "cpp/community/CutClustering.h" namespace "NetworKit::CutClustering":
	map[double, _Partition] CutClustering_getClusterHierarchy "NetworKit::CutClustering::getClusterHierarchy"(const _Graph& G) nogil except +


cdef class CutClustering(CommunityDetector):
	"""
	Cut clustering algorithm as defined in
	Flake, Gary William; Tarjan, Robert E.; Tsioutsiouliklis, Kostas. Graph Clustering and Minimum Cut Trees.
	Internet Mathematics 1 (2003), no. 4, 385--408.

	Parameters
	----------
	G : Graph
	alpha : double
		The parameter for the cut clustering algorithm
	"""
	def __cinit__(self, Graph G not None,  edgeweight alpha):
		self._G = G
		self._this = new _CutClustering(G._this, alpha)

	@staticmethod
	def getClusterHierarchy(Graph G not None):
		""" Get the complete hierarchy with all possible parameter values.

		Each reported parameter value is the lower bound for the range in which the corresponding clustering is calculated by the cut clustering algorithm.

		Warning: all reported parameter values are slightly too high in order to avoid wrong clusterings because of numerical inaccuracies.
		Furthermore the completeness of the hierarchy cannot be guaranteed because of these inaccuracies.
		This implementation hasn't been optimized for performance.

		Parameters
		----------
		G : Graph
			The graph.

		Returns
		-------
		dict
			A dictionary with the parameter values as keys and the corresponding Partition instances as values
		"""
		cdef map[double, _Partition] result
		# FIXME: this probably copies the whole hierarchy because of exception handling, using move might fix this
		with nogil:
			result = CutClustering_getClusterHierarchy(G._this)
		pyResult = {}
		# FIXME: this code copies the partitions a lot!
		for res in result:
			pyResult[res.first] = Partition().setThis(res.second)
		return pyResult

cdef class DissimilarityMeasure:
	""" Abstract base class for partition/community dissimilarity measures """
	# TODO: use conventional class design of parametrized constructor, run-method and getters
	pass


cdef extern from "cpp/community/NodeStructuralRandMeasure.h":
	cdef cppclass _NodeStructuralRandMeasure "NetworKit::NodeStructuralRandMeasure":
		_NodeStructuralRandMeasure() except +
		double getDissimilarity(_Graph G, _Partition first, _Partition second) nogil except +

cdef class NodeStructuralRandMeasure(DissimilarityMeasure):
	""" The node-structural Rand measure assigns a similarity value in [0,1]
		to two partitions of a graph, by considering all pairs of nodes.
	"""
	cdef _NodeStructuralRandMeasure _this

	def getDissimilarity(self, Graph G, Partition first, Partition second):
		cdef double ret
		with nogil:
			ret = self._this.getDissimilarity(G._this, first._this, second._this)
		return ret


cdef extern from "cpp/community/GraphStructuralRandMeasure.h":
	cdef cppclass _GraphStructuralRandMeasure "NetworKit::GraphStructuralRandMeasure":
		_GraphStructuralRandMeasure() except +
		double getDissimilarity(_Graph G, _Partition first, _Partition second) nogil except +

cdef class GraphStructuralRandMeasure(DissimilarityMeasure):
	""" The graph-structural Rand measure assigns a similarity value in [0,1]
		to two partitions of a graph, by considering connected pairs of nodes.
	"""
	cdef _GraphStructuralRandMeasure _this

	def getDissimilarity(self, Graph G, Partition first, Partition second):
		cdef double ret
		with nogil:
			ret = self._this.getDissimilarity(G._this, first._this, second._this)
		return ret


cdef extern from "cpp/community/JaccardMeasure.h":
	cdef cppclass _JaccardMeasure "NetworKit::JaccardMeasure":
		_JaccardMeasure() except +
		double getDissimilarity(_Graph G, _Partition first, _Partition second) nogil except +

cdef class JaccardMeasure(DissimilarityMeasure):
	""" TODO:
	"""
	cdef _JaccardMeasure _this

	def getDissimilarity(self, Graph G, Partition first, Partition second):
		cdef double ret
		with nogil:
			ret = self._this.getDissimilarity(G._this, first._this, second._this)
		return ret

cdef extern from "cpp/community/NMIDistance.h":
	cdef cppclass _NMIDistance "NetworKit::NMIDistance":
		_NMIDistance() except +
		double getDissimilarity(_Graph G, _Partition first, _Partition second) nogil except +

cdef class NMIDistance(DissimilarityMeasure):
	""" The NMI distance assigns a similarity value in [0,1] to two partitions
		of a graph.
	"""
	cdef _NMIDistance _this

	def getDissimilarity(self, Graph G, Partition first, Partition second):
		cdef double ret
		with nogil:
			ret = self._this.getDissimilarity(G._this, first._this, second._this)
		return ret

cdef extern from "cpp/community/AdjustedRandMeasure.h":
	cdef cppclass _AdjustedRandMeasure "NetworKit::AdjustedRandMeasure":
		double getDissimilarity(_Graph G, _Partition first, _Partition second) nogil except +

cdef class AdjustedRandMeasure(DissimilarityMeasure):
	"""
	The adjusted rand dissimilarity measure as proposed by Huber and Arabie in "Comparing partitions" (http://link.springer.com/article/10.1007/BF01908075)
	"""
	cdef _AdjustedRandMeasure _this

	def getDissimilarity(self, Graph G not None, Partition first not None, Partition second not None):
		"""
		Get the adjust rand dissimilarity. Runs in O(n log(n)).

		Note that the dissimilarity can be larger than 1 if the partitions are more different than expected in the random model.

		Parameters
		----------
		G : Graph
			The graph on which the partitions shall be compared
		zeta : Partition
			The first partiton
		eta : Partition
			The second partition

		Returns
		-------
		double
			The adjusted rand dissimilarity
		"""
		cdef double ret
		with nogil:
			ret = self._this.getDissimilarity(G._this, first._this, second._this)
		return ret

cdef extern from "cpp/community/LocalCommunityEvaluation.h":
	cdef cppclass _LocalCommunityEvaluation "NetworKit::LocalCommunityEvaluation"(_Algorithm):
		double getWeightedAverage() except +
		double getUnweightedAverage() except +
		double getMaximumValue() except +
		double getMinimumValue() except +
		double getValue(index i) except +
		vector[double] getValues() except +
		bool isSmallBetter() except +

cdef class LocalCommunityEvaluation(Algorithm):
	"""
	Virtual base class of all evaluation methods for a single clustering which is based on the evaluation of single clusters.
	This is the base class both for Partitions as well as for Covers.
	"""
	def __init__(self, *args, **namedargs):
		if type(self) == LocalCommunityEvaluation:
			raise RuntimeError("Error, you may not use LocalCommunityEvaluation directly, use a sub-class instead")

	def getWeightedAverage(self):
		""" Get the average value weighted by cluster size.

		Returns
		-------
		double:
			The weighted average value.
		"""
		if self._this == NULL:
			raise RuntimeError("Error, object not properly initialized")
		return (<_LocalCommunityEvaluation*>(self._this)).getWeightedAverage()

	def getUnweightedAverage(self):
		""" Get the (unweighted) average value of all clusters.

		Returns
		-------
		double:
			The unweighted average value.
		"""
		if self._this == NULL:
			raise RuntimeError("Error, object not properly initialized")
		return (<_LocalCommunityEvaluation*>(self._this)).getUnweightedAverage()

	def getMaximumValue(self):
		""" Get the maximum value of all clusters.

		Returns
		-------
		double:
			The maximum value.
		"""
		if self._this == NULL:
			raise RuntimeError("Error, object not properly initialized")
		return (<_LocalCommunityEvaluation*>(self._this)).getMaximumValue()

	def getMinimumValue(self):
		""" Get the minimum value of all clusters.

		Returns
		-------
		double:
			The minimum value.
		"""
		if self._this == NULL:
			raise RuntimeError("Error, object not properly initialized")
		return (<_LocalCommunityEvaluation*>(self._this)).getMinimumValue()

	def getValue(self, index i):
		""" Get the value of the specified cluster.

		Parameters
		----------
		i : index
			The cluster to get the value for.

		Returns
		-------
		double:
			The value of cluster i.
		"""
		if self._this == NULL:
			raise RuntimeError("Error, object not properly initialized")
		return (<_LocalCommunityEvaluation*>(self._this)).getValue(i)

	def getValues(self):
		""" Get the values of all clusters.

		Returns
		-------
		list[double]:
			The values of all clusters.
		"""
		if self._this == NULL:
			raise RuntimeError("Error, object not properly initialized")
		return (<_LocalCommunityEvaluation*>(self._this)).getValues()

	def isSmallBetter(self):
		""" If small values are better (otherwise large values are better).

		Returns
		-------
		bool:
			If small values are better.
		"""
		if self._this == NULL:
			raise RuntimeError("Error, object not properly initialized")
		return (<_LocalCommunityEvaluation*>(self._this)).isSmallBetter()

cdef extern from "cpp/community/LocalPartitionEvaluation.h":
	cdef cppclass _LocalPartitionEvaluation "NetworKit::LocalPartitionEvaluation"(_LocalCommunityEvaluation):
		pass

cdef class LocalPartitionEvaluation(LocalCommunityEvaluation):
	"""
	Virtual base class of all evaluation methods for a single clustering which is based on the evaluation of single clusters.
	This is the base class for Partitions.
	"""
	cdef Graph _G
	cdef Partition _P

	def __init__(self, *args, **namedargs):
		if type(self) == LocalPartitionEvaluation:
			raise RuntimeError("Error, you may not use LocalPartitionEvaluation directly, use a sub-class instead")

	def __cinit__(self, Graph G not None, Partition P not None, *args, **namedargs):
		self._G = G
		self._P = P

	def __dealloc__(self):
		# Just to be sure that everything is properly deleted
		self._G = None
		self._P = None


cdef extern from "cpp/community/LocalCoverEvaluation.h":
	cdef cppclass _LocalCoverEvaluation "NetworKit::LocalCoverEvaluation"(_LocalCommunityEvaluation):
		pass


cdef class LocalCoverEvaluation(LocalCommunityEvaluation):
	"""
	Virtual base class of all evaluation methods for a single clustering which is based on the evaluation of single clusters.
	This is the base class for Covers.
	"""
	cdef Graph _G
	cdef Cover _C

	def __init__(self, *args, **namedargs):
		if type(self) == LocalCoverEvaluation:
			raise RuntimeError("Error, you may not use LocalCoverEvaluation directly, use a sub-class instead")

	def __cinit__(self, Graph G not None, Cover C not None, *args, **namedargs):
		self._G = G
		self._C = C

	def __dealloc__(self):
		# Just to be sure that everything is properly deleted
		self._G = None
		self._C = None

cdef extern from "cpp/community/IntrapartitionDensity.h":
	cdef cppclass _IntrapartitionDensity "NetworKit::IntrapartitionDensity"(_LocalPartitionEvaluation):
		_IntrapartitionDensity(_Graph G, _Partition P) except +
		double getGlobal() except +

cdef class IntrapartitionDensity(LocalPartitionEvaluation):
	"""
	The intra-cluster density of a partition is defined as the number of existing edges divided by the number of possible edges.
	The global value is the sum of all existing intra-cluster edges divided by the sum of all possible intra-cluster edges.

	Parameters
	----------
	G : Graph
		The graph on which the measure shall be evaluated
	P : Partition
		The partition that shall be evaluated
	"""
	def __cinit__(self):
		self._this = new _IntrapartitionDensity(self._G._this, self._P._this)

	def getGlobal(self):
		""" Get the global intra-cluster density.

		Returns
		-------
		double:
			The global intra-cluster density.
		"""
		if self._this == NULL:
			raise RuntimeError("Error, object not properly initialized")
		return (<_IntrapartitionDensity*>(self._this)).getGlobal()


cdef extern from "cpp/community/IsolatedInterpartitionConductance.h":
	cdef cppclass _IsolatedInterpartitionConductance "NetworKit::IsolatedInterpartitionConductance"(_LocalPartitionEvaluation):
		_IsolatedInterpartitionConductance(_Graph G, _Partition P) except +

cdef class IsolatedInterpartitionConductance(LocalPartitionEvaluation):
	"""
	Isolated inter-partition conductance is a measure for how well a partition
	(communtiy/cluster) is separated from the rest of the graph.

	The conductance of a partition is defined as the weight of the cut divided
	by the volume (the sum of the degrees) of the nodes in the partition or the
	nodes in the rest of the graph, whatever is smaller. Small values thus indicate
	that the cut is small compared to the volume of the smaller of the separated
	parts. For the whole partitions usually the maximum or the unweighted average
	is used.

	See also Experiments on Density-Constrained Graph Clustering,
	Robert Görke, Andrea Kappes and  Dorothea Wagner, JEA 2015:
	http://dx.doi.org/10.1145/2638551

	Parameters
	----------
	G : Graph
		The graph on which the measure shall be evaluated
	P : Partition
		The partition that shall be evaluated
	"""
	def __cinit__(self):
		self._this = new _IsolatedInterpartitionConductance(self._G._this, self._P._this)

cdef extern from "cpp/community/IsolatedInterpartitionExpansion.h":
	cdef cppclass _IsolatedInterpartitionExpansion "NetworKit::IsolatedInterpartitionExpansion"(_LocalPartitionEvaluation):
		_IsolatedInterpartitionExpansion(_Graph G, _Partition P) except +

cdef class IsolatedInterpartitionExpansion(LocalPartitionEvaluation):
	"""
	Isolated inter-partition expansion is a measure for how well a partition
	(communtiy/cluster) is separated from the rest of the graph.

	The expansion of a partition is defined as the weight of the cut divided
	by number of nodes in the partition or in the rest of the graph, whatever
	is smaller. Small values thus indicate that the cut is small compared to
	the size of the smaller of the separated parts. For the whole partitions
	usually the maximum or the unweighted average is used. Note that expansion
	values can be larger than 1.

	See also Experiments on Density-Constrained Graph Clustering,
	Robert Görke, Andrea Kappes and Dorothea Wagner, JEA 2015:
	http://dx.doi.org/10.1145/2638551

	Parameters
	----------
	G : Graph
		The graph on which the measure shall be evaluated
	P : Partition
		The partition that shall be evaluated
	"""
	def __cinit__(self):
		self._this = new _IsolatedInterpartitionExpansion(self._G._this, self._P._this)

cdef extern from "cpp/community/CoverHubDominance.h":
	cdef cppclass _CoverHubDominance "NetworKit::CoverHubDominance"(_LocalCoverEvaluation):
		_CoverHubDominance(_Graph G, _Cover C) except +

cdef class CoverHubDominance(LocalCoverEvaluation):
	"""
	A quality measure that measures the dominance of hubs in clusters. The hub dominance of a single
	cluster is defined as the maximum cluster-internal degree of a node in that cluster divided by
	the maximum cluster-internal degree, i.e. the number of nodes in the cluster minus one. The
	value for all clusters is defined as the average of all clusters.
	This implementation is a natural generalization of this measure for covers.
	Strictly speaking this is not a quality measure as this is rather dependent on the type of the
	considered graph, for more information see
	Lancichinetti A, Kivelä M, Saramäki J, Fortunato S (2010)
	Characterizing the Community Structure of Complex Networks
	PLoS ONE 5(8): e11976. doi: 10.1371/journal.pone.0011976
	http://www.plosone.org/article/info%3Adoi%2F10.1371%2Fjournal.pone.0011976

	Parameters
	----------
	G : Graph
		The graph on which the measure shall be evaluated
	C : Cover
		The cover that shall be evaluated
	"""
	def __cinit__(self):
		self._this = new _CoverHubDominance(self._G._this, self._C._this)

cdef extern from "cpp/community/PartitionHubDominance.h":
	cdef cppclass _PartitionHubDominance "NetworKit::PartitionHubDominance"(_LocalPartitionEvaluation):
		_PartitionHubDominance(_Graph G, _Partition C) except +

cdef class PartitionHubDominance(LocalPartitionEvaluation):
	"""
	A quality measure that measures the dominance of hubs in clusters. The hub dominance of a single
	cluster is defined as the maximum cluster-internal degree of a node in that cluster divided by
	the maximum cluster-internal degree, i.e. the number of nodes in the cluster minus one. The
	value for all clusters is defined as the average of all clusters.
	Strictly speaking this is not a quality measure as this is rather dependent on the type of the
	considered graph, for more information see
	Lancichinetti A, Kivelä M, Saramäki J, Fortunato S (2010)
	Characterizing the Community Structure of Complex Networks
	PLoS ONE 5(8): e11976. doi: 10.1371/journal.pone.0011976
	http://www.plosone.org/article/info%3Adoi%2F10.1371%2Fjournal.pone.0011976

	Parameters
	----------
	G : Graph
		The graph on which the measure shall be evaluated
	P : Partition
		The partition that shall be evaluated
	"""
	def __cinit__(self):
		self._this = new _PartitionHubDominance(self._G._this, self._P._this)

cdef extern from "cpp/community/PartitionFragmentation.h":
	cdef cppclass _PartitionFragmentation "NetworKit::PartitionFragmentation"(_LocalPartitionEvaluation):
		_PartitionFragmentation(_Graph G, _Partition C) except +

cdef class PartitionFragmentation(LocalPartitionEvaluation):
	"""
	This measure evaluates how fragmented a partition is. The fragmentation of a single cluster is defined as one minus the
	number of nodes in its maximum connected componented divided by its total number of nodes. Smaller values thus indicate a smaller fragmentation.

	Parameters
	----------
	G : Graph
		The graph on which the measure shall be evaluated
	P : Partition
		The partition that shall be evaluated
	"""
	def __cinit__(self):
		self._this = new _PartitionFragmentation(self._G._this, self._P._this)

cdef extern from "cpp/community/StablePartitionNodes.h":
	cdef cppclass _StablePartitionNodes "NetworKit::StablePartitionNodes"(_LocalPartitionEvaluation):
		_StablePartitionNodes(_Graph G, _Partition C) except +
		bool isStable(node u) except +

cdef class StablePartitionNodes(LocalPartitionEvaluation):
	"""
	Evaluates how stable a given partition is. A node is considered to be stable if it has strictly more connections
	to its own partition than to other partitions. Isolated nodes are considered to be stable.
	The value of a cluster is the percentage of stable nodes in the cluster.
	Larger values indicate that a clustering is more stable and thus better defined.

	Parameters
	----------
	G : Graph
		The graph on which the measure shall be evaluated
	P : Partition
		The partition that shall be evaluated
	"""
	def __cinit__(self):
		self._this = new _StablePartitionNodes(self._G._this, self._P._this)


	def isStable(self, node u):
		"""
		Check if a given node is stable, i.e. more connected to its own partition than to other partitions.

		Parameters
		----------
		u : node
			The node to check

		Returns
		-------
		bool
			If the node u is stable.
		"""
		if self._this == NULL:
			raise RuntimeError("Error, object not properly initialized")
		return (<_StablePartitionNodes*>(self._this)).isStable(u)

# Module: flows

cdef extern from "cpp/flow/EdmondsKarp.h":
	cdef cppclass _EdmondsKarp "NetworKit::EdmondsKarp":
		_EdmondsKarp(const _Graph &graph, node source, node sink) except +
		void run() nogil except +
		edgeweight getMaxFlow() const
		vector[node] getSourceSet() except +
		edgeweight getFlow(node u, node v) except +
		edgeweight getFlow(edgeid eid) const
		vector[edgeweight] getFlowVector() except +

cdef class EdmondsKarp:
	"""
	The EdmondsKarp class implements the maximum flow algorithm by Edmonds and Karp.

	Parameters
	----------
	graph : Graph
		The graph
	source : node
		The source node for the flow calculation
	sink : node
		The sink node for the flow calculation
	"""
	cdef _EdmondsKarp* _this
	cdef Graph _graph

	def __cinit__(self, Graph graph not None, node source, node sink):
		self._graph = graph # store reference of graph for memory management, so the graph is not deallocated before this object
		self._this = new _EdmondsKarp(graph._this, source, sink)

	def __dealloc__(self):
		del self._this

	def run(self):
		"""
		Computes the maximum flow, executes the EdmondsKarp algorithm
		"""
		with nogil:
			self._this.run()
		return self

	def getMaxFlow(self):
		"""
		Returns the value of the maximum flow from source to sink.

		Returns
		-------
		edgeweight
			The maximum flow value
		"""
		return self._this.getMaxFlow()

	def getSourceSet(self):
		"""
		Returns the set of the nodes on the source side of the flow/minimum cut.

		Returns
		-------
		list
			The set of nodes that form the (smallest) source side of the flow/minimum cut.
		"""
		return self._this.getSourceSet()

	def getFlow(self, node u, node v = none):
		"""
		Get the flow value between two nodes u and v or an edge identified by the edge id u.
		Warning: The variant with two edge ids is linear in the degree of u.

		Parameters
		----------
		u : node or edgeid
			The first node incident to the edge or the edge id
		v : node
			The second node incident to the edge (optional if edge id is specified)

		Returns
		-------
		edgeweight
			The flow on the specified edge
		"""
		if v == none: # Assume that node and edge ids are the same type
			return self._this.getFlow(u)
		else:
			return self._this.getFlow(u, v)

	def getFlowVector(self):
		"""
		Return a copy of the flow values of all edges.

		Returns
		-------
		list
			The flow values of all edges indexed by edge id
		"""
		return self._this.getFlowVector()

# Module: properties

cdef extern from "cpp/components/ConnectedComponents.h":
	cdef cppclass _ConnectedComponents "NetworKit::ConnectedComponents":
		_ConnectedComponents(_Graph G) except +
		void run() nogil except +
		count numberOfComponents() except +
		count componentOfNode(node query) except +
		_Partition getPartition() except +
		map[index, count] getComponentSizes() except +


cdef class ConnectedComponents:
	""" Determines the connected components and associated values for an undirected graph.

	ConnectedComponents(G)

	Create ConnectedComponents for Graph `G`.

	Parameters
	----------
	G : Graph
		The graph.
	"""
	cdef _ConnectedComponents* _this
	cdef Graph _G

	def __cinit__(self,  Graph G):
		self._G = G
		self._this = new _ConnectedComponents(G._this)

	def __dealloc__(self):
		del self._this

	def run(self):
		""" This method determines the connected components for the graph given in the constructor. """
		with nogil:
			self._this.run()
		return self

	def getPartition(self):
		""" Get a Partition that represents the components.

		Returns
		-------
		Partition
			A partition representing the found components.
		"""
		return Partition().setThis(self._this.getPartition())

	def numberOfComponents(self):
		""" Get the number of connected components.

		Returns
		-------
		count:
			The number of connected components.
		"""
		return self._this.numberOfComponents()

	def componentOfNode(self, v):
		"""  Get the the component in which node `v` is situated.

		v : node
			The node whose component is asked for.
		"""
		return self._this.componentOfNode(v)

	def getComponentSizes(self):
		return self._this.getComponentSizes()


cdef extern from "cpp/components/ParallelConnectedComponents.h":
	cdef cppclass _ParallelConnectedComponents "NetworKit::ParallelConnectedComponents":
		_ParallelConnectedComponents(_Graph G, bool coarsening) except +
		void run() nogil except +
		count numberOfComponents() except +
		count componentOfNode(node query) except +
		_Partition getPartition() except +


cdef class ParallelConnectedComponents:
	""" Determines the connected components and associated values for
		an undirected graph.
	"""
	cdef _ParallelConnectedComponents* _this
	cdef Graph _G

	def __cinit__(self,  Graph G, coarsening=True	):
		self._G = G
		self._this = new _ParallelConnectedComponents(G._this, coarsening)

	def __dealloc__(self):
		del self._this

	def run(self):
		with nogil:
			self._this.run()
		return self

	def getPartition(self):
		return Partition().setThis(self._this.getPartition())

	def numberOfComponents(self):
		return self._this.numberOfComponents()

	def componentOfNode(self, v):
		return self._this.componentOfNode(v)


cdef extern from "cpp/components/StronglyConnectedComponents.h":
	cdef cppclass _StronglyConnectedComponents "NetworKit::StronglyConnectedComponents":
		_StronglyConnectedComponents(_Graph G) except +
		void run() nogil except +
		count numberOfComponents() except +
		count componentOfNode(node query) except +
		_Partition getPartition() except +


cdef class StronglyConnectedComponents:
	""" Determines the connected components and associated values for
		a directed graph.
	"""
	cdef _StronglyConnectedComponents* _this
	cdef Graph _G

	def __cinit__(self,  Graph G):
		self._G = G
		self._this = new _StronglyConnectedComponents(G._this)

	def __dealloc__(self):
		del self._this

	def run(self):
		with nogil:
			self._this.run()
		return self

	def getPartition(self):
		return Partition().setThis(self._this.getPartition())

	def numberOfComponents(self):
		return self._this.numberOfComponents()

	def componentOfNode(self, v):
		return self._this.componentOfNode(v)



cdef extern from "cpp/global/ClusteringCoefficient.h" namespace "NetworKit::ClusteringCoefficient":
		double avgLocal(_Graph G, bool turbo) nogil except +
		double sequentialAvgLocal(_Graph G) nogil except +
		double approxAvgLocal(_Graph G, count trials) nogil except +
		double exactGlobal(_Graph G) nogil except +
		double approxGlobal(_Graph G, count trials) nogil except +

cdef class ClusteringCoefficient:
	@staticmethod
	def avgLocal(Graph G, bool turbo = False):
		"""
		DEPRECATED: Use centrality.LocalClusteringCoefficient and take average.

		This calculates the average local clustering coefficient of graph `G`. The graph may not contain self-loops.

		Parameters
		----------
		G : Graph
			The graph.

		Notes
		-----

		.. math:: c(G) := \\frac{1}{n} \sum_{u \in V} c(u)

		where

		.. math:: c(u) := \\frac{2 \cdot |E(N(u))| }{\deg(u) \cdot ( \deg(u) - 1)}

		"""
		cdef double ret
		with nogil:
			ret = avgLocal(G._this, turbo)
		return ret

	@staticmethod
	def sequentialAvgLocal(Graph G):
		""" This calculates the average local clustering coefficient of graph `G` using inherently sequential triangle counting.
		Parameters
		----------
		G : Graph
			The graph.

		Notes
		-----

		.. math:: c(G) := \\frac{1}{n} \sum_{u \in V} c(u)

		where

		.. math:: c(u) := \\frac{2 \cdot |E(N(u))| }{\deg(u) \cdot ( \deg(u) - 1)}

		"""
		cdef double ret
		with nogil:
			ret = sequentialAvgLocal(G._this)
		return ret

	@staticmethod
	def approxAvgLocal(Graph G, count trials):
		cdef double ret
		with nogil:
			ret = approxAvgLocal(G._this, trials)
		return ret

	@staticmethod
	def exactGlobal(Graph G):
		""" This calculates the global clustering coefficient. """
		cdef double ret
		with nogil:
			ret = exactGlobal(G._this)
		return ret

	@staticmethod
	def approxGlobal(Graph G, count trials):
		cdef double ret
		with nogil:
			ret = approxGlobal(G._this, trials)
		return ret

cdef extern from "cpp/distance/Diameter.h" namespace "NetworKit":
	cdef enum DiameterAlgo:
		automatic = 0
		exact = 1
		estimatedRange = 2
		estimatedSamples = 3
		estimatedPedantic = 4

class _DiameterAlgo(object):
	Automatic = automatic
	Exact = exact
	EstimatedRange = estimatedRange
	EstimatedSamples = estimatedSamples
	EstimatedPedantic = estimatedPedantic

cdef extern from "cpp/distance/Diameter.h" namespace "NetworKit::Diameter":
	cdef cppclass _Diameter "NetworKit::Diameter"(_Algorithm):
		_Diameter(_Graph G, DiameterAlgo algo, double error, count nSamples) except +
		pair[count, count] getDiameter() nogil except +

cdef class Diameter(Algorithm):
	cdef Graph _G
	"""
	TODO: docstring
	"""
	def __cinit__(self, Graph G not None, algo = _DiameterAlgo.Automatic, error = -1., nSamples = 0):
		self._G = G
		self._this = new _Diameter(G._this, algo, error, nSamples)

	def getDiameter(self):
		return (<_Diameter*>(self._this)).getDiameter()


cdef extern from "cpp/distance/Eccentricity.h" namespace "NetworKit::Eccentricity":
	pair[node, count] getValue(_Graph G, node v) except +

cdef class Eccentricity:
	"""
	TODO: docstring
	"""

	@staticmethod
	def getValue(Graph G, v):
		return getValue(G._this, v)


cdef extern from "cpp/distance/EffectiveDiameter.h" namespace "NetworKit::EffectiveDiameter":
	cdef cppclass _EffectiveDiameter "NetworKit::EffectiveDiameter"(_Algorithm):
		_EffectiveDiameter(_Graph& G, double ratio) except +
		void run() nogil except +
		double getEffectiveDiameter() except +

cdef class EffectiveDiameter(Algorithm):
	"""
	Calculates the effective diameter of a graph.
	The effective diameter is defined as the number of edges on average to reach a given ratio of all other nodes.

	Parameters
	----------
	G : Graph
		The graph.
	ratio : double
		The percentage of nodes that shall be within stepwidth; default = 0.9
	"""
	cdef Graph _G

	def __cinit__(self, Graph G not None, double ratio=0.9):
		self._G = G
		self._this = new _EffectiveDiameter(G._this, ratio)

	def getEffectiveDiameter(self):
		"""
		Returns
		-------
		double
			the effective diameter
		"""
		return (<_EffectiveDiameter*>(self._this)).getEffectiveDiameter()


cdef extern from "cpp/distance/ApproxEffectiveDiameter.h" namespace "NetworKit::ApproxEffectiveDiameter":
	cdef cppclass _ApproxEffectiveDiameter "NetworKit::ApproxEffectiveDiameter"(_Algorithm):
		_ApproxEffectiveDiameter(_Graph& G, double ratio, count k, count r) except +
		void run() nogil except +
		double getEffectiveDiameter() except +

cdef class ApproxEffectiveDiameter(Algorithm):
	"""
	Calculates the effective diameter of a graph.
	The effective diameter is defined as the number of edges on average to reach a given ratio of all other nodes.

	Implementation after the ANF algorithm presented in the paper "A Fast and Scalable Tool for Data Mining in Massive Graphs"[1]

	[1] by Palmer, Gibbons and Faloutsos which can be found here: http://www.cs.cmu.edu/~christos/PUBLICATIONS/kdd02-anf.pdf

	Parameters
	----------
	G : Graph
		The graph.
	ratio : double
		The percentage of nodes that shall be within stepwidth, default = 0.9
	k : count
		number of parallel approximations, bigger k -> longer runtime, more precise result; default = 64
	r : count
		number of additional bits, important in tiny graphs; default = 7
	"""
	cdef Graph _G

	def __cinit__(self, Graph G not None, double ratio=0.9, count k=64, count r=7):
		self._G = G
		self._this = new _ApproxEffectiveDiameter(G._this, ratio, k, r)

	def getEffectiveDiameter(self):
		"""
		Returns
		-------
		double
			the approximated effective diameter
		"""
		return (<_ApproxEffectiveDiameter*>(self._this)).getEffectiveDiameter()


cdef extern from "cpp/distance/ApproxHopPlot.h" namespace "NetworKit::ApproxHopPlot":
	cdef cppclass _ApproxHopPlot "NetworKit::ApproxHopPlot"(_Algorithm):
		_ApproxHopPlot(_Graph& G, count maxDistance, count k, count r) except +
		void run() nogil except +
		map[count, double] getHopPlot() except +

cdef class ApproxHopPlot(Algorithm):
	"""
	Computes an approxmation of the hop-plot of a given graph.
	The hop-plot is the set of pairs (d, g(g)) for each natural number d
	and where g(d) is the fraction of connected node pairs whose shortest connecting path has length at most d.

	Implementation after the ANF algorithm presented in the paper "A Fast and Scalable Tool for Data Mining in Massive Graphs"[1]

	[1] by Palmer, Gibbons and Faloutsos which can be found here: http://www.cs.cmu.edu/~christos/PUBLICATIONS/kdd02-anf.pdf

	Parameters
	----------
	G : Graph
		The graph.
	maxDistance : double
		maximum distance between considered nodes
		set to 0 or negative to get the hop-plot for the entire graph so that each node can reach each other node
	k : count
		number of parallel approximations, bigger k -> longer runtime, more precise result; default = 64
	r : count
		number of additional bits, important in tiny graphs; default = 7
	"""
	cdef Graph _G

	def __cinit__(self, Graph G not None, count maxDistance=0, count k=64, count r=7):
		self._G = G
		self._this = new _ApproxHopPlot(G._this, maxDistance, k, r)

	def getHopPlot(self):
		"""
		Returns
		-------
		map
			number of connected nodes for each distance
		"""
		cdef map[count, double] hp = (<_ApproxHopPlot*>(self._this)).getHopPlot()
		result = dict()
		for elem in hp:
			result[elem.first] = elem.second
		return result


cdef extern from "cpp/distance/NeighborhoodFunction.h" namespace "NetworKit::NeighborhoodFunction":
	cdef cppclass _NeighborhoodFunction "NetworKit::NeighborhoodFunction"(_Algorithm):
		_NeighborhoodFunction(_Graph& G) except +
		void run() nogil except +
		vector[count] getNeighborhoodFunction() except +

cdef class NeighborhoodFunction(Algorithm):
	"""
	Computes the neighborhood function exactly.
	The neighborhood function N of a graph G for a given distance t is defined
	as the number of node pairs (u,v) that can be reached within distance t.

	Parameters
	----------
	G : Graph
		The graph.
	"""
	cdef Graph _G

	def __cinit__(self, Graph G not None):
		self._G = G
		self._this = new _NeighborhoodFunction(G._this)

	def getNeighborhoodFunction(self):
		"""
		Returns
		-------
		list
			the i-th element denotes the number of node pairs that have a distance at most (i+1)
		"""
		return (<_NeighborhoodFunction*>(self._this)).getNeighborhoodFunction()


cdef extern from "cpp/distance/ApproxNeighborhoodFunction.h" namespace "NetworKit::ApproxNeighborhoodFunction":
	cdef cppclass _ApproxNeighborhoodFunction "NetworKit::ApproxNeighborhoodFunction"(_Algorithm):
		_ApproxNeighborhoodFunction(_Graph& G, count k, count r) except +
		void run() nogil except +
		vector[count] getNeighborhoodFunction() except +

cdef class ApproxNeighborhoodFunction(Algorithm):
	"""
	Computes the neighborhood function exactly.
	The neighborhood function N of a graph G for a given distance t is defined
	as the number of node pairs (u,v) that can be reached within distance t.

	Implementation after the ANF algorithm presented in the paper "A Fast and Scalable Tool for Data Mining in Massive Graphs"[1]

	[1] by Palmer, Gibbons and Faloutsos which can be found here: http://www.cs.cmu.edu/~christos/PUBLICATIONS/kdd02-anf.pdf

	Parameters
	----------
	G : Graph
		The graph.
	k : count
		number of parallel approximations, bigger k -> longer runtime, more precise result; default = 64
	r : count
		number of additional bits, important in tiny graphs; default = 7
	"""
	cdef Graph _G

	def __cinit__(self, Graph G not None, count k=64, count r=7):
		self._G = G
		self._this = new _ApproxNeighborhoodFunction(G._this, k, r)

	def getNeighborhoodFunction(self):
		"""
		Returns
		-------
		list
			the i-th element denotes the number of node pairs that have a distance at most (i+1)
		"""
		return (<_ApproxNeighborhoodFunction*>(self._this)).getNeighborhoodFunction()


cdef extern from "cpp/correlation/Assortativity.h":
	cdef cppclass _Assortativity "NetworKit::Assortativity"(_Algorithm):
		_Assortativity(_Graph, vector[double]) except +
		_Assortativity(_Graph, _Partition) except +
		void run() nogil except +
		double getCoefficient() except +

cdef class Assortativity(Algorithm):
	""" """
	cdef Graph G
	cdef vector[double] attribute
	cdef Partition partition

	def __cinit__(self, Graph G, data):
		if isinstance(data, Partition):
			self._this = new _Assortativity(G._this, (<Partition>data)._this)
			self.partition = <Partition>data
		else:
			self.attribute = <vector[double]?>data
			self._this = new _Assortativity(G._this, self.attribute)
		self.G = G

	def getCoefficient(self):
		return (<_Assortativity*>(self._this)).getCoefficient()

# Module: centrality

cdef extern from "cpp/centrality/Centrality.h":
	cdef cppclass _Centrality "NetworKit::Centrality"(_Algorithm):
		_Centrality(_Graph, bool, bool) except +
		vector[double] scores() except +
		vector[pair[node, double]] ranking() except +
		double score(node) except +
		double maximum() except +
		double centralization() except +


cdef class Centrality(Algorithm):
	""" Abstract base class for centrality measures"""

	cdef Graph _G

	def __init__(self, *args, **kwargs):
		if type(self) == Centrality:
			raise RuntimeError("Error, you may not use Centrality directly, use a sub-class instead")

	def __dealloc__(self):
		self._G = None # just to be sure the graph is deleted

	def scores(self):
		if self._this == NULL:
			raise RuntimeError("Error, object not properly initialized")
		return (<_Centrality*>(self._this)).scores()

	def score(self, v):
		if self._this == NULL:
			raise RuntimeError("Error, object not properly initialized")
		return (<_Centrality*>(self._this)).score(v)

	def ranking(self):
		if self._this == NULL:
			raise RuntimeError("Error, object not properly initialized")
		return (<_Centrality*>(self._this)).ranking()

	def maximum(self):
		if self._this == NULL:
			raise RuntimeError("Error, object not properly initialized")
		return (<_Centrality*>(self._this)).maximum()

	def centralization(self):
		"""
		Compute the centralization of a network with respect to some centrality measure.

	 	The centralization of any network is a measure of how central its most central
	 	node is in relation to how central all the other nodes are.
	 	Centralization measures then (a) calculate the sum in differences
	 	in centrality between the most central node in a network and all other nodes;
	 	and (b) divide this quantity by the theoretically largest such sum of
	 	differences in any network of the same size.
		"""
		if self._this == NULL:
			raise RuntimeError("Error, object not properly initialized")
		return (<_Centrality*>(self._this)).centralization()

cdef extern from "cpp/centrality/DegreeCentrality.h":
	cdef cppclass _DegreeCentrality "NetworKit::DegreeCentrality" (_Centrality):
		_DegreeCentrality(_Graph, bool normalized) except +

cdef class DegreeCentrality(Centrality):
	""" Node centrality index which ranks nodes by their degree.
 	Optional normalization by maximum degree.

 	DegreeCentrality(G, normalized=False)

 	Constructs the DegreeCentrality class for the given Graph `G`. If the scores should be normalized,
 	then set `normalized` to True.

 	Parameters
 	----------
 	G : Graph
 		The graph.
 	normalized : bool, optional
 		Normalize centrality values in the interval [0,1].
	"""

	def __cinit__(self, Graph G, bool normalized=False):
		self._G = G
		self._this = new _DegreeCentrality(G._this, normalized)



cdef extern from "cpp/centrality/Betweenness.h":
	cdef cppclass _Betweenness "NetworKit::Betweenness" (_Centrality):
		_Betweenness(_Graph, bool, bool) except +
		vector[double] edgeScores() except +

cdef class Betweenness(Centrality):
	"""
		Betweenness(G, normalized=False, computeEdgeCentrality=False)

		Constructs the Betweenness class for the given Graph `G`. If the betweenness scores should be normalized,
  		then set `normalized` to True.

	 	Parameters
	 	----------
	 	G : Graph
	 		The graph.
	 	normalized : bool, optional
	 		Set this parameter to True if scores should be normalized in the interval [0,1].
		computeEdgeCentrality: bool, optional
			Set this to true if edge betweenness scores should be computed as well.
	"""

	def __cinit__(self, Graph G, normalized=False, computeEdgeCentrality=False):
		self._G = G
		self._this = new _Betweenness(G._this, normalized, computeEdgeCentrality)


	def edgeScores(self):
		""" Get a vector containing the betweenness score for each edge in the graph.

		Returns
		-------
		vector
			The betweenness scores calculated by run().
		"""
		return (<_Betweenness*>(self._this)).edgeScores()


cdef extern from "cpp/centrality/Closeness.h":
	cdef cppclass _Closeness "NetworKit::Closeness" (_Centrality):
		_Closeness(_Graph, bool, bool) except +

cdef class Closeness(Centrality):
	"""
		Closeness(G, normalized=False, checkConnectedness=True)

		Constructs the Closeness class for the given Graph `G`. If the Closeness scores should be normalized,
  		then set `normalized` to True.

	 	Parameters
	 	----------
	 	G : Graph
	 		The graph.
	 	normalized : bool, optional
	 		Set this parameter to True if scores should be normalized in the interval [0,1]. Normalization only for unweighted networks.
	 	checkConnectedness : bool, optional
			turn this off if you know the graph is connected
	"""

	def __cinit__(self, Graph G, normalized=False, checkConnectedness=True):
		self._G = G
		self._this = new _Closeness(G._this, normalized, checkConnectedness)


cdef extern from "cpp/centrality/KPathCentrality.h":
	cdef cppclass _KPathCentrality "NetworKit::KPathCentrality" (_Centrality):
		_KPathCentrality(_Graph, double, count) except +

cdef class KPathCentrality(Centrality):
	"""
		KPathCentrality(G, alpha=0.2, k=0)

		Constructs the K-Path Centrality class for the given Graph `G`.

	 	Parameters
	 	----------
	 	G : Graph
	 		The graph.
	 	alpha : double, in interval [-0.5, 0.5]
			tradeoff between runtime and precision
			-0.5: maximum precision, maximum runtime
	 		 0.5: lowest precision, lowest runtime
	"""

	def __cinit__(self, Graph G, alpha=0.2, k=0):
		self._G = G
		self._this = new _KPathCentrality(G._this, alpha, k)


cdef extern from "cpp/centrality/KatzCentrality.h":
	cdef cppclass _KatzCentrality "NetworKit::KatzCentrality" (_Centrality):
		_KatzCentrality(_Graph, double, double, double) except +

cdef class KatzCentrality(Centrality):
	"""
		KatzCentrality(G, alpha=5e-4, beta=0.1, tol=1e-8)

		Constructs a KatzCentrality object for the given Graph `G`

	 	Parameters
	 	----------
	 	G : Graph
	 		The graph.
	 	alpha : double
			Damping of the matrix vector product result
		beta : double
			Constant value added to the centrality of each vertex
		tol : double
			The tolerance for convergence.
	"""

	def __cinit__(self, Graph G, alpha=0.2, beta=0.1, tol=1e-8):
		self._G = G
		self._this = new _KatzCentrality(G._this, alpha, beta, tol)




cdef extern from "cpp/centrality/ApproxBetweenness.h":
	cdef cppclass _ApproxBetweenness "NetworKit::ApproxBetweenness" (_Centrality):
		_ApproxBetweenness(_Graph, double, double, count, double) except +
		count numberOfSamples() except +

cdef class ApproxBetweenness(Centrality):
	""" Approximation of betweenness centrality according to algorithm described in
 	Matteo Riondato and Evgenios M. Kornaropoulos: Fast Approximation of Betweenness Centrality through Sampling

 	ApproxBetweenness(G, epsilon=0.01, delta=0.1, diameterSamples=0, universalConstant=1.0)

 	The algorithm approximates the betweenness of all vertices so that the scores are
	within an additive error epsilon with probability at least (1- delta).
	The values are normalized by default.

	Parameters
	----------
	G : Graph
		the graph
	epsilon : double, optional
		maximum additive error
	delta : double, optional
		probability that the values are within the error guarantee
	diameterSamples: count, optional
		if 0 (the default), use the possibly slow estimation of the
		vertex diameter which definitely  guarantees approximation
		quality. Otherwise, use a fast heuristic that has a higher
		chance of getting the estimate right the higher the number of
		samples (note: there is no approximation guarantee when using
		the heuristic).
	universalConstant: double, optional
		the universal constant to be used in computing the sample size.
		It is 1 by default. Some references suggest using 0.5, but there
		is no guarantee in this case.
	"""

	def __cinit__(self, Graph G, epsilon=0.1, delta=0.1, diameterSamples=0, universalConstant=1.0):
		self._G = G
		self._this = new _ApproxBetweenness(G._this, epsilon, delta, diameterSamples, universalConstant)

	def numberOfSamples(self):
		return (<_ApproxBetweenness*>(self._this)).numberOfSamples()



cdef extern from "cpp/centrality/ApproxBetweenness2.h":
	cdef cppclass _ApproxBetweenness2 "NetworKit::ApproxBetweenness2" (_Centrality):
		_ApproxBetweenness2(_Graph, count, bool, bool) except +


cdef class ApproxBetweenness2(Centrality):
	""" Approximation of betweenness centrality according to algorithm described in
	Sanders, Geisberger, Schultes: Better Approximation of Betweenness Centrality

	ApproxBetweenness2(G, nSamples, normalized=False)

	The algorithm approximates the betweenness of all nodes, using weighting
	of the contributions to avoid biased estimation.

	Parameters
	----------
	G : Graph
		input graph
	nSamples : count
		user defined number of samples
	normalized : bool, optional
		normalize centrality values in interval [0,1]
	parallel : bool, optional
		run in parallel with additional memory cost z + 3z * t
	"""

	def __cinit__(self, Graph G, nSamples, normalized=False, parallel=False):
		self._G = G
		self._this = new _ApproxBetweenness2(G._this, nSamples, normalized, parallel)



cdef extern from "cpp/centrality/ApproxCloseness.h":
	cdef cppclass _ApproxCloseness "NetworKit::ApproxCloseness" (_Centrality):
		_ApproxCloseness(_Graph, count, bool) except +


cdef class ApproxCloseness(Centrality):
	""" Approximation of closeness centrality according to algorithm described in
  Eppstein, Wang: Fast Approximation of Centrality.

	ApproxCloseness(G, nSamples, normalized=False)

	The algorithm approximates the closeness of all nodes, by taking samples
  uniformly at random and solving the SSSP problem for each. More samples
  improves the accuracy of the approximation.

	Parameters
	----------
	G : Graph
		input graph (undirected)
	nSamples : count
		user defined number of samples
	normalized : bool, optional
		normalize centrality values in interval [0,1]
	"""

	def __cinit__(self, Graph G, nSamples, normalized=False):
		self._G = G
		self._this = new _ApproxCloseness(G._this, nSamples, normalized)


cdef extern from "cpp/centrality/PageRank.h":
	cdef cppclass _PageRank "NetworKit::PageRank" (_Centrality):
		_PageRank(_Graph, double damp, double tol) except +

cdef class PageRank(Centrality):
	"""	Compute PageRank as node centrality measure.

	PageRank(G, damp=0.85, tol=1e-9)

	Parameters
	----------
	G : Graph
		Graph to be processed.
	damp : double
		Damping factor of the PageRank algorithm.
	tol : double, optional
		Error tolerance for PageRank iteration.
	"""

	def __cinit__(self, Graph G, double damp=0.85, double tol=1e-9):
		self._G = G
		self._this = new _PageRank(G._this, damp, tol)



cdef extern from "cpp/centrality/EigenvectorCentrality.h":
	cdef cppclass _EigenvectorCentrality "NetworKit::EigenvectorCentrality" (_Centrality):
		_EigenvectorCentrality(_Graph, double tol) except +

cdef class EigenvectorCentrality(Centrality):
	"""	Computes the leading eigenvector of the graph's adjacency matrix (normalized in 2-norm).
	Interpreted as eigenvector centrality score.

	EigenvectorCentrality(G, tol=1e-9)

	Constructs the EigenvectorCentrality class for the given Graph `G`. `tol` defines the tolerance for convergence.

	Parameters
	----------
	G : Graph
		The graph.
	tol : double, optional
		The tolerance for convergence.
	"""

	def __cinit__(self, Graph G, double tol=1e-9):
		self._G = G
		self._this = new _EigenvectorCentrality(G._this, tol)


cdef extern from "cpp/centrality/CoreDecomposition.h":
	cdef cppclass _CoreDecomposition "NetworKit::CoreDecomposition" (_Centrality):
		_CoreDecomposition(_Graph, bool, bool) except +
		_Cover getCover() except +
		_Partition getPartition() except +
		index maxCoreNumber() except +

cdef class CoreDecomposition(Centrality):
	""" Computes k-core decomposition of a graph.

	CoreDecomposition(G)

	Create CoreDecomposition class for graph `G`. The graph may not contain self-loops.

	Parameters
	----------
	G : Graph
		The graph.
	normalized : boolean
		Divide each core number by the maximum degree.
	enforceBucketQueueAlgorithm : boolean
		enforce switch to sequential algorithm
	"""

	def __cinit__(self, Graph G, bool normalized=False, bool enforceBucketQueueAlgorithm=False):
		self._G = G
		self._this = new _CoreDecomposition(G._this, normalized, enforceBucketQueueAlgorithm)

	def maxCoreNumber(self):
		""" Get maximum core number.

		Returns
		-------
		index
			The maximum core number.
		"""
		return (<_CoreDecomposition*>(self._this)).maxCoreNumber()

	def getCover(self):
		""" Get the k-cores as cover.

		Returns
		-------
		vector
			The k-cores as sets of nodes, indexed by k.
		"""
		return Cover().setThis((<_CoreDecomposition*>(self._this)).getCover())

	def getPartition(self):
		""" Get the k-shells as a partition object.

		Returns
		-------
		Partition
			The k-shells
		"""
		return Partition().setThis((<_CoreDecomposition*>(self._this)).getPartition())

cdef extern from "cpp/centrality/LocalClusteringCoefficient.h":
	cdef cppclass _LocalClusteringCoefficient "NetworKit::LocalClusteringCoefficient" (_Centrality):
		_LocalClusteringCoefficient(_Graph, bool) except +

cdef class LocalClusteringCoefficient(Centrality):
	"""
		LocalClusteringCoefficient(G, normalized=False, computeEdgeCentrality=False)

		Constructs the LocalClusteringCoefficient class for the given Graph `G`. If the local clustering coefficient values should be normalized,
		then set `normalized` to True. The graph may not contain self-loops.

		There are two algorithms available. The trivial (parallel) algorithm needs only a small amount of additional memory.
		The turbo mode adds a (sequential, but fast) pre-processing step using ideas from [0]. This reduces the running time
		significantly for most graphs. However, the turbo mode needs O(m) additional memory. In practice this should be a bit
		less than half of the memory that is needed for the graph itself. The turbo mode is particularly effective for graphs
		with nodes of very high degree and a very skewed degree distribution.

		[0] Triangle Listing Algorithms: Back from the Diversion
		Mark Ortmann and Ulrik Brandes                                                                          *
		2014 Proceedings of the Sixteenth Workshop on Algorithm Engineering and Experiments (ALENEX). 2014, 1-8

	 	Parameters
	 	----------
	 	G : Graph
	 		The graph.
		turbo : bool
			If the turbo mode shall be activated.
	"""

	def __cinit__(self, Graph G, bool turbo = False):
		self._G = G
		self._this = new _LocalClusteringCoefficient(G._this, turbo)


cdef extern from "cpp/centrality/Sfigality.h":
	cdef cppclass _Sfigality "NetworKit::Sfigality" (_Centrality):
		_Sfigality(_Graph) except +

cdef class Sfigality(Centrality):
	"""
	Sfigality is a new type of node centrality measures that is high if neighboring nodes have a higher degree, e.g. in social networks, if your friends have more friends than you. Formally:

		$$\sigma(u) = \frac{| \{ v: \{u,v\} \in E, deg(u) < deg(v) \} |}{ deg(u) }$$

 	Parameters
 	----------
 	G : Graph
 		The graph.
	"""

	def __cinit__(self, Graph G):
		self._G = G
		self._this = new _Sfigality(G._this)



cdef extern from "cpp/centrality/DynApproxBetweenness.h":
	cdef cppclass _DynApproxBetweenness "NetworKit::DynApproxBetweenness":
		_DynApproxBetweenness(_Graph, double, double, bool, double) except +
		void run() nogil except +
		void update(vector[_GraphEvent]) except +
		vector[double] scores() except +
		vector[pair[node, double]] ranking() except +
		double score(node) except +
		count getNumberOfSamples() except +

cdef class DynApproxBetweenness:
	""" New dynamic algorithm for the approximation of betweenness centrality with
	a guaranteed error

	DynApproxBetweenness(G, epsilon=0.01, delta=0.1, storePredecessors=True, universalConstant=1.0)

	The algorithm approximates the betweenness of all vertices so that the scores are
	within an additive error epsilon with probability at least (1- delta).
	The values are normalized by default.

	Parameters
	----------
	G : Graph
		the graph
	epsilon : double, optional
		maximum additive error
	delta : double, optional
		probability that the values are within the error guarantee
	storePredecessors : bool, optional
		store lists of predecessors?
	universalConstant: double, optional
		the universal constant to be used in computing the sample size.
		It is 1 by default. Some references suggest using 0.5, but there
		is no guarantee in this case.
	"""
	cdef _DynApproxBetweenness* _this
	cdef Graph _G

	def __cinit__(self, Graph G, epsilon=0.01, delta=0.1, storePredecessors = True, universalConstant=1.0):
		self._G = G
		self._this = new _DynApproxBetweenness(G._this, epsilon, delta, storePredecessors, universalConstant)

	# this is necessary so that the C++ object gets properly garbage collected
	def __dealloc__(self):
		del self._this

	def run(self):
		with nogil:
			self._this.run()
		return self

	def update(self, batch):
		""" Updates the betweenness centralities after the batch `batch` of edge insertions.

		Parameters
		----------
		batch : list of GraphEvent.
		"""
		cdef vector[_GraphEvent] _batch
		for ev in batch:
			_batch.push_back(_GraphEvent(ev.type, ev.u, ev.v, ev.w))
		self._this.update(_batch)

	def scores(self):
		""" Get a vector containing the betweenness score for each node in the graph.

		Returns
		-------
		vector
			The betweenness scores calculated by run().
		"""
		return self._this.scores()

	def score(self, v):
		""" Get the betweenness score of node `v` calculated by run().

		Parameters
		----------
		v : node
			A node.

		Returns
		-------
		double
			The betweenness score of node `v.
		"""
		return self._this.score(v)

	def ranking(self):
		""" Get a vector of pairs sorted into descending order. Each pair contains a node and the corresponding score
		calculated by run().

		Returns
		-------
		vector
			A vector of pairs.
		"""
		return self._this.ranking()

	def getNumberOfSamples(self):
		"""
		Get number of path samples used in last calculation.
		"""
		return self._this.getNumberOfSamples()

cdef extern from "cpp/centrality/PermanenceCentrality.h":
	cdef cppclass _PermanenceCentrality "NetworKit::PermanenceCentrality":
		_PermanenceCentrality(const _Graph& G, const _Partition& P) except +
		void run() nogil except +
		double getIntraClustering(node u) except +
		double getPermanence(node u) except +

cdef class PermanenceCentrality:
	"""
	Permanence centrality

	This centrality measure measure how well a vertex belongs to its community. The values are calculated on the fly, the partion may be changed in between the requests.
	For details see

	Tanmoy Chakraborty, Sriram Srinivasan, Niloy Ganguly, Animesh Mukherjee, and Sanjukta Bhowmick. 2014.
	On the permanence of vertices in network communities.
	In Proceedings of the 20th ACM SIGKDD international conference on Knowledge discovery and data mining (KDD '14).
	ACM, New York, NY, USA, 1396-1405. DOI: http://dx.doi.org/10.1145/2623330.2623707

	FIXME: does not use the common centrality interface yet.
	"""
	cdef _PermanenceCentrality *_this
	cdef Graph _G
	cdef Partition _P

	def __cinit__(self, Graph G, Partition P):
		self._this = new _PermanenceCentrality(G._this, P._this)
		self._G = G
		self._P = P

	def __dealloc__(self):
		del self._this

	def run(self):
		with nogil:
			self._this.run()
		return self

	def getIntraClustering(self, node u):
		return self._this.getIntraClustering(u)

	def getPermanence(self, node u):
		return self._this.getPermanence(u)

cdef extern from "cpp/centrality/LocalPartitionCoverage.h":
	cdef cppclass _LocalPartitionCoverage "NetworKit::LocalPartitionCoverage" (_Centrality):
		_LocalPartitionCoverage(_Graph, _Partition) except +

cdef class LocalPartitionCoverage(Centrality):
	"""
	The local partition coverage is the amount of neighbors of a node u that are in the same partition as u.

	Parameters
	----------
	G : Graph
		The graph.
	P : Partition
		The partition to use
	"""
	cdef Partition _P

	def __cinit__(self, Graph G not None, Partition P not None):
		self._G = G
		self._P = P
		self._this = new _LocalPartitionCoverage(G._this, P._this)


# Module: dynamic

cdef extern from "cpp/dynamics/GraphEvent.h":
	enum _GraphEventType "NetworKit::GraphEvent::Type":
		NODE_ADDITION,
		NODE_REMOVAL,
		NODE_RESTORATION,
		EDGE_ADDITION,
		EDGE_REMOVAL,
		EDGE_WEIGHT_UPDATE,
		EDGE_WEIGHT_INCREMENT,
		TIME_STEP

cdef extern from "cpp/dynamics/GraphEvent.h":
	cdef cppclass _GraphEvent "NetworKit::GraphEvent":
		node u, v
		edgeweight w
		_GraphEventType type
		_GraphEvent() except +
		_GraphEvent(_GraphEventType type, node u, node v, edgeweight w) except +
		string toString() except +

cdef class GraphEvent:
	cdef _GraphEvent _this
	NODE_ADDITION = 0
	NODE_REMOVAL = 1
	NODE_RESTORATION = 2
	EDGE_ADDITION = 3
	EDGE_REMOVAL = 4
	EDGE_WEIGHT_UPDATE = 5
	EDGE_WEIGHT_INCREMENT = 6
	TIME_STEP = 7

	property type:
		def __get__(self):
			return self._this.type
		def __set__(self, t):
			self._this.type = t

	property u:
		def __get__(self):
			return self._this.u
		def __set__(self, u):
			self._this.u = u

	property v:
		def __get__(self):
			return self._this.v
		def __set__(self, v):
			self._this.v = v

	property w:
		def __get__(self):
			return self._this.w
		def __set__(self, w):
			self._this.w = w

	def __cinit__(self, _GraphEventType type, node u, node v, edgeweight w):
		self._this = _GraphEvent(type, u, v, w)

	def toString(self):
		return self._this.toString().decode("utf-8")

	def __repr__(self):
		return self.toString()


cdef extern from "cpp/dynamics/DGSStreamParser.h":
	cdef cppclass _DGSStreamParser "NetworKit::DGSStreamParser":
		_DGSStreamParser(string path, bool mapped, node baseIndex) except +
		vector[_GraphEvent] getStream() except +

cdef class DGSStreamParser:
	cdef _DGSStreamParser* _this

	def __cinit__(self, path, mapped=True, baseIndex=0):
		self._this = new _DGSStreamParser(stdstring(path), mapped, baseIndex)

	def __dealloc__(self):
		del self._this

	def getStream(self):
		return [GraphEvent(ev.type, ev.u, ev.v, ev.w) for ev in self._this.getStream()]


cdef extern from "cpp/dynamics/DGSWriter.h":
	cdef cppclass _DGSWriter "NetworKit::DGSWriter":
		void write(vector[_GraphEvent] stream, string path) except +


cdef class DGSWriter:
	cdef _DGSWriter* _this

	def __cinit__(self):
		self._this = new _DGSWriter()

	def __dealloc__(self):
		del self._this

	def write(self, stream, path):
		cdef vector[_GraphEvent] _stream
		for ev in stream:
			_stream.push_back(_GraphEvent(ev.type, ev.u, ev.v, ev.w))
		self._this.write(_stream, stdstring(path))


# cdef extern from "cpp/dcd2/DynamicCommunityDetection.h":
# 	cdef cppclass _DynamicCommunityDetection "NetworKit::DynamicCommunityDetection":
# 		_DynamicCommunityDetection(string inputPath, string algoName, string updateStrategy, count interval, count restart, vector[string] recordSettings) except +
# 		void run() except +
# 		vector[double] getTimeline(string key) except +
# 		vector[pair[count, count]] getGraphSizeTimeline() except +
# 		vector[pair[_Graph, _Partition]] getResultTimeline() except +

# cdef class DynamicCommunityDetection:
# 	cdef _DynamicCommunityDetection* _this

# 	def __cinit__(self, inputPath, algoName, updateStrategy, interval, restart, recordSettings):
# 		self._this = new _DynamicCommunityDetection(stdstring(inputPath), stdstring(algoName), stdstring(updateStrategy), interval, restart, [stdstring(key) for key in recordSettings])

# 	def run(self):
# 		self._this.run()

# 	def getTimeline(self, key):
# 		return self._this.getTimeline(stdstring(key))

# 	def getGraphSizeTimeline(self):
# 		return self._this.getGraphSizeTimeline()

# 	def getResultTimeline(self):
# 		timeline = []
# 		for pair in self._this.getResultTimeline():
# 			_G = pair.first
# 			_zeta = pair.second
# 			timeline.append((Graph().setThis(_G), Partition().setThis(_zeta)))
# 		return timeline



cdef extern from "cpp/generators/DynamicPathGenerator.h":
	cdef cppclass _DynamicPathGenerator "NetworKit::DynamicPathGenerator":
		_DynamicPathGenerator() except +
		vector[_GraphEvent] generate(count nSteps) except +


cdef class DynamicPathGenerator:
	""" Example dynamic graph generator: Generates a dynamically growing path. """
	cdef _DynamicPathGenerator* _this

	def __cinit__(self):
		self._this = new _DynamicPathGenerator()

	def __dealloc__(self):
		del self._this

	def generate(self, nSteps):
		return [GraphEvent(ev.type, ev.u, ev.v, ev.w) for ev in self._this.generate(nSteps)]


cdef extern from "cpp/generators/DynamicDorogovtsevMendesGenerator.h":
	cdef cppclass _DynamicDorogovtsevMendesGenerator "NetworKit::DynamicDorogovtsevMendesGenerator":
		_DynamicDorogovtsevMendesGenerator() except +
		vector[_GraphEvent] generate(count nSteps) except +


cdef class DynamicDorogovtsevMendesGenerator:
	""" Generates a graph according to the Dorogovtsev-Mendes model.

 	DynamicDorogovtsevMendesGenerator()

 	Constructs the generator class.
	"""
	cdef _DynamicDorogovtsevMendesGenerator* _this

	def __cinit__(self):
		self._this = new _DynamicDorogovtsevMendesGenerator()

	def __dealloc__(self):
		del self._this

	def generate(self, nSteps):
		""" Generate event stream.

		Parameters
		----------
		nSteps : count
			Number of time steps in the event stream.
		"""
		return [GraphEvent(ev.type, ev.u, ev.v, ev.w) for ev in self._this.generate(nSteps)]



cdef extern from "cpp/generators/DynamicPubWebGenerator.h":
	cdef cppclass _DynamicPubWebGenerator "NetworKit::DynamicPubWebGenerator":
		_DynamicPubWebGenerator(count numNodes, count numberOfDenseAreas,
			float neighborhoodRadius, count maxNumberOfNeighbors) except +
		vector[_GraphEvent] generate(count nSteps) except +
		_Graph getGraph() except +


cdef class DynamicPubWebGenerator:
	cdef _DynamicPubWebGenerator* _this

	def __cinit__(self, numNodes, numberOfDenseAreas, neighborhoodRadius, maxNumberOfNeighbors):
		self._this = new _DynamicPubWebGenerator(numNodes, numberOfDenseAreas, neighborhoodRadius, maxNumberOfNeighbors)

	def __dealloc__(self):
		del self._this

	def generate(self, nSteps):
		""" Generate event stream.

		Parameters
		----------
		nSteps : count
			Number of time steps in the event stream.
		"""
		return [GraphEvent(ev.type, ev.u, ev.v, ev.w) for ev in self._this.generate(nSteps)]

	def getGraph(self):
		return Graph().setThis(self._this.getGraph())

cdef extern from "cpp/generators/DynamicHyperbolicGenerator.h":
	cdef cppclass _DynamicHyperbolicGenerator "NetworKit::DynamicHyperbolicGenerator":
		_DynamicHyperbolicGenerator(count numNodes, double avgDegree, double gamma, double moveEachStep, double moveDistance) except +
		vector[_GraphEvent] generate(count nSteps) except +
		_Graph getGraph() except +
		vector[Point[float]] getCoordinates() except +
		vector[Point[float]] getHyperbolicCoordinates() except +


cdef class DynamicHyperbolicGenerator:
	cdef _DynamicHyperbolicGenerator* _this

	def __cinit__(self, numNodes, avgDegree, gamma, moveEachStep, moveDistance):
		""" Dynamic graph generator according to the hyperbolic unit disk model.

		Parameters
		----------
		numNodes : count
			number of nodes
		avgDegree : double
			average degree of the resulting graph
		gamma : double
			power-law exponent of the resulting graph
			temperature, selecting a graph family on the continuum between hyperbolic unit disk graphs and Erdos-Renyi graphs
		moveFraction : double
			fraction of nodes to be moved in each time step. The nodes are chosen randomly each step
		moveDistance: double
			base value for the node movements
		"""
		if gamma <= 2:
				raise ValueError("Exponent of power-law degree distribution must be > 2")
		self._this = new _DynamicHyperbolicGenerator(numNodes, avgDegree = 6, gamma = 3, moveEachStep = 1, moveDistance = 0.1)

	def generate(self, nSteps):
		""" Generate event stream.

		Parameters
		----------
		nSteps : count
			Number of time steps in the event stream.
		"""
		return [GraphEvent(ev.type, ev.u, ev.v, ev.w) for ev in self._this.generate(nSteps)]

	def getGraph(self):
		return Graph().setThis(self._this.getGraph())

	def getCoordinates(self):
		""" Get coordinates in the Poincare disk"""
		return [(p[0], p[1]) for p in self._this.getCoordinates()]

	def getHyperbolicCoordinates(self):
		""" Get coordinates in the hyperbolic disk"""
		return [(p[0], p[1]) for p in self._this.getHyperbolicCoordinates()]



cdef extern from "cpp/generators/DynamicForestFireGenerator.h":
	cdef cppclass _DynamicForestFireGenerator "NetworKit::DynamicForestFireGenerator":
		_DynamicForestFireGenerator(double p, bool directed, double r) except +
		vector[_GraphEvent] generate(count nSteps) except +
		_Graph getGraph() except +


cdef class DynamicForestFireGenerator:
	""" Generates a graph according to the forest fire model.
	 The forest fire generative model produces dynamic graphs with the following properties:
     heavy tailed degree distribution
     communities
     densification power law
     shrinking diameter

    see Leskovec, Kleinberg, Faloutsos: Graphs over Tim: Densification Laws,
    Shringking Diameters and Possible Explanations

 	DynamicForestFireGenerator(double p, bool directed, double r = 1.0)

 	Constructs the generator class.

 	Parameters
 	----------
 	p : forward burning probability.
 	directed : decides whether the resulting graph should be directed
 	r : optional, backward burning probability
	"""
	cdef _DynamicForestFireGenerator* _this

	def __cinit__(self, p, directed, r = 1.0):
		self._this = new _DynamicForestFireGenerator(p, directed, r)

	def __dealloc__(self):
		del self._this

	def generate(self, nSteps):
		""" Generate event stream.

		Parameters
		----------
		nSteps : count
			Number of time steps in the event stream.
		"""
		return [GraphEvent(ev.type, ev.u, ev.v, ev.w) for ev in self._this.generate(nSteps)]




cdef extern from "cpp/dynamics/GraphUpdater.h":
	cdef cppclass _GraphUpdater "NetworKit::GraphUpdater":
		_GraphUpdater(_Graph G) except +
		void update(vector[_GraphEvent] stream) nogil except +
		vector[pair[count, count]] getSizeTimeline() except +

cdef class GraphUpdater:
	""" Updates a graph according to a stream of graph events.

	Parameters
	----------
	G : Graph
	 	initial graph
	"""
	cdef _GraphUpdater* _this
	cdef Graph _G

	def __cinit__(self, Graph G):
		self._G = G
		self._this = new _GraphUpdater(G._this)

	def __dealloc__(self):
		del self._this

	def update(self, stream):
		cdef vector[_GraphEvent] _stream
		for ev in stream:
			_stream.push_back(_GraphEvent(ev.type, ev.u, ev.v, ev.w))
		with nogil:
			self._this.update(_stream)


# Module: coarsening

cdef extern from "cpp/coarsening/GraphCoarsening.h":
	cdef cppclass _GraphCoarsening "NetworKit::GraphCoarsening"(_Algorithm):
		_GraphCoarsening(_Graph) except +
		_Graph getCoarseGraph() except +
		vector[node] getFineToCoarseNodeMapping() except +
		map[node, vector[node]] getCoarseToFineNodeMapping() except +

cdef class GraphCoarsening(Algorithm):
	cdef Graph _G

	def __init__(self, *args, **namedargs):
		if type(self) == GraphCoarsening:
			raise RuntimeError("Error, you may not use GraphCoarsening directly, use a sub-class instead")

	def __dealloc__(self):
		self._G = None # just to be sure the graph is deleted

	def run(self):
		"""
		Executes the Graph coarsening algorithm.

		Returns
		-------
		GraphCoarsening:
			self
		"""
		if self._this == NULL:
			raise RuntimeError("Error, object not properly initialized")
		with nogil:
			self._this.run()
		return self

	def getCoarseGraph(self):
		return Graph(0).setThis((<_GraphCoarsening*>(self._this)).getCoarseGraph())

	def getFineToCoarseNodeMapping(self):
		return (<_GraphCoarsening*>(self._this)).getFineToCoarseNodeMapping()

	def getCoarseToFineNodeMapping(self):
		return (<_GraphCoarsening*>(self._this)).getCoarseToFineNodeMapping()


cdef extern from "cpp/coarsening/ParallelPartitionCoarsening.h":
	cdef cppclass _ParallelPartitionCoarsening "NetworKit::ParallelPartitionCoarsening"(_GraphCoarsening):
		_ParallelPartitionCoarsening(_Graph, _Partition, bool) except +


cdef class ParallelPartitionCoarsening(GraphCoarsening):
	def __cinit__(self, Graph G not None, Partition zeta not None, useGraphBuilder = True):
		self._this = new _ParallelPartitionCoarsening(G._this, zeta._this, useGraphBuilder)

cdef extern from "cpp/coarsening/MatchingCoarsening.h":
	cdef cppclass _MatchingCoarsening "NetworKit::MatchingCoarsening"(_GraphCoarsening):
		_MatchingCoarsening(_Graph, _Matching, bool) except +


cdef class MatchingCoarsening(GraphCoarsening):
	"""Coarsens graph according to a matching.
 	Parameters
 	----------
 	G : Graph
	M : Matching
 	noSelfLoops : bool, optional
		if true, self-loops are not produced
	"""

	def __cinit__(self, Graph G not None, Matching M not None, bool noSelfLoops=False):
		self._this = new _MatchingCoarsening(G._this, M._this, noSelfLoops)


# Module: scd

cdef extern from "cpp/scd/PageRankNibble.h":
	cdef cppclass _PageRankNibble "NetworKit::PageRankNibble":
		_PageRankNibble(_Graph G, double alpha, double epsilon) except +
		map[node, set[node]] run(set[unsigned int] seeds) except +

cdef class PageRankNibble:
	"""
	Produces a cut around a given seed node using the PageRank-Nibble algorithm.
	see Andersen, Chung, Lang: Local Graph Partitioning using PageRank Vectors

	Parameters:
	-----------
	G : graph in which the cut is to be produced, must be unweighted.
	alpha : Loop probability of random walk; smaller values tend to produce larger communities.
	epsilon: Tolerance threshold for approximation of PageRank vectors
	"""
	cdef _PageRankNibble *_this
	cdef Graph _G

	def __cinit__(self, Graph G, double alpha, double epsilon):
		self._G = G
		self._this = new _PageRankNibble(G._this, alpha, epsilon)

	def run(self, set[unsigned int] seeds):
		"""
		Produces a cut around a given seed node.

		Parameters:
		-----------
		seeds : the seed node ids.
		"""
		return self._this.run(seeds)

cdef extern from "cpp/scd/GCE.h":
	cdef cppclass _GCE "NetworKit::GCE":
		_GCE(_Graph G, string quality) except +
		map[node, set[node]] run(set[unsigned int] seeds) except +

cdef class GCE:
	"""
	Produces a cut around a given seed node using the GCE algorithm.

	Parameters:
	-----------
	G : graph in which the cut is to be produced, must be unweighted.
	"""
	cdef _GCE *_this
	cdef Graph _G

	def __cinit__(self, Graph G, quality):
		self._G = G
		self._this = new _GCE(G._this, stdstring(quality))

	def run(self, set[unsigned int] seeds):
		"""
		Produces a cut around a given seed node.

		Parameters:
		-----------
		seeds : the seed node ids.
		"""
		return self._this.run(seeds)
# Module: clique

cdef extern from "cpp/clique/MaxClique.h":
	cdef cppclass _MaxClique "NetworKit::MaxClique":
		_MaxClique(_Graph G, count lb) except +
		void run() nogil except +
		count getMaxCliqueSize() except +

cdef class MaxClique:
	"""
	Exact algorithm for computing the size of the largest clique in a graph.
	Worst-case running time is exponential, but in practice the algorithm is fairly fast.
	Reference: Pattabiraman et al., http://arxiv.org/pdf/1411.7460.pdf

	Parameters:
	-----------
	G : graph in which the cut is to be produced, must be unweighted.
	lb : the lower bound of the size of the maximum clique.
	"""
	cdef _MaxClique* _this
	cdef Graph _G

	def __cinit__(self, Graph G not None, lb=0):
		self._G = G
		self._this = new _MaxClique(G._this, lb)


	def __dealloc__(self):
		del self._this

	def run(self):
		"""
		Actual maximum clique algorithm. Determines largest clique each vertex
	 	is contained in and returns size of largest. Pruning steps keep running time
	 	acceptable in practice.
	 	"""
		cdef count size
		with nogil:
			self._this.run()

	def getMaxCliqueSize(self):
		"""
		Returns the size of the biggest clique
		"""
		return self._this.getMaxCliqueSize()

# Module: linkprediction

cdef extern from "cpp/linkprediction/LinkPredictor.h":
	cdef cppclass _LinkPredictor "NetworKit::LinkPredictor":
		_LinkPredictor(const _Graph& G) except +
		double run(node u, node v) except +
		vector[pair[pair[node, node], double]] runAll() except +
		vector[pair[pair[node, node], double]] runOn(vector[pair[node, node]] nodePairs) except +
		void setGraph(const _Graph& newGraph) except +

cdef class LinkPredictor:
	""" Abstract base class for link predictors.

	Parameters
	----------
	G : Graph, optional
		The graph to work on. Defaults to None.
	"""
	cdef _LinkPredictor* _this

	def __cinit__(self, *args):
		# The construction is handled by the subclasses
		return

	def __dealloc__(self):
		if self._this is not NULL:
			del self._this
			self._this = NULL

	def setGraph(self, Graph newGraph):
		""" Sets the graph to work on.

		Parameters
		----------
		newGraph : Graph
			The graph to work on.
   	"""
		self._this.setGraph(newGraph._this)

	def run(self, node u, node v):
		""" Returns a score indicating the likelihood of a future link between the given nodes.

		Prior to calling this method a graph should be provided through the constructor or
		by calling setGraph. Note that only undirected graphs are accepted.
		There is also no lower or upper bound for scores and the actual range of values depends
		on the specific link predictor implementation. In case u == v a 0 is returned.
		If suitable this method might make use of parallelization to enhance performance.

		Parameters
		----------
		u : node
			First node in graph.
		v : node
			Second node in graph.

		Returns
		-------
		A prediction-score indicating the likelihood of a future link between the given nodes.
		"""
		return self._this.run(u, v)

	def runAll(self):
		""" Runs the link predictor on all currently unconnected node-pairs.

		Possible self-loops are also excluded. The method makes use of parallelisation.

		Returns
		-------
		A vector of pairs containing all currently unconnected node-pairs as the first elements
		and the corresponding scores as the second elements. The vector is sorted ascendingly by node-pair.
		"""
		return move(self._this.runAll())

	def runOn(self, vector[pair[node, node]] nodePairs):
		""" Executes the run-method on aĺl given node-pairs and returns a vector of predictions.

		The result is a vector of pairs where the first element is the node-pair and it's second
		element the corresponding score generated by the run-method. The method makes use of
		parallelisation.

		Parameters
		----------
		nodePairs : vector[pair[node, node]]
			Node-pairs to run the predictor on.

		Returns
		-------
		A vector of pairs containing the given node-pair as the first element and it's corresponding score
		as the second element. The vector is sorted ascendingly by node-pair.
		"""
		return move(self._this.runOn(nodePairs))

cdef extern from "cpp/linkprediction/KatzIndex.h":
	cdef cppclass _KatzIndex "NetworKit::KatzIndex"(_LinkPredictor):
		_KatzIndex(count maxPathLength, double dampingValue) except +
		_KatzIndex(const _Graph& G, count maxPathLength, double dampingValue) except +

cdef class KatzIndex(LinkPredictor):
	""" Implementation of the Katz index.

	Katz index assigns a pair of nodes a similarity score
	that is based on the sum of the weighted number of paths of length l
	where l is smaller than a given limit.

	Parameters
	----------
	G : Graph, optional
		The graph to operate on. Defaults to None.
	maxPathLength : count, optional
		Maximal length of the paths to consider. Defaults to 5.
	dampingValue : double, optional
		Used to exponentially damp every addend of the sum. Should be in (0, 1]. Defaults to 0.005.
	"""

	def __cinit__(self, Graph G = None, count maxPathLength = 5, double dampingValue = 0.005):
		if G is None:
			self._this = new _KatzIndex(maxPathLength, dampingValue)
		else:
			self._this = new _KatzIndex(G._this, maxPathLength, dampingValue)

	def __dealloc__(self):
		if self._this is not NULL:
			del self._this
			self._this = NULL

	def run(self, node u, node v):
		""" Returns the similarity score for the given node-pair based on the Katz index specified during construction.

		The algorithm considers all paths starting at the node with the smaller degree except the algorithm
		started at the other node at the last call.

		Parameters
		----------
		u : node
			First node in graph.
		v : node
			Second node in graph.

		Returns
		-------
		The similarity score of the given node-pair calculated by the specified Katz index.
		"""
		return self._this.run(u, v)

cdef extern from "cpp/linkprediction/CommonNeighborsIndex.h":
	cdef cppclass _CommonNeighborsIndex "NetworKit::CommonNeighborsIndex"(_LinkPredictor):
		_CommonNeighborsIndex() except +
		_CommonNeighborsIndex(const _Graph& G) except +

cdef class CommonNeighborsIndex(LinkPredictor):
	""" The CommonNeighborsIndex calculates the number of common neighbors of a node-pair in a given graph.

	Parameters
	----------
	G : Graph, optional
		The graph to work on. Defaults to None.
	"""

	def __cinit__(self, Graph G = None):
		if G is None:
			self._this = new _CommonNeighborsIndex()
		else:
			self._this = new _CommonNeighborsIndex(G._this)

	def __dealloc__(self):
		if self._this is not NULL:
			del self._this
			self._this = NULL

	def run(self, node u, node v):
		""" Returns the number of common neighbors of the given nodes u and v.

		Parameters
		----------
		u : node
			First node in graph.
		v : node
			Second node in graph.

		Returns
		-------
		The number of common neighbors of u and v.
		"""
		return self._this.run(u, v)

cdef extern from "cpp/linkprediction/PreferentialAttachmentIndex.h":
	cdef cppclass _PreferentialAttachmentIndex "NetworKit::PreferentialAttachmentIndex"(_LinkPredictor):
		_PreferentialAttachmentIndex() except +
		_PreferentialAttachmentIndex(const _Graph& G) except +

cdef class PreferentialAttachmentIndex(LinkPredictor):
	""" Implementation of the Preferential Attachment Index.

	The run-method simply calculates the product of the number of nodes in the neighborhoods
	regarding the given nodes.

	Parameters
	----------
	G : Graph, optional
		The graph to work on. Defaults to None.
	"""

	def __cinit__(self, Graph G = None):
		if G is None:
			self._this = new _PreferentialAttachmentIndex()
		else:
			self._this = new _PreferentialAttachmentIndex(G._this)

	def __dealloc__(self):
		if self._this is not NULL:
			del self._this
			self._this = NULL

	def run(self, node u, node v):
		""" Returns the product of the cardinalities of the neighborhoods regarding u and v.

		Parameters
		----------
		u : node
			First node in graph.
		v : node
			Second node in graph.

		Returns
		-------
		The product of the cardinalities of the neighborhoods regarding u and v
		"""
		return self._this.run(u, v)

cdef extern from "cpp/linkprediction/JaccardIndex.h":
	cdef cppclass _JaccardIndex "NetworKit::JaccardIndex"(_LinkPredictor):
		_JaccardIndex() except +
		_JaccardIndex(const _Graph& G) except +

cdef class JaccardIndex(LinkPredictor):
	""" Implementation of the Jaccard index which normalizes the Common Neighbors Index.

	This is done through dividing the number of common neighbors by the number of nodes
	in the neighboorhood-union.

	Parameters
	----------
	G : Graph, optional
		The graph to work on. Defaults to None.
	"""
	def __cinit__(self, Graph G = None):
		if G is None:
			self._this = new _JaccardIndex()
		else:
			self._this = new _JaccardIndex(G._this)

	def __dealloc__(self):
		if self._this is not NULL:
			del self._this
			self._this = NULL

	def run(self, node u, node v):
		""" Returns the Jaccard index for the given node-pair (u, v).

		Parameters
		----------
		u : node
			First node in graph.
		v : node
			Second node in graph.

		Returns
		-------
		The Jaccard index for the given node-pair (u, v).
		"""
		return self._this.run(u, v)

cdef extern from "cpp/linkprediction/AdamicAdarIndex.h":
	cdef cppclass _AdamicAdarIndex "NetworKit::AdamicAdarIndex"(_LinkPredictor):
		_AdamicAdarIndex() except +
		_AdamicAdarIndex(const _Graph& G) except +

cdef class AdamicAdarIndex(LinkPredictor):
	""" Implementation of the Adamic/Adar Index.

	The index sums up the reciprocals of the logarithm of the degree of all
	common neighbors of u and v.

	Parameters
	----------
	G : Graph, optional
		The graph to work on. Defaults to None.
	"""

	def __cinit__(self, Graph G = None):
		if G is None:
			self._this = new _AdamicAdarIndex()
		else:
			self._this = new _AdamicAdarIndex(G._this)

	def __dealloc__(self):
		if self._this is not NULL:
			del self._this
			self._this = NULL

	def run(self, node u, node v):
		""" Returns the Adamic/Adar Index of the given node-pair (u, v).

		Parameters
		----------
		u : node
			First node in graph.
		v : node
			Second node in graph.

		Returns
		-------
		The Adamic/Adar Index of the given node-pair (u, v).
		"""
		return self._this.run(u, v)

cdef extern from "cpp/linkprediction/UDegreeIndex.h":
	cdef cppclass _UDegreeIndex "NetworKit::UDegreeIndex"(_LinkPredictor):
		_UDegreeIndex() except +
		_UDegreeIndex(const _Graph& G) except +

cdef class UDegreeIndex(LinkPredictor):
	""" Index that simply returns the degree of the first given node.

	Parameters
	----------
	G : Graph, optional
		The graph to work on. Defaults to None.
	"""

	def __cinit__(self, Graph G = None):
		if G is None:
			self._this = new _UDegreeIndex()
		else:
			self._this = new _UDegreeIndex(G._this)

	def __dealloc__(self):
		if self._this is not NULL:
			del self._this
			self._this = NULL

	def run(self, node u, node v):
		""" Returns the degree of the first node provided, namely u.

		Parameters
		----------
		u : node
			First node in graph.
		v : node
			Second node in graph.

		Returns
		-------
		The degree of the first node provided, namely u.
		"""
		return self._this.run(u, v)

cdef extern from "cpp/linkprediction/VDegreeIndex.h":
	cdef cppclass _VDegreeIndex "NetworKit::VDegreeIndex"(_LinkPredictor):
		_VDegreeIndex() except +
		_VDegreeIndex(const _Graph& G) except +

cdef class VDegreeIndex(LinkPredictor):
	""" Index that simply returns the degree of the second given node.

	Parameters
	----------
	G : Graph, optional
		The graph to work on. Defaults to None.
	"""

	def __cinit__(self, Graph G = None):
		if G is None:
			self._this = new _VDegreeIndex()
		else:
			self._this = new _VDegreeIndex(G._this)

	def __dealloc__(self):
		if self._this is not NULL:
			del self._this
			self._this = NULL

	def run(self, node u, node v):
		""" Returns the degree of the second node provided, namely v.

		Parameters
		----------
		u : node
			First node in graph.
		v : node
			Second node in graph.

		Returns
		-------
		The degree of the second node provided, namely v.
		"""
		return self._this.run(u, v)

cdef extern from "cpp/linkprediction/AlgebraicDistanceIndex.h":
	cdef cppclass _AlgebraicDistanceIndex "NetworKit::AlgebraicDistanceIndex"(_LinkPredictor):
		_AlgebraicDistanceIndex(count numberSystems, count numberIterations, double omega, index norm) except +
		_AlgebraicDistanceIndex(const _Graph& G, count numberSystems, count numberIterations, double omega, index norm, ) except +
		void preprocess() except +
		double run(node u, node v) except +

cdef class AlgebraicDistanceIndex(LinkPredictor):
	""" Algebraic distance assigns a distance value to pairs of nodes according to their structural closeness in the graph.

	Parameters
	----------
	G : Graph
		The graph to work on. Can be set to None and default is None.
	numberSystems : count
		Number of vectors/systems used for algebraic iteration.
	numberIterations : count
		Number of iterations in each system.
	omega : double, optional
		Overrelaxation parameter, default: 0.5.
	norm : index, optional
		The norm factor of the extended algebraic distance. Maximum norm is realized by setting the norm to 0. Default: 2.
	"""

	def __cinit__(self, Graph G, count numberSystems, count numberIterations, double omega = 0.5, index norm = 2):
		if G is None:
			self._this = new _AlgebraicDistanceIndex(numberSystems, numberIterations, omega, norm)
		else:
			self._this = new _AlgebraicDistanceIndex(G._this, numberSystems, numberIterations, omega, norm)

	def __dealloc__(self):
		if self._this is not NULL:
			del self._this
			self._this = NULL

	def preprocess(self):
		""" Executes necessary initializations.

		Starting with random initialization, compute for all numberSystems
		"diffusion" systems the situation after numberIterations iterations
		of overrelaxation with overrelaxation parameter omega.

		REQ: Needs to be called before algdist delivers meaningful results!
		"""
		(<_AlgebraicDistanceIndex *>self._this).preprocess()

	def run(self, node u, node v):
		""" Returns the extended algebraic distance between node u and node v in the norm specified in the constructor.

		Parameters
		----------
		u : node
			The first node.
		v : node
			The second node.

		Returns
		-------
		Extended algebraic distance between the two nodes.
		"""
		return self._this.run(u, v)

cdef extern from "cpp/linkprediction/NeighborhoodDistanceIndex.h":
	cdef cppclass _NeighborhoodDistanceIndex "NetworKit::NeighborhoodDistanceIndex"(_LinkPredictor):
		_NeighborhoodDistanceIndex() except +
		_NeighborhoodDistanceIndex(const _Graph& G) except +
		double run(node u, node v) except +

cdef class NeighborhoodDistanceIndex(LinkPredictor):
	""" Assigns a distance value to pairs of nodes according to the overlap of their neighborhoods.

	Parameters
	----------
	G : Graph, optional
		The graph to work on. Defaults to None.
	"""
	def __cinit__(self, Graph G = None):
		if G is None:
			self._this = new _NeighborhoodDistanceIndex()
		else:
			self._this = new _NeighborhoodDistanceIndex(G._this)

	def __dealloc__(self):
		if self._this is not NULL:
			del self._this
			self._this = NULL

	def run(self, node u, node v):
		""" Returns the Neighborhood Distance index for the given node-pair (u, v).

		Parameters
		----------
		u : node
			First node in graph.
		v : node
			Second node in graph.

		Returns
		-------
		The Neighborhood Distance index for the given node-pair (u, v).
		"""
		return self._this.run(u, v)

cdef extern from "cpp/linkprediction/TotalNeighborsIndex.h":
	cdef cppclass _TotalNeighborsIndex "NetworKit::TotalNeighborsIndex"(_LinkPredictor):
		_TotalNeighborsIndex() except +
		_TotalNeighborsIndex(const _Graph& G) except +

cdef class TotalNeighborsIndex(LinkPredictor):
	""" Implementation of the Total Neighbors Index.

	This index is also known as Total Friends Index and returns
	the number of nodes in the neighborhood-union of u and v.

	Parameters
	----------
	G : Graph, optional
		The graph to work on. Defaults to None.
	"""

	def __cinit__(self, Graph G = None):
		if G is None:
			self._this = new _TotalNeighborsIndex()
		else:
			self._this = new _TotalNeighborsIndex(G._this)

	def __dealloc__(self):
		if self._this is not NULL:
			del self._this
			self._this = NULL

	def run(self, node u, node v):
		""" Returns the number of total union-neighbors for the given node-pair (u, v).

		Parameters
		----------
		u : node
			First node in graph.
		v : node
			Second node in graph.

		Returns
		-------
		The number of total union-neighbors for the given node-pair (u, v).
		"""
		return self._this.run(u, v)

cdef extern from "cpp/linkprediction/NeighborsMeasureIndex.h":
	cdef cppclass _NeighborsMeasureIndex "NetworKit::NeighborsMeasureIndex"(_LinkPredictor):
		_NeighborsMeasureIndex() except +
		_NeighborsMeasureIndex(const _Graph& G) except +

cdef class NeighborsMeasureIndex(LinkPredictor):
	""" Implementation of the Neighbors Measure Index.

	This index is also known as Friends Measure and simply returns
	the number of connections between neighbors of the given nodes u and v.

	Parameters
	----------
	G : Graph, optional
		The graph to work on. Defaults to None.
	"""

	def __cinit__(self, Graph G = None):
		if G is None:
			self._this = new _NeighborsMeasureIndex()
		else:
			self._this = new _NeighborsMeasureIndex(G._this)

	def __dealloc__(self):
		if self._this is not NULL:
			del self._this
			self._this = NULL

	def run(self, node u, node v):
		""" Returns the number of connections between neighbors of u and v.

		Parameters
		----------
		u : node
			First node in graph.
		v : node
			Second node in graph.

		Returns
		-------
		The number of connections between neighbors of u and v.
		"""
		return self._this.run(u, v)

cdef extern from "cpp/linkprediction/SameCommunityIndex.h":
	cdef cppclass _SameCommunityIndex "NetworKit::SameCommunityIndex"(_LinkPredictor):
		_SameCommunityIndex() except +
		_SameCommunityIndex(const _Graph& G) except +

cdef class SameCommunityIndex(LinkPredictor):
	""" Index to determine whether two nodes are in the same community.

	Parameters
	----------
	G : Graph, optional
		The graph to work on. Defaults to None.
	"""

	def __cinit__(self, Graph G = None):
		if G is None:
			self._this = new _SameCommunityIndex()
		else:
			self._this = new _SameCommunityIndex(G._this)

	def __dealloc__(self):
		if self._this is not NULL:
			del self._this
			self._this = NULL

	def run(self, node u, node v):
		""" Returns 1 if the given nodes u and v are in the same community, 0 otherwise.

		Parameters
		----------
		u : node
			First node in graph.
		v : node
			Second node in graph.

		Returns
		-------
		1 if the given nodes u and v are in the same community, 0 otherwise.
		"""
		return self._this.run(u, v)

cdef extern from "cpp/linkprediction/AdjustedRandIndex.h":
	cdef cppclass _AdjustedRandIndex "NetworKit::AdjustedRandIndex"(_LinkPredictor):
		_AdjustedRandIndex() except +
		_AdjustedRandIndex(const _Graph& G) except +

cdef class AdjustedRandIndex(LinkPredictor):
	""" AdjustedRandIndex proposed by Hoffman et al. with natural threshold of 0.

	Parameters
	----------
	G : Graph, optional
		The graph to work on. Defaults to None.
	"""

	def __cinit__(self, Graph G = None):
		if G is None:
			self._this = new _AdjustedRandIndex()
		else:
			self._this = new _AdjustedRandIndex(G._this)

	def __dealloc__(self):
		if self._this is not NULL:
			del self._this
			self._this = NULL

	def run(self, node u, node v):
		""" Returns the Adjusted Rand Index of the given node-pair (u, v).

		Parameters
		----------
		u : node
			First node in graph.
		v : node
			Second node in graph.

		Returns
		-------
		The Adjusted Rand Index of the given node-pair (u, v).
		"""
		return self._this.run(u, v)

cdef extern from "cpp/linkprediction/ResourceAllocationIndex.h":
	cdef cppclass _ResourceAllocationIndex "NetworKit::ResourceAllocationIndex"(_LinkPredictor):
		_ResourceAllocationIndex() except +
		_ResourceAllocationIndex(const _Graph& G) except +

cdef class ResourceAllocationIndex(LinkPredictor):
	""" Implementation of the ResourceAllocationIndex.

	The index is similar to Adamic/Adar and sums up the reciprocals of
	the degree of all common neighbors of u and v.

	Parameters
	----------
	G : Graph, optional
		The graph to work on. Defaults to None.
	"""

	def __cinit__(self, Graph G = None):
		if G is None:
			self._this = new _ResourceAllocationIndex()
		else:
			self._this = new _ResourceAllocationIndex(G._this)

	def __dealloc__(self):
		if self._this is not NULL:
			del self._this
			self._this = NULL

	def run(self, node u, node v):
		""" Returns the Resource Allocation Index of the given node-pair (u, v).

		Parameters
		----------
		u : node
			First node in graph.
		v : node
			Second node in graph.

		Returns
		-------
		The Resource Allocation Index of the given node-pair (u, v).
		"""
		return self._this.run(u, v)

cdef extern from "cpp/linkprediction/RandomLinkSampler.h" namespace "NetworKit::RandomLinkSampler":
	_Graph byPercentage(_Graph G, double percentage) except +
	_Graph byCount(_Graph G, count numLinks) except +

cdef class RandomLinkSampler:
	""" Provides methods to randomly sample a number of edges from a given graph. """

	@staticmethod
	def byPercentage(Graph G, double percentage):
		""" Returns a graph that contains percentage percent of links form the given graph G.

		The links are randomly selected from G until the given percentage is reached.

		Parameters
		----------
		G : Graph
			The graph to construct the training graph from.
		percentage : double
			Percentage of links regarding the number of links in the given graph that should
			be in the returned graph.

		Returns
		-------
		A graph that contains the given percentage of links from G.
		"""
		return Graph().setThis(byPercentage(G._this, percentage))

	@staticmethod
	def byCount(Graph G, count numLinks):
		""" Returns a graph that contains numLinks links from the given graph G.

		The links are randomly selected from G until the given count is reached.

		Parameters
		----------
		G : Graph
			The graph to construct the training graph from.
		numLinks : count
			Number of links the returned graph should consist of.

		Returns
		-------
		A graph that contains the given number of links from G.
		"""
		return Graph().setThis(byCount(G._this, numLinks))

cdef extern from "cpp/linkprediction/EvaluationMetric.h":
	cdef cppclass _EvaluationMetric "NetworKit::EvaluationMetric":
		_EvaluationMetric() except +
		_EvaluationMetric(const _Graph& testGraph) except +
		void setTestGraph(const _Graph& newTestGraph) except +
		pair[vector[double], vector[double]] getCurve(vector[pair[pair[node, node], double]] predictions, count numThresholds) except +
		double getAreaUnderCurve() except +
		double getAreaUnderCurve(pair[vector[double], vector[double]] curve) except +

cdef class EvaluationMetric:
	""" Abstract base class for evaluation curves.

	The evualation curves are generated based on the predictions calculated
	by the link predictor and a testGraph to compare against.

	Parameters
	----------
	testGraph : Graph
		Graph containing the links to use for evaluation. Can be set to None and default is None.
	"""
	cdef _EvaluationMetric *_this

	def __cinit__(self, *args):
		# The construction is handled by the subclasses
		return

	def __dealloc__(self):
		if self._this is not NULL:
			del self._this
			self._this = NULL

	def setTestGraph(self, Graph newTestGraph):
		""" Sets a new graph to use as ground truth for evaluation.

		Note that this won't reset the most recently calculated curve and as a consequence
		getAreaUnderCurve() will still behave as expected by returning the AUC of the most recent curve.

		Parameters
		----------
		newTestGraph : Graph
			New graph to use as ground truth.
		"""
		self._this.setTestGraph(newTestGraph._this)

	def getCurve(self, vector[pair[pair[node, node], double]] predictions, count numThresholds = 1000):
		""" Returns a pair of X- and Y-vectors describing the evaluation curve generated from the given predictions.

		The latest y-value will be used as a tie-breaker in case there are multiple y-values for one x-value.
		Note that the given number of thresholds (@a numThresholds) is an upper bound for the number of
		points returned. This is due to the fact that multiple y-values can map to one x-value in which case
		the tie-breaking behaviour described above will intervene.

		Parameters
		----------
		predictions : vector[pair[pair[node, node], double]]
			Predictions to evaluate.
		numThresholds : count, optional
			The number of thresholds to use the metric on. Defaults to 1000.

		Returns
		-------
		A pair of vectors where the first vectors contains all x-values and the second one contains the
		corresponding y-value.
		"""
		return self._this.getCurve(predictions, numThresholds)

	def getAreaUnderCurve(self, pair[vector[double], vector[double]] curve = pair[vector[double], vector[double]]()):
		""" Returns the area under the most recently calculated or optionally the given curve by using the trapezoidal rule.

		Note that if there is no curve specified or the vectors of the given curves are empty than
		the area under the most recently calculated curve will be returned.

		Parameters
		----------
		curve : pair[vector[double], vector[double]]
			Curve whose AUC to determine. Default: Pair of empty vectors.

		Returns
		-------
		The area under the given curve.
		"""
		if len(curve.first) == 0:
			return self._this.getAreaUnderCurve()
		return self._this.getAreaUnderCurve(curve)

cdef extern from "cpp/linkprediction/ROCMetric.h":
	cdef cppclass _ROCMetric "NetworKit::ROCMetric"(_EvaluationMetric):
		_ROCMetric() except +
		_ROCMetric(const _Graph& testGraph) except +
		pair[vector[double], vector[double]] getCurve(vector[pair[pair[node, node], double]] predictions, count numThresholds) except +

cdef class ROCMetric(EvaluationMetric):
	""" Provides points that define the Receiver Operating Characteristic curve for a given set of predictions.

	Based on the generated points the area under the curve can be calculated with the trapzoidal rule.

	Parameters
	----------
	testGraph : Graph, optional
		Graph containing the links to use for evaluation. Defaults to None.
	"""

	def __cinit__(self, Graph testGraph = None):
		if testGraph is None:
			self._this = new _ROCMetric()
		else:
			self._this = new _ROCMetric(testGraph._this)

	def __dealloc__(self):
		if self._this is not NULL:
			del self._this
			self._this = NULL

	def getCurve(self, vector[pair[pair[node, node], double]] predictions, count numThresholds = 1000):
		""" Generate the points of the Receiver Operating Characteristic curve regarding the previously set predictions.

		Note that in the case of multiple y-values mapping to the same x-value the highest (=latest) y-value gets picked.

		Parameters
		----------
		predictions : vector[pair[pair[node, node], double]]
			Predictions to evaluate.
		numThresholds : count, optional
			The number of thresholds to use the metric on. Defaults to 1000.

		Returns
		-------
		A pair of vectors where the first vector contains the false positive rates and the second vector the
		corresponding true positive rates.
		"""
		return self._this.getCurve(predictions, numThresholds)

cdef extern from "cpp/linkprediction/PrecisionRecallMetric.h":
	cdef cppclass _PrecisionRecallMetric "NetworKit::PrecisionRecallMetric"(_EvaluationMetric):
		_PrecisionRecallMetric() except +
		_PrecisionRecallMetric(const _Graph& testGraph) except +
		pair[vector[double], vector[double]] getCurve(vector[pair[pair[node, node], double]] predictions, count numThresholds) except +

cdef class PrecisionRecallMetric(EvaluationMetric):
	""" Provides points that define the Precision-Recall curve for a given set of predictions.

	Based on the generated points the area under the curve can be calculated with the trapzoidal rule.

	Parameters
	----------
	testGraph : Graph, optional
		Graph containing the links to use for evaluation. Defaults to None.
	"""

	def __cinit__(self, Graph testGraph = None):
		if testGraph is None:
			self._this = new _PrecisionRecallMetric()
		else:
			self._this = new _PrecisionRecallMetric(testGraph._this)

	def __dealloc__(self):
		if self._this is not NULL:
			del self._this
			self._this = NULL

	def getCurve(self, vector[pair[pair[node, node], double]] predictions, count numThresholds = 1000):
		""" Generates the points for the Precision-Recall curve with respect to the given predictions.

		The curve assigns every recall-value a corresponding precision as the y-value.
		In case of a tie regarding multiple y-values for a x-value the smallest (= latest) y-value will be used.

		Parameters
		----------
		predictions : vector[pair[pair[node, node], double]]
			Predictions to evaluate.
		numThresholds : count, optional
			The number of thresholds to use the metric on. Defaults to 1000.

		Returns
		-------
		A pair of vectors where the first vector contains all recall-values and the second vector
		the corresponding precision-values.
		"""
		return self._this.getCurve(predictions, numThresholds)

cdef extern from "cpp/linkprediction/MissingLinksFinder.h":
	cdef cppclass _MissingLinksFinder "NetworKit::MissingLinksFinder":
		_MissingLinksFinder(const _Graph& G) except +
		vector[pair[node, node]] findAtDistance(count k) except +
		vector[pair[node, node]] findFromNode(node u, count k) except +

cdef class MissingLinksFinder:
	""" Allows the user to find missing links in the given graph.

	The absent links to find are narrowed down by providing a distance
	that the nodes of the missing links should have.
	For example in case of distance 2 only node-pairs that would close
	a triangle in the given graph get returned.

	Parameters
	----------
	G : Graph
		The graph to find missing links in.
	"""
	cdef _MissingLinksFinder* _this

	def __cinit__(self, Graph G):
		self._this = new _MissingLinksFinder(G._this)

	def __dealloc__(self):
		del self._this

	def findAtDistance(self, count k):
		""" Returns all missing links in the graph that have distance k.

		Note that a distance of k actually means that there are k different links
		on the path of the two nodes that are connected through that path.

		Parameters
		----------
		k : count
			Distance of the absent links.

		Returns
		-------
		An ascendingly sorted vector of node-pairs where there is a missing link of distance k
		between the two nodes.
		"""
		return move(self._this.findAtDistance(k))

	def findFromNode(self, node u, count k):
		""" Returns all missing links in the graph that have distance k and are connected to u.

		Note that a distance of k actually means that there are k different links
		on the path of the two nodes that are connected through that path.

		Parameters
		----------
		u : node
			Node to find missing links from.
		k : count
			Distance of the absent links.

		Returns
		-------
		A vector of node-pairs where there is a missing link of distance k
		between the given node u and another node in the graph.
		"""
		return move(self._this.findFromNode(u, k))

cdef extern from "cpp/linkprediction/NeighborhoodUtility.h" namespace "NetworKit::NeighborhoodUtility":
	vector[node] getNeighborsUnion(const _Graph& G, node u, node v) except +
	vector[node] getCommonNeighbors(const _Graph& G, node u, node v) except +

cdef class NeighborhoodUtility:
	""" Provides basic operations on neighborhoods in a given graph. """

	@staticmethod
	def getNeighborsUnion(Graph G, node u, node v):
		""" Returns the union of the neighboorhoods of u and v.

		Parameters
		----------
		G : Graph
			Graph to obtain neighbors-union from.
		u : node
			First node.
		v : node
			Second node.

		Returns
		-------
		A vector containing all the nodes in the neighboorhood-union of u and v.
		"""
		return getNeighborsUnion(G._this, u, v)

	@staticmethod
	def getCommonNeighbors(Graph G, node u, node v):
		""" Returns a vector containing the node-ids of all common neighbors of u and v.

		Parameters
		----------
		G : Graph
			Graph to obtain common neighbors from.
		u : node
			First node.
		v : node
			Second node.

		Returns
		-------
		A vector containing the node-ids of all common neighbors of u and v.
		"""
		return getCommonNeighbors(G._this, u, v)

cdef extern from "cpp/linkprediction/LinkThresholder.h" namespace "NetworKit::LinkThresholder":
	vector[pair[node, node]] byScore(vector[pair[pair[node, node], double]] predictions, double minScore)
	vector[pair[node, node]] byCount(vector[pair[pair[node, node], double]] predictions, count numLinks)
	vector[pair[node, node]] byPercentage(vector[pair[pair[node, node], double]] predictions, double percentageLinks)

cdef class LinkThresholder:
	""" Filters given predictions based on some criterion and returns a vector of node-pairs that fulfill the given criterion.

	This can be used to determine which node-pairs should actually be interpreted
	as future links and which shouldn't.
	"""

	@staticmethod
	def byScore(vector[pair[pair[node, node], double]] predictions, double minScore):
		""" Returns the node-pairs whose scores are at least equal to the given minScore.

		Parameters
		----------
		predictions : vector[pair[pair[node, node], double]].
			Predictions to filter.
		minScore : double
			Minimal score that the returned node-pairs should have.

		Returns
		-------
		A vector of node-pairs whose scores are at least equal to the given minScore.
		"""
		return byScore(predictions, minScore)

	@staticmethod
	def byCount(vector[pair[pair[node, node], double]] predictions, count numLinks):
		""" Returns the first numLinks highest scored node-pairs.

		Parameters
		----------
		predictions : vector[pair[pair[node, node], double]].
			Predictions to filter.
		numLinks : count
			Number of top-scored node-pairs to return.

		Returns
		-------
		The first numLinks highest scored node-pairs.
		"""
		return byCount(predictions, numLinks)

	@staticmethod
	def byPercentage(vector[pair[pair[node, node], double]] predictions, double percentageLinks):
		""" Returns the first percentageLinks percent of the highest scores node-pairs.

		Parameters
		----------
		predictions : vector[pair[pair[node, node], double]].
			Predictions to filter.
		percentageLinks : double
			Percentage of highest scored node-pairs to return.

		Returns
		-------
		The first percentageLinks percent of the highest scores node-pairs.
		"""
		return byPercentage(predictions, percentageLinks)

cdef extern from "cpp/linkprediction/PredictionsSorter.h" namespace "NetworKit::PredictionsSorter":
	void sortByScore (vector[pair[pair[node, node], double]]& predictions) except +
	void sortByNodePair (vector[pair[pair[node, node], double]]& predictions) except +

cdef class PredictionsSorter:
	""" Allows the sorting of predictions by score or node-pair. """

	@staticmethod
	def sortByScore(list predictions):
		""" Sorts the given predictions descendingly by score.

		In case there is a tie the node-pairs are used as a tie-breaker by sorting them
		ascendingly on the first node and on a tie ascendingly by the second node.

		Parameters
		----------
		predictions : vector[pair[pair[node, node], double]]
			The predictions to sort.
		"""
		cdef vector[pair[pair[node, node], double]] predCopy = predictions
		sortByScore(predCopy)
		predictions[:] = predCopy

	@staticmethod
	def sortByNodePair(list predictions):
		""" Sorts the predictions ascendingly by node-pair.

		This means for example (0, 0) < (0, 1) and (1, 1) < (1, 0).

		Parameters
		----------
		predictions : vector[pair[pair[node, node], double]]
			The predictions to sort.
		"""
		cdef vector[pair[pair[node, node], double]] predCopy = predictions
		sortByNodePair(predCopy)
		predictions[:] = predCopy

# Module: EdgeScore

cdef extern from "cpp/edgescores/EdgeScore.h":
	cdef cppclass _EdgeScore "NetworKit::EdgeScore"[T](_Algorithm):
		_EdgeScore(const _Graph& G) except +
		vector[T] scores() except +
		T score(edgeid eid) except +
		T score(node u, node v) except +

cdef class EdgeScore(Algorithm):
	"""
	TODO DOCSTIRNG
	"""
	cdef Graph _G

	cdef bool isDoubleValue(self):
		raise RuntimeError("Implement in subclass")

	def __init__(self, *args, **namedargs):
		if type(self) == EdgeScore:
			raise RuntimeError("Error, you may not use EdgeScore directly, use a sub-class instead")

	def __dealloc__(self):
		self._G = None # just to be sure the graph is deleted

	def score(self, u, v = None):
		if v is None:
			if self.isDoubleValue():
				return (<_EdgeScore[double]*>(self._this)).score(u)
			else:
				return (<_EdgeScore[count]*>(self._this)).score(u)
		else:
			if self.isDoubleValue():
				return (<_EdgeScore[double]*>(self._this)).score(u, v)
			else:
				return (<_EdgeScore[count]*>(self._this)).score(u, v)

	def scores(self):
		if self.isDoubleValue():
			return (<_EdgeScore[double]*>(self._this)).scores()
		else:
			return (<_EdgeScore[count]*>(self._this)).scores()


cdef extern from "cpp/edgescores/ChibaNishizekiTriangleEdgeScore.h":
	cdef cppclass _ChibaNishizekiTriangleEdgeScore "NetworKit::ChibaNishizekiTriangleEdgeScore"(_EdgeScore[count]):
		_ChibaNishizekiTriangleEdgeScore(const _Graph& G) except +

cdef class ChibaNishizekiTriangleEdgeScore(EdgeScore):
	"""
	Calculates for each edge the number of triangles it is embedded in.

	Parameters
	----------
	G : Graph
		The graph to count triangles on.
	"""

	def __cinit__(self, Graph G):
		"""
		G : Graph
			The graph to count triangles on.
		"""
		self._G = G
		self._this = new _ChibaNishizekiTriangleEdgeScore(G._this)

	cdef bool isDoubleValue(self):
		return False

cdef extern from "cpp/edgescores/ChibaNishizekiQuadrangleEdgeScore.h":
	cdef cppclass _ChibaNishizekiQuadrangleEdgeScore "NetworKit::ChibaNishizekiQuadrangleEdgeScore"(_EdgeScore[count]):
		_ChibaNishizekiQuadrangleEdgeScore(const _Graph& G) except +

cdef class ChibaNishizekiQuadrangleEdgeScore(EdgeScore):
	"""
	Calculates for each edge the number of quadrangles (circles of length 4) it is embedded in.

	Parameters
	----------
	G : Graph
		The graph to count quadrangles on.
	"""

	def __cinit__(self, Graph G):
		"""
		Parameters
		----------
		G : Graph
			The graph to count quadrangles on.
		"""
		self._G = G
		self._this = new _ChibaNishizekiQuadrangleEdgeScore(G._this)

	cdef bool isDoubleValue(self):
		return False

cdef extern from "cpp/edgescores/TriangleEdgeScore.h":
	cdef cppclass _TriangleEdgeScore "NetworKit::TriangleEdgeScore"(_EdgeScore[double]):
		_TriangleEdgeScore(const _Graph& G) except +

cdef class TriangleEdgeScore(EdgeScore):
	"""
	Triangle counting.

	Parameters
	----------
	G : Graph
		The graph to count triangles on.
	"""

	def __cinit__(self, Graph G):
		"""
		Parameters
		----------
		G : Graph
			The graph to count triangles on.
		"""
		self._G = G
		self._this = new _TriangleEdgeScore(G._this)

	cdef bool isDoubleValue(self):
		return False

cdef extern from "cpp/edgescores/EdgeScoreLinearizer.h":
	cdef cppclass _EdgeScoreLinearizer "NetworKit::EdgeScoreLinearizer"(_EdgeScore[double]):
		_EdgeScoreLinearizer(const _Graph& G, const vector[double]& attribute, bool inverse) except +

cdef class EdgeScoreLinearizer(EdgeScore):
	"""
	Linearizes a score such that values are evenly distributed between 0 and 1.

	Parameters
	----------
	G : Graph
		The input graph.
	a : vector[double]
		Edge score that shall be linearized.
	"""
	cdef vector[double] _score

	def __cinit__(self, Graph G, vector[double] score, inverse = False):
		self._G = G
		self._score = score
		self._this = new _EdgeScoreLinearizer(G._this, self._score, inverse)

	cdef bool isDoubleValue(self):
		return True


cdef extern from "cpp/edgescores/EdgeScoreNormalizer.h":
	cdef cppclass _EdgeScoreNormalizer "NetworKit::EdgeScoreNormalizer"[T](_EdgeScore[double]):
		_EdgeScoreNormalizer(const _Graph&, const vector[T]&, bool inverse, double lower, double upper) except +

cdef class EdgeScoreNormalizer(EdgeScore):
	"""
	Normalize an edge score such that it is in a certain range.

	Parameters
	----------
	G : Graph
		The graph the edge score is defined on.
	score : vector[double]
		The edge score to normalize.
	inverse
		Set to True in order to inverse the resulting score.
	lower
		Lower bound of the target range.
	upper
		Upper bound of the target range.
	"""
	cdef vector[double] _inScoreDouble
	cdef vector[count] _inScoreCount

	def __cinit__(self, Graph G not None, score, bool inverse = False, double lower = 0.0, double upper = 1.0):
		self._G = G
		try:
			self._inScoreDouble = move(<vector[double]?>score)
			self._this = new _EdgeScoreNormalizer[double](G._this, self._inScoreDouble, inverse, lower, upper)
		except TypeError:
			try:
				self._inScoreCount = move(<vector[count]?>score)
				self._this = new _EdgeScoreNormalizer[count](G._this, self._inScoreCount, inverse, lower, upper)
			except TypeError:
				raise TypeError("score must be either a vector of integer or float")

	cdef bool isDoubleValue(self):
		return True

cdef extern from "cpp/edgescores/EdgeScoreBlender.h":
	cdef cppclass _EdgeScoreBlender "NetworKit::EdgeScoreBlender"(_EdgeScore[double]):
		_EdgeScoreBlender(const _Graph&, const vector[double]&, const vector[double]&, const vector[bool]&) except +

cdef class EdgeScoreBlender(EdgeScore):
	"""
	Blends two attribute vectors, the value is chosen depending on the supplied boolean vector

	Parameters
	----------
	G : Graph
		The graph for which the attribute shall be blended
	attribute0 : vector[double]
		The first attribute (chosen for selection[eid] == false)
	attribute1 : vector[double]
		The second attribute (chosen for selection[eid] == true)
	selection : vector[bool]
		The selection vector
	"""
	cdef vector[double] _attribute0
	cdef vector[double] _attribute1
	cdef vector[bool] _selection

	def __cinit__(self, Graph G not None, vector[double] attribute0, vector[double] attribute1, vector[bool] selection):
		self._G = G
		self._attribute0 = move(attribute0)
		self._attribute1 = move(attribute1)
		self._selection = move(selection)

		self._this = new _EdgeScoreBlender(G._this, self._attribute0, self._attribute1, self._selection)

	cdef bool isDoubleValue(self):
		return True

cdef extern from "cpp/edgescores/GeometricMeanScore.h":
	cdef cppclass _GeometricMeanScore "NetworKit::GeometricMeanScore"(_EdgeScore[double]):
		_GeometricMeanScore(const _Graph& G, const vector[double]& a) except +

cdef class GeometricMeanScore(EdgeScore):
	"""
	Normalizes the given edge attribute by the geometric average of the sum of the attributes of the incident edges of the incident nodes.

	Parameters
	----------
	G : Graph
		The input graph.
	a : vector[double]
		Edge attribute that shall be normalized.
	"""
	cdef vector[double] _attribute

	def __cinit__(self, Graph G, vector[double] attribute):
		self._G = G
		self._attribute = attribute
		self._this = new _GeometricMeanScore(G._this, self._attribute)

	cdef bool isDoubleValue(self):
		return True

cdef extern from "cpp/edgescores/EdgeScoreAsWeight.h":
	cdef cppclass _EdgeScoreAsWeight "NetworKit::EdgeScoreAsWeight":
		_EdgeScoreAsWeight(const _Graph& G, const vector[double]& score, bool squared, edgeweight offset, edgeweight factor) except +
		_Graph calculate() except +

cdef class EdgeScoreAsWeight:
	"""
	Assigns an edge score as edge weight of a graph.

	Parameters
	----------
	G : Graph
		The graph to assign edge weights to.
	score : vector[double]
		The input edge score.
	squared : bool
		Edge weights will be squared if set to True.
	offset : edgeweight
		This offset will be added to each edge weight.
	factor : edgeweight
		Each edge weight will be multiplied by this factor.
	"""

	cdef _EdgeScoreAsWeight* _this
	cdef Graph _G
	cdef vector[double] _score

	def __cinit__(self, Graph G, vector[double] score, bool squared, edgeweight offset, edgeweight factor):
		self._G = G
		self._score = score
		self._this = new _EdgeScoreAsWeight(G._this, self._score, squared, offset, factor)

	def __dealloc__(self):
		self._G = None
		self._score = None
		del self._this

	def getWeightedGraph(self):
		"""
		Returns
		-------
		Graph
			The weighted result graph.
		"""
		return Graph(0).setThis(self._this.calculate())

# Module: distances
cdef extern from "cpp/distance/AdamicAdarDistance.h":
	cdef cppclass _AdamicAdarDistance "NetworKit::AdamicAdarDistance":
		_AdamicAdarDistance(const _Graph& G) except +
		void preprocess() except +
		double distance(node u, node v) except +
		vector[double] getEdgeScores() except +

cdef class AdamicAdarDistance:
	"""
	Calculate the adamic adar similarity.

	Parameters
	----------
	G : Graph
		The input graph.
	"""
	cdef _AdamicAdarDistance* _this
	cdef Graph _G

	def __cinit__(self, Graph G):
		self._G = G
		self._this = new _AdamicAdarDistance(G._this)

	def __dealloc__(self):
		del self._this

	def preprocess(self):
		self._this.preprocess()

	def getAttribute(self):
		"""
		Returns
		-------
		vector[double]
			The edge attribute that contains the adamic adar similarity.

		"""
		#### TODO: convert distance to similarity!?! ####
		return self._this.getEdgeScores()

# Module: sparsification

cdef extern from "cpp/sparsification/SimmelianOverlapScore.h":
	cdef cppclass _SimmelianOverlapScore "NetworKit::SimmelianOverlapScore"(_EdgeScore[double]):
		_SimmelianOverlapScore(const _Graph& G, const vector[count]& triangles, count maxRank) except +

cdef class SimmelianOverlapScore(EdgeScore):
	cdef vector[count] _triangles

	"""
	An implementation of the parametric variant of Simmelian Backbones. Calculates
	for each edge the minimum parameter value such that the edge is still contained in
	the sparsified graph.

	Parameters
	----------
	G : Graph
		The graph to apply the Simmelian Backbone algorithm to.
	triangles : vector[count]
		Previously calculated edge triangle counts on G.
	"""
	def __cinit__(self, Graph G, vector[count] triangles, count maxRank):
		self._G = G
		self._triangles = triangles
		self._this = new _SimmelianOverlapScore(G._this, self._triangles, maxRank)

	cdef bool isDoubleValue(self):
		return True

cdef extern from "cpp/edgescores/PrefixJaccardScore.h":
	cdef cppclass _PrefixJaccardScore "NetworKit::PrefixJaccardScore<double>"(_EdgeScore[double]):
		_PrefixJaccardScore(const _Graph& G, const vector[double]& a) except +

cdef class PrefixJaccardScore(EdgeScore):
	cdef vector[double] _attribute

	def __cinit__(self, Graph G, vector[double] attribute):
		self._G = G
		self._attribute = attribute
		self._this = new _PrefixJaccardScore(G._this, self._attribute)

	cdef bool isDoubleValue(self):
		return True

cdef extern from "cpp/sparsification/MultiscaleScore.h":
	cdef cppclass _MultiscaleScore "NetworKit::MultiscaleScore"(_EdgeScore[double]):
		_MultiscaleScore(const _Graph& G, const vector[double]& a) except +

cdef class MultiscaleScore(EdgeScore):
	"""
	An implementation of the Multiscale Backbone. Calculates for each edge the minimum
	parameter value such that the edge is still contained in the sparsified graph.

	Parameters
	----------
	G : Graph
		The graph to apply the Multiscale algorithm to.
	attribute : vector[double]
		The edge attribute the Multiscale algorithm is to be applied to.
	"""

	cdef vector[double] _attribute

	def __cinit__(self, Graph G, vector[double] attribute):
		self._G = G
		self._attribute = attribute
		self._this = new _MultiscaleScore(G._this, self._attribute)

	cdef bool isDoubleValue(self):
		return True

cdef extern from "cpp/sparsification/RandomEdgeScore.h":
	cdef cppclass _RandomEdgeScore "NetworKit::RandomEdgeScore"(_EdgeScore[double]):
		_RandomEdgeScore(const _Graph& G) except +

cdef class RandomEdgeScore(EdgeScore):
	"""
	[todo]

	Parameters
	----------
	G : Graph
		The graph to calculate the Random Edge attribute for.
	"""

	def __cinit__(self, Graph G):
		self._G = G
		self._this = new _RandomEdgeScore(G._this)

	cdef bool isDoubleValue(self):
		return True

cdef extern from "cpp/sparsification/LocalSimilarityScore.h":
	cdef cppclass _LocalSimilarityScore "NetworKit::LocalSimilarityScore"(_EdgeScore[double]):
		_LocalSimilarityScore(const _Graph& G, const vector[count]& triangles) except +

cdef class LocalSimilarityScore(EdgeScore):
	"""
	An implementation of the Local Simlarity sparsification approach.
	This attributizer calculates for each edge the maximum parameter value
	such that the edge is still contained in the sparsified graph.

	Parameters
	----------
	G : Graph
		The graph to apply the Local Similarity algorithm to.
	triangles : vector[count]
		Previously calculated edge triangle counts.
	"""
	cdef vector[count] _triangles

	def __cinit__(self, Graph G, vector[count] triangles):
		self._G = G
		self._triangles = triangles
		self._this = new _LocalSimilarityScore(G._this, self._triangles)

	cdef bool isDoubleValue(self):
		return True

cdef extern from "cpp/sparsification/ForestFireScore.h":
	cdef cppclass _ForestFireScore "NetworKit::ForestFireScore"(_EdgeScore[double]):
		_ForestFireScore(const _Graph& G, double pf, double tebr) except +

cdef class ForestFireScore(EdgeScore):
	"""
	A variant of the Forest Fire sparsification approach that is based on random walks.
	This attributizer calculates for each edge the minimum parameter value
	such that the edge is still contained in the sparsified graph.

	Parameters
	----------
	G : Graph
		The graph to apply the Forest Fire algorithm to.
	pf : double
		The probability for neighbor nodes to get burned aswell.
	tebr : double
		The Forest Fire will burn until tebr * numberOfEdges edges have been burnt.
	"""

	def __cinit__(self, Graph G, double pf, double tebr):
		self._G = G
		self._this = new _ForestFireScore(G._this, pf, tebr)

	cdef bool isDoubleValue(self):
		return True

cdef extern from "cpp/sparsification/LocalDegreeScore.h":
	cdef cppclass _LocalDegreeScore "NetworKit::LocalDegreeScore"(_EdgeScore[double]):
		_LocalDegreeScore(const _Graph& G) except +

cdef class LocalDegreeScore(EdgeScore):
	"""
	The LocalDegree sparsification approach is based on the idea of hub nodes.
	This attributizer calculates for each edge the maximum parameter value
	such that the edge is still contained in the sparsified graph.

	Parameters
	----------
	G : Graph
		The graph to apply the Local Degree  algorithm to.
	"""

	def __cinit__(self, Graph G):
		self._G = G
		self._this = new _LocalDegreeScore(G._this)

	cdef bool isDoubleValue(self):
		return True

cdef extern from "cpp/distance/JaccardDistance.h":
	cdef cppclass _JaccardDistance "NetworKit::JaccardDistance":
		_JaccardDistance(const _Graph& G, const vector[count]& triangles) except +
		void preprocess() except +
		vector[double] getEdgeScores() except +

cdef class JaccardDistance:
	"""
	The Jaccard distance measure assigns to each edge the jaccard coefficient
	of the neighborhoods of the two adjacent nodes.

	Parameters
	----------
	G : Graph
		The graph to calculate Jaccard distances for.
	triangles : vector[count]
		Previously calculated edge triangle counts.
	"""

	cdef _JaccardDistance* _this
	cdef Graph _G
	cdef vector[count] triangles

	def __cinit__(self, Graph G, vector[count] triangles):
		self._G = G
		self._triangles = triangles
		self._this = new _JaccardDistance(G._this, self._triangles)

	def __dealloc__(self):
		del self._this

	def getAttribute(self):
		return self._this.getEdgeScores()


cdef extern from "cpp/distance/AlgebraicDistance.h":
	cdef cppclass _AlgebraicDistance "NetworKit::AlgebraicDistance":
		_AlgebraicDistance(_Graph G, count numberSystems, count numberIterations, double omega, index norm, bool withEdgeScores) except +
		void preprocess() except +
		double distance(node, node) except +
		vector[double] getEdgeScores() except +


cdef class AlgebraicDistance:
	"""
	Algebraic distance assigns a distance value to pairs of nodes
    according to their structural closeness in the graph.
    Algebraic distances will become small within dense subgraphs.

	Parameters
	----------
	G : Graph
		The graph to calculate Jaccard distances for.
	numberSystems : count
	 	Number of vectors/systems used for algebraic iteration.
	numberIterations : count
	 	Number of iterations in each system.
	omega : double
	 	attenuation factor in [0,1] influencing convergence speed.
	norm : index
		The norm factor of the extended algebraic distance.
	withEdgeScores : bool
		calculate array of scores for edges {u,v} that equal ad(u,v)
	"""

	cdef _AlgebraicDistance* _this
	cdef Graph _G

	def __cinit__(self, Graph G, count numberSystems=10, count numberIterations=30, double omega=0.5, index norm=0, bool withEdgeScores=False):
		self._G = G
		self._this = new _AlgebraicDistance(G._this, numberSystems, numberIterations, omega, norm, withEdgeScores)

	def __dealloc__(self):
		del self._this

	def preprocess(self):
		self._this.preprocess()
		return self

	def distance(self, node u, node v):
		return self._this.distance(u, v)

	def getEdgeScores(self):
		return self._this.getEdgeScores()


cdef class JaccardSimilarityAttributizer:
	"""
	The Jaccard similarity measure assigns to each edge (1 - the jaccard coefficient
	of the neighborhoods of the two adjacent nodes).

	Parameters
	----------
	G : Graph
		The graph to calculate Jaccard similarities for.
	triangles : vector[count]
		Previously calculated edge triangle counts.
	"""

	cdef _JaccardDistance* _this
	cdef Graph _G
	cdef vector[count] _triangles

	def __cinit__(self, Graph G, vector[count] triangles):
		self._G = G
		self._triangles = triangles
		self._this = new _JaccardDistance(G._this, self._triangles)

	def __dealloc__(self):
		del self._this

	def getAttribute(self):
		#convert distance to similarity
		self._this.preprocess()
		return [1 - x for x in self._this.getEdgeScores()]

cdef extern from "cpp/sparsification/RandomNodeEdgeScore.h":
	cdef cppclass _RandomNodeEdgeScore "NetworKit::RandomNodeEdgeScore"(_EdgeScore[double]):
		_RandomNodeEdgeScore(const _Graph& G) except +

cdef class RandomNodeEdgeScore(EdgeScore):
	"""
	Random Edge sampling. This attributizer returns edge attributes where
	each value is selected uniformly at random from [0,1].

	Parameters
	----------
	G : Graph
		The graph to calculate the Random Edge attribute for.
	"""
	def __cinit__(self, Graph G):
		self._G = G
		self._this = new _RandomNodeEdgeScore(G._this)

	cdef bool isDoubleValue(self):
		return True

ctypedef fused DoubleInt:
	int
	double

cdef extern from "cpp/sparsification/LocalFilterScore.h":
	cdef cppclass _LocalFilterScoreDouble "NetworKit::LocalFilterScore<double>"(_EdgeScore[double]):
		_LocalFilterScoreDouble(const _Graph& G, const vector[double]& a, bool logarithmic) except +

	cdef cppclass _LocalFilterScoreInt "NetworKit::LocalFilterScore<int>"(_EdgeScore[count]):
		_LocalFilterScoreInt(const _Graph& G, const vector[double]& a, bool logarithmic) except +

cdef class LocalFilterScore(EdgeScore):
	"""
	Local filtering edge scoring. Edges with high score are more important.

	Edges are ranked locally, the top d^e (logarithmic, default) or 1+e*(d-1) edges (non-logarithmic) are kept.
	For equal attribute values, neighbors of low degree are preferred.
	If bothRequired is set (default: false), both neighbors need to indicate that they want to keep the edge.

	Parameters
	----------
	G : Graph
		The input graph
	a : list
		The input attribute according to which the edges shall be fitlered locally.
	logarithmic : bool
		If the score shall be logarithmic in the rank (then d^e edges are kept). Linear otherwise.
	"""
	cdef vector[double] _a

	def __cinit__(self, Graph G, vector[double] a, bool logarithmic = True):
		self._G = G
		self._a = a
		self._this = new _LocalFilterScoreDouble(G._this, self._a, logarithmic)

	cdef bool isDoubleValue(self):
		return True

cdef extern from "cpp/sparsification/ChanceCorrectedTriangleScore.h":
	cdef cppclass _ChanceCorrectedTriangleScore "NetworKit::ChanceCorrectedTriangleScore"(_EdgeScore[double]):
		_ChanceCorrectedTriangleScore(const _Graph& G, const vector[count]& triangles) except +

cdef class ChanceCorrectedTriangleScore(EdgeScore):
	"""
	Divide the number of triangles per edge by the expected number of triangles given a random edge distribution.

	Parameters
	----------
	G : Graph
		The input graph.
	triangles : vector[count]
		Triangle count.
	"""
	cdef vector[count] _triangles

	def __cinit__(self, Graph G, vector[count] triangles):
		self._G = G
		self._triangles = triangles
		self._this = new _ChanceCorrectedTriangleScore(G._this, self._triangles)

	cdef bool isDoubleValue(self):
		return True

cdef extern from "cpp/sparsification/SCANStructuralSimilarityScore.h":
	cdef cppclass _SCANStructuralSimilarityScore "NetworKit::SCANStructuralSimilarityScore"(_EdgeScore[double]):
		_SCANStructuralSimilarityScore(_Graph G, const vector[count]& triangles) except +

cdef class SCANStructuralSimilarityScore(EdgeScore):
	cdef vector[count] _triangles

	def __cinit__(self, Graph G, vector[count] triangles):
		self._G = G
		self._triangles = triangles
		self._this = new _SCANStructuralSimilarityScore(G._this, self._triangles)

	cdef bool isDoubleValue(self):
		return True

cdef extern from "cpp/sparsification/GlobalThresholdFilter.h":
	cdef cppclass _GlobalThresholdFilter "NetworKit::GlobalThresholdFilter":
		_GlobalThresholdFilter(const _Graph& G, const vector[double]& a, double alpha, bool above) except +
		_Graph calculate() except +

cdef class GlobalThresholdFilter:
	"""
	Calculates a sparsified graph by filtering globally using a constant threshold value
	and a given edge attribute.

	Parameters
	----------
	G : Graph
		The graph to sparsify.
	attribute : vector[double]
		The edge attribute to consider for filtering.
	e : double
		Threshold value.
	above : bool
		If set to True (False), all edges with an attribute value equal to or above (below)
		will be kept in the sparsified graph.
	"""
	cdef _GlobalThresholdFilter* _this
	cdef Graph _G
	cdef vector[double] _attribute

	def __cinit__(self, Graph G not None, vector[double] attribute, double e, bool above):
		self._G = G
		self._attribute = attribute
		self._this = new _GlobalThresholdFilter(G._this, self._attribute, e, above)

	def __dealloc__(self):
		del self._this

	def calculate(self):
		return Graph().setThis(self._this.calculate())

# matching

cdef extern from "cpp/matching/Matching.h":
	cdef cppclass _Matching "NetworKit::Matching":
		_Matching() except +
		_Matching(count) except +
		void match(node, node) except +
		void unmatch(node, node) except +
		bool isMatched(node) except +
		bool areMatched(node, node) except +
		bool isProper(_Graph) except +
		count size(_Graph) except +
		index mate(node) except +
		edgeweight weight(_Graph) except +
		_Partition toPartition(_Graph) except +
		vector[node] getVector() except +

cdef class Matching:
	""" Implements a graph matching.

 		Matching(z=0)

 		Create a new matching data structure for `z` elements.

		Parameters
		----------
		z : index, optional
			Maximum number of nodes.
	"""
	cdef _Matching _this

	def __cinit__(self, index z=0):
		self._this = move(_Matching(z))

	cdef setThis(self,  _Matching& other):
		swap[_Matching](self._this,  other)
		return self

	def match(self, node u, node v):
		self._this.match(u,v)

	def unmatch(self, node u,  node v):
		self._this.unmatch(u, v)

	def isMatched(self, node u):
		return self._this.isMatched(u)

	def areMatched(self, node u, node v):
		return self._this.areMatched(u,v)

	def isProper(self, Graph G):
		return self._this.isProper(G._this)

	def size(self, Graph G):
		return self._this.size(G._this)

	def mate(self, node v):
		return self._this.mate(v)

	def weight(self, Graph G):
		return self._this.weight(G._this)

	def toPartition(self, Graph G):
		return Partition().setThis(self._this.toPartition(G._this))

	def getVector(self):
		""" Get the vector storing the data

		Returns
		-------
		vector
			Vector indexed by node id to node id of mate or none if unmatched
		"""
		return self._this.getVector()





cdef extern from "cpp/matching/Matcher.h":
	cdef cppclass _Matcher "NetworKit::Matcher"(_Algorithm):
		_Matcher(const _Graph _G) except +
		_Matching getMatching() except +

cdef class Matcher(Algorithm):
	""" Abstract base class for matching algorithms """
	cdef Graph G

	def __init__(self, *args, **namedargs):
		if type(self) == Matcher:
			raise RuntimeError("Instantiation of abstract base class")

	def __dealloc__(self):
		self.G = None # just to be sure the graph is deleted

	def getMatching(self):
		"""  Returns the matching.

		Returns
		-------
		Matching
		"""
		if self._this == NULL:
			raise RuntimeError("Error, object not properly initialized")
		return Matching().setThis((<_Matcher*>(self._this)).getMatching())


cdef extern from "cpp/matching/PathGrowingMatcher.h":
	cdef cppclass _PathGrowingMatcher "NetworKit::PathGrowingMatcher"(_Matcher):
		_PathGrowingMatcher(_Graph) except +
		_PathGrowingMatcher(_Graph, vector[double]) except +

cdef class PathGrowingMatcher(Matcher):
	"""
	Path growing matching algorithm as described by  Hougardy and Drake.
	Computes an approximate maximum weight matching with guarantee 1/2.
	"""
	def __cinit__(self, Graph G not None, edgeScores=None):
		self.G = G
		if edgeScores:
			self._this = new _PathGrowingMatcher(G._this, edgeScores)
		else:
			self._this = new _PathGrowingMatcher(G._this)

# profiling

def ranked(sample):
	"""
		Given a list of numbers, this function computes the rank of each value
		and returns a list of ranks where result[i] is the rank of
		the i-th element in the given sample.
		Currently used in profiling.stat.
	"""
	cdef vector[pair[double, count]] helper = vector[pair[double, count]](len(sample))
	cdef vector[double] result = vector[double](len(sample), 0)
	for i in range(len(sample)):
		helper[i] = <pair[double, count]?>(sample[i], i)
	sort(helper.begin(), helper.end())
	cdef double value = helper[0].first
	cdef double summ = 0.
	cdef count length = 0
	for i in range(len(sample)):
		if value == helper[i].first:
			summ += (i+1)
			length += 1
		else:
			summ /= length
			for j in range(length):
				result[helper[i-j-1].second] = summ
			value = helper[i].first
			summ = i+1
			length = 1
	summ /= length
	for j in range(length):
		result[helper[len(sample)-j-1].second] = summ
	return result

def sort2(sample):
	"""
		Sorts a given list of numbers.
		Currently used as profiling.stat.sorted.
	"""
	cdef vector[double] result = <vector[double]?>sample
	sort(result.begin(),result.end())
	return result

# stats


def gini(values):
	"""
	Computes the Gini coefficient for the distribution given as a list of values.
	"""
	sorted_list = sorted(values)
	height, area = 0, 0
	for value in sorted_list:
		height += value
		area += height - value / 2.
	fair_area = height * len(values) / 2
	return (fair_area - area) / fair_area


# simulation

cdef extern from "cpp/simulation/EpidemicSimulationSEIR.h":
	cdef cppclass _EpidemicSimulationSEIR "NetworKit::EpidemicSimulationSEIR" (_Algorithm):
		_EpidemicSimulationSEIR(_Graph, count, double, count, count, node) except +
		vector[vector[count]] getData() except +

cdef class EpidemicSimulationSEIR(Algorithm):
	"""

 	Parameters
 	----------
 	G : Graph
 		The graph.
 	tMax : count
 		max. number of timesteps
	transP : double
		transmission probability
	eTime : count
		exposed time
	iTime : count
		infectious time
	zero : node
		starting node
	"""

	cdef Graph G

	def __cinit__(self, Graph G, count tMax, double transP=0.5, count eTime=2, count iTime=7, node zero=none):
		self.G = G
		self._this = new _EpidemicSimulationSEIR(G._this, tMax, transP, eTime, iTime, zero)

	def getData(self):
		return pandas.DataFrame((<_EpidemicSimulationSEIR*>(self._this)).getData(), columns=["zero", "time", "state", "count"])<|MERGE_RESOLUTION|>--- conflicted
+++ resolved
@@ -50,11 +50,8 @@
 	_Graph move( _Graph t ) nogil # specialized declaration as general declaration disables template argument deduction and doesn't work
 	_Partition move( _Partition t) nogil
 	_Cover move(_Cover t) nogil
-<<<<<<< HEAD
 	_Matching move(_Matching) nogil
-=======
 	_UnionFind move(_UnionFind t) nogil
->>>>>>> 383ddf28
 	vector[double] move(vector[double])
 	vector[bool] move(vector[bool])
 	vector[count] move(vector[count])
@@ -6172,7 +6169,7 @@
 
 cdef extern from "cpp/generators/DynamicHyperbolicGenerator.h":
 	cdef cppclass _DynamicHyperbolicGenerator "NetworKit::DynamicHyperbolicGenerator":
-		_DynamicHyperbolicGenerator(count numNodes, double avgDegree, double gamma, double moveEachStep, double moveDistance) except +
+		_DynamicHyperbolicGenerator(count numNodes, double avgDegree, double gamma, double T, double moveEachStep, double moveDistance) except +
 		vector[_GraphEvent] generate(count nSteps) except +
 		_Graph getGraph() except +
 		vector[Point[float]] getCoordinates() except +
@@ -6182,7 +6179,7 @@
 cdef class DynamicHyperbolicGenerator:
 	cdef _DynamicHyperbolicGenerator* _this
 
-	def __cinit__(self, numNodes, avgDegree, gamma, moveEachStep, moveDistance):
+	def __cinit__(self, numNodes, avgDegree, gamma, T, moveEachStep, moveDistance):
 		""" Dynamic graph generator according to the hyperbolic unit disk model.
 
 		Parameters
@@ -6193,6 +6190,7 @@
 			average degree of the resulting graph
 		gamma : double
 			power-law exponent of the resulting graph
+		T : double
 			temperature, selecting a graph family on the continuum between hyperbolic unit disk graphs and Erdos-Renyi graphs
 		moveFraction : double
 			fraction of nodes to be moved in each time step. The nodes are chosen randomly each step
@@ -6201,7 +6199,7 @@
 		"""
 		if gamma <= 2:
 				raise ValueError("Exponent of power-law degree distribution must be > 2")
-		self._this = new _DynamicHyperbolicGenerator(numNodes, avgDegree = 6, gamma = 3, moveEachStep = 1, moveDistance = 0.1)
+		self._this = new _DynamicHyperbolicGenerator(numNodes, avgDegree = 6, gamma = 3, T = 0, moveEachStep = 1, moveDistance = 0.1)
 
 	def generate(self, nSteps):
 		""" Generate event stream.
@@ -6890,7 +6888,7 @@
 cdef extern from "cpp/linkprediction/AlgebraicDistanceIndex.h":
 	cdef cppclass _AlgebraicDistanceIndex "NetworKit::AlgebraicDistanceIndex"(_LinkPredictor):
 		_AlgebraicDistanceIndex(count numberSystems, count numberIterations, double omega, index norm) except +
-		_AlgebraicDistanceIndex(const _Graph& G, count numberSystems, count numberIterations, double omega, index norm, ) except +
+		_AlgebraicDistanceIndex(const _Graph& G, count numberSystems, count numberIterations, double omega, index norm) except +
 		void preprocess() except +
 		double run(node u, node v) except +
 
