--- conflicted
+++ resolved
@@ -574,7 +574,6 @@
 
 	def getCoordinate(self, v):
 		""" Get the coordinates of node v.
-
 		Parameters
 		----------
 		v : node
@@ -590,7 +589,6 @@
 
 	def setCoordinate(self, v, value):
 		""" Set the coordinates of node v.
-
 		Parameters
 		----------
 		v : node
@@ -598,7 +596,6 @@
 		value : pair[float, float]
 			x and y coordinates of v.
 		"""
-
 		cdef Point[float] p = Point[float](value[0], value[1])
 		self._this.setCoordinate(v, p)
 
@@ -1429,7 +1426,6 @@
 		"""
 		return Graph(0).setThis(self._this.generate())
 
-<<<<<<< HEAD
 cdef extern from "cpp/generators/ConfigurationModelGenerator.h":
 	cdef cppclass _ConfigurationModelGenerator "NetworKit::ConfigurationModelGenerator":
 		_ConfigurationModelGenerator(vector[count] degreeSequence, bool ignoreIfRealizable) except +
@@ -1480,7 +1476,15 @@
 		Generate a graph according to the configuration model.
 
 		Issues a INFO log message if the wanted number of edge swaps cannot be performed because of the limit of attempts (see in the description of the class for details).
-=======
+
+		Returns
+		-------
+		Graph
+			The generated graph.
+		"""
+		return Graph().setThis(self._this.generate())
+
+
 cdef extern from "cpp/generators/HyperbolicGenerator.h":
 	cdef cppclass _HyperbolicGenerator "NetworKit::HyperbolicGenerator":
 		# TODO: revert to count when cython issue fixed
@@ -1520,21 +1524,13 @@
 
 	def generate(self):
 		""" Generates graph from hyperbolic geometry
->>>>>>> 6f6a495c
 
 		Returns
 		-------
 		Graph
-<<<<<<< HEAD
-			The generated graph.
-		"""
-		return Graph().setThis(self._this.generate())
-
-=======
 		
 		"""
 		return Graph(0).setThis(self._this.generate())
->>>>>>> 6f6a495c
 
 cdef extern from "cpp/generators/RmatGenerator.h":
 	cdef cppclass _RmatGenerator "NetworKit::RmatGenerator":
@@ -1716,14 +1712,6 @@
 	""" Reads the METIS adjacency file format [1]. If the Fast reader fails,
 		use readGraph(path, graphio.formats.metis) as an alternative.
 		[1]: http://people.sc.fsu.edu/~jburkardt/data/metis_graph/metis_graph.html
-
-		Parameters
-		----------
-		separator : string
-			separator when parsing file
-		firstNode : index
-			first node index in graph.
-
 	"""
 	cdef _EdgeListReader _this
 
@@ -1751,13 +1739,6 @@
 	""" Reader for the KONECT graph format, which is described in detail on the KONECT website[1].
 
 		[1]: http://konect.uni-koblenz.de/downloads/konect-handbook.pdf
-
-		Parameters
-		----------
-		separator : string
-			separator when parsing file
-		ignoreLoops : boolean
-			set to false in default
 	"""
 	cdef _KONECTGraphReader _this
 
@@ -1910,7 +1891,7 @@
 		[1]: http://snap.stanford.edu/data/index.html
 	"""
 	cdef _SNAPGraphReader _this
-		
+
 	def read(self, path):
 		return Graph().setThis(self._this.read(stdstring(path)))
 
@@ -2966,6 +2947,16 @@
 
 	def run(self):
 		""" Run the label propagation clustering algorithm.
+
+		Parameters
+		----------
+		G : Graph
+			input graph
+
+	 	Returns
+	 	-------
+	 	Partition
+	 		The created clustering.
 		"""
 		self._this.run()
 		return self
@@ -3245,6 +3236,10 @@
 		Warning: due to numerical errors the resulting clusters might not be correct.
 		This implementation uses the Edmonds-Karp algorithm for the cut calculation.
 
+		Returns
+		-------
+		Partition
+			A partition containing the found communities.
 		"""
 		self._this.run()
 		return self
