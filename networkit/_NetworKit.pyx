--- conflicted
+++ resolved
@@ -3638,76 +3638,6 @@
 			ret = self._this.getDissimilarity(G._this, first._this, second._this)
 		return ret
 
-<<<<<<< HEAD
-#cdef extern from "cpp/community/EPPInstance.h":
-#	cdef cppclass _EPPInstance "NetworKit::EPPInstance":
-#		_EPPInstance(_Graph G, count ensembleSize) except +
-#		void run() except +
-#		_Partition getPartition() except +
-#		string toString() except +
-#		_Partition getCorePartition() except +
-#		vector[_Partition] getBasePartitions() except +
-#
-#cdef class EPPInstance(CommunityDetector):
-#	""" EPP - Ensemble Preprocessing community detection algorithm.
-#	Combines multiple base algorithms and a final algorithm. A consensus of the
-#	solutions of the base algorithms is formed and the graph is coarsened accordingly.
-#	Then the final algorithm operates on the coarse graph and determines a solution
-#	for the input graph.
-#	"""
-#	cdef _EPPInstance* _this
-#	cdef Graph _G
-#
-#	def __cinit__(self, Graph G not None, ensembleSize=4):
-#		self._G = G
-#		self._this = new _EPPInstance(G._this, ensembleSize)
-#
-#	def __dealloc__(self):
-#		del self._this
-#
-#	def run(self):
-#		"""  Run the ensemble clusterer.
-#		"""
-#		self._this.run()
-#
-#	def getPartition(self):
-#		"""  Returns a partition of the clustering.
-#
-#		Returns
-#		-------
-#		Partition:
-#			A Partition of the clustering.
-#		"""
-#		return Partition().setThis(self._this.getPartition())
-#
-#	def getCorePartition(self):
-#		"""  Returns the core partition the algorithm.
-#
-#		Returns
-#		-------
-#		Partition:
-#			A Partition of the clustering.
-#		"""
-#		return Partition().setThis(self._this.getCorePartition())
-#
-#	def getBasePartitions(self):
-#		"""  Returns the base partitions of the algorithm.
-#		"""
-#		base = self._this.getBasePartitions()
-#		return [Partition().setThis(b) for b in base]
-#
-#	def toString(self):
-#		""" String representation of EPP class.
-#
-#		Returns
-#		-------
-#		string
-#			String representation.
-#		"""
-#		return self._this.toString()
-
-
-=======
 cdef extern from "cpp/community/EPP.h":
 	cdef cppclass _EPP "NetworKit::EPP"(_CommunityDetectionAlgorithm):
 		_EPP(_Graph G)
@@ -3745,7 +3675,6 @@
 		del self._this # is this correct here?
 		self._this = other
 		return self
->>>>>>> 4ee0f01f
 
 cdef extern from "cpp/community/EPPFactory.h" namespace "NetworKit::EPPFactory":
 		#_EPP make(_Graph G, count ensembleSize, string baseAlgorithm, string finalAlgorithm)
