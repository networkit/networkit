/*
 * Vector.h
 *
 *  Created on: 12.03.2014
 *      Author: Michael Wegner (michael.wegner@student.kit.edu)
 */

#ifndef VECTOR_H_
#define VECTOR_H_

#include <vector>
#include "../Globals.h"
<<<<<<< HEAD
=======
#include <cassert>
>>>>>>> aad7b08f

namespace NetworKit {

// forward declaration of Matrix class
class Matrix;

/**
 * @ingroup algebraic
 * The Vector class represents a basic vector with double coefficients.
 */
class Vector {
private:
	std::vector<double> values;
	bool transposed;

public:
	/** Default constructor */
	Vector();

	/**
	 * Constructs the Vector with @a dimension elements with value @a initialValue.
	 * @param dimension The dimension of this vector.
	 * @param initialValue All coefficients will be initialized to @a initialValue.
	 * @param transpose Indicates whether this vector is transposed (row vector) or not (column vector).
	 */
	Vector(const count dimension, const double initialValue = 0, const bool transpose = false);

	/**
	 * Constructs the Vector with the contents of @a values.
	 * @param values The values of this Vector.
	 * @param transpose Indicates whether this vector is transposed (row vector) or not (column vector).
	 */
	Vector(const std::vector<double> &values, const bool transpose = false);

	/**
	 * Constructs the Vector from the contents of the initializer list @a list.
	 * @param list The initializer list.
	 */
	Vector(const std::initializer_list<double> &list);

	/** Default copy constructor */
	Vector(const Vector &other) = default;

	/** Default move constructor */
	Vector(Vector &&other) = default;

	/** Default destructor */
	virtual ~Vector() = default;

	/** Default copy assignment operator */
	Vector& operator=(const Vector &other) = default;

	/** Default move assignment operator */
	Vector& operator=(Vector &&other) = default;


	/**
	 * @return dimension of vector
	 */
	inline count getDimension() const {
		return values.size();
	}

	/**
	 * A transposed vector is a row vector.
	 * @return True, if this vector is transposed, otherwise false.
	 */
	bool isTransposed() const;

	/**
	 * @return Transposed copy of this vector.
	 */
	Vector transpose() const;


	/**
	 * Calculates and returns the Euclidean length of this vector
	 * @return The Euclidean length of this vector.
	 */
	double length() const;


	/**
	 * Calculates and returns the arithmetic mean of this vector
	 * @return The arithmetic mean of this vector.
	 */
	double mean() const;

	/**
	 * Returns a reference to the element at index @a idx without checking the range of this vector.
	 * @param idx The index of the element.
	 * @return Reference to the element at index @a idx.
	 */
<<<<<<< HEAD
	inline double& operator[](const index idx) {
		return values[idx];
	}

	/**
	 * Returns a constant reference to the element at index @a idx without checking the range of this vector.
	 * @a idx The index of the element.
	 * @return Constant reference to the element at index @a idx.
	 */
	inline const double& operator[](const index idx) const {
		return values[idx];
	}

	/**
	 * Returns a reference to the element at index @a idx. If @a idx is not a valid index an exception is thrown.
	 * @param idx The index of the element.
	 * @return Reference to the element at index @a idx.
	 */
	double &at(const index idx) {
		if (idx >= values.size()) {
			throw std::runtime_error("index out of range");
		} else {
			return values[idx];
		}
=======
	inline double& operator[](const NetworKit::index &idx) {
		assert(idx < values.size());
		return values[idx];
>>>>>>> aad7b08f
	}

	/**
	 * Returns a constant reference to the element at index @a idx. If @a idx is not a valid index an exception is thrown.
	 * @param idx The index of the element.
	 * @return Reference to the element at index @a idx.
	 */
<<<<<<< HEAD
	const double &at(const index idx) const {
		if (idx >= values.size()) {
			throw std::runtime_error("index out of range");
		} else {
			return values[idx];
		}
=======
	inline const double& operator[](const uint64_t &idx) const {
		assert(idx < values.size());
		return values[idx];
>>>>>>> aad7b08f
	}

	/**
	 * Compares this vector and @a other element-wise.
	 * @return True, if this vector is element-wise equal to @a other, otherwise false.
	 */
	bool operator==(const Vector &other) const;

	/**
	 * Compares this vector and @a other element-wise.
	 * @return True, if this vector is element-wise unequal to @a other, otherwise false.
	 */
	bool operator!=(const Vector &other) const;


	/**
	 * Computes the outer product of @a v1 and @a v2.
	 * @param v1 First Vector.
	 * @param v2 Second Vector.
	 * @return The resulting matrix from the outer product.
	 */
	static Matrix outerProduct(const Vector &v1, const Vector &v2);

	/**
	 * Computes the inner product (dot product) of the vectors @a v1 and @a v2.
	 * @return The result of the inner product.
	 */
	static double innerProduct(const Vector &v1, const Vector &v2);

	/**
	 * Computes the inner product (dot product) of this vector and @a other.
	 * @return The result of the inner product.
	 */
	double operator*(const Vector &other) const;

	/**
	 * Multiplies this vector with @a matrix and returns the result.
	 * @return The result of multiplying this vector with @a matrix.
	 */
	Vector operator*(const Matrix &matrix) const;

	/**
	 * Multiplies this vector with a scalar specified in @a scalar and returns the result in a new vector.
	 * @return The result of multiplying this vector with @a scalar.
	 */
	Vector operator*(const double &scalar) const;

	/**
	 * Multiplies this vector with a scalar specified in @a scalar.
	 * @return Reference to this vector.
	 */
	Vector& operator*=(const double &scalar);


	/**
	 * Divides this vector by a divisor specified in @a divisor and returns the result in a new vector.
	 * @return The result of dividing this vector by @a divisor.
	 */
	Vector operator/(const double &divisor) const;

	/**
	 * Divides this vector by a divisor specified in @a divisor.
	 * @return Reference to this vector.
	 */
	Vector& operator/=(const double &divisor);

	/**
	 * Adds this vector to @a other and returns the result.
	 * Note that the dimensions of the vectors have to be the same.
	 * @return The sum of this vector and @a other.
	 */
	Vector operator+(const Vector &other) const;

	/**
	 * Adds @a value to each element of this vector and returns the result.
	 */
	Vector operator+(const double value) const;

	/**
	 * Adds @a other to this vector.
	 * Note that the dimensions of the vectors have to be the same.
	 * @return Reference to this vector.
	 */
	Vector& operator+=(const Vector &other);

	/**
	 * Adds @a value to each element of this vector.
	 */
	Vector& operator+=(const double value);

	/**
	 * Subtracts @a other from this vector and returns the result.
	 * Note that the dimensions of the vectors have to be the same.
	 * @return The difference of this vector and @a other.
	 *
	 */
	Vector operator-(const Vector &other) const;

	/**
	 * Subtracts @a value from each element of this vector and returns the result.
	 */
	Vector operator-(const double value) const;

	/**
	 * Subtracts @a other from this vector.
	 * Note that the dimensions of the vectors have to be the same.
	 * @return Reference to this vector.
	 */
	Vector& operator-=(const Vector &other);

	/**
	 * Subtracts @a value from each element of this vector.
	 */
	Vector& operator-=(const double value);

	/**
	 * Iterate over all elements of the vector and call handler (lambda closure).
	 */
	template<typename L> void forElements(L handle);

	/**
	 * Iterate over all elements of the vector and call handler (lambda closure).
	 */
	template<typename L> void forElements(L handle) const;

	/**
	 * Iterate in parallel over all elements of the vector and call handler (lambda closure).
	 *
	 */
	template<typename L> void parallelForElements(L handle);

	/**
	 * Iterate in parallel over all elements of the vector and call handler (lambda closure).
	 */
	template<typename L> void parallelForElements(L handle) const;

};

} /* namespace NetworKit */

/**
 * Multiplies the vector @a v with a scalar specified in @a scalar and returns the result.
 * @return The result of multiplying this vector with @a scalar.
 */
inline NetworKit::Vector operator*(const double &scalar, const NetworKit::Vector &v) {
	return v.operator*(scalar);
}

template<typename L>
inline void NetworKit::Vector::forElements(L handle) {
	for (uint64_t i = 0; i < getDimension(); i++) {
		handle(values[i]);
	}
}

template<typename L>
inline void NetworKit::Vector::forElements(L handle) const {
	for (uint64_t i = 0; i < getDimension(); i++) {
		handle(values[i]);
	}
}

template<typename L>
inline void NetworKit::Vector::parallelForElements(L handle) {
#pragma omp parallel for
	for (uint64_t i = 0; i < getDimension(); i++) {
		handle(i, values[i]);
	}
}

template<typename L>
inline void NetworKit::Vector::parallelForElements(L handle) const {
#pragma omp parallel for
	for (uint64_t i = 0; i < getDimension(); i++) {
		handle(i, values[i]);
	}
}

#endif /* VECTOR_H_ */<|MERGE_RESOLUTION|>--- conflicted
+++ resolved
@@ -10,10 +10,7 @@
 
 #include <vector>
 #include "../Globals.h"
-<<<<<<< HEAD
-=======
 #include <cassert>
->>>>>>> aad7b08f
 
 namespace NetworKit {
 
@@ -107,8 +104,8 @@
 	 * @param idx The index of the element.
 	 * @return Reference to the element at index @a idx.
 	 */
-<<<<<<< HEAD
 	inline double& operator[](const index idx) {
+		assert(idx < values.size());
 		return values[idx];
 	}
 
@@ -118,6 +115,7 @@
 	 * @return Constant reference to the element at index @a idx.
 	 */
 	inline const double& operator[](const index idx) const {
+		assert(idx < values.size());
 		return values[idx];
 	}
 
@@ -132,30 +130,6 @@
 		} else {
 			return values[idx];
 		}
-=======
-	inline double& operator[](const NetworKit::index &idx) {
-		assert(idx < values.size());
-		return values[idx];
->>>>>>> aad7b08f
-	}
-
-	/**
-	 * Returns a constant reference to the element at index @a idx. If @a idx is not a valid index an exception is thrown.
-	 * @param idx The index of the element.
-	 * @return Reference to the element at index @a idx.
-	 */
-<<<<<<< HEAD
-	const double &at(const index idx) const {
-		if (idx >= values.size()) {
-			throw std::runtime_error("index out of range");
-		} else {
-			return values[idx];
-		}
-=======
-	inline const double& operator[](const uint64_t &idx) const {
-		assert(idx < values.size());
-		return values[idx];
->>>>>>> aad7b08f
 	}
 
 	/**
