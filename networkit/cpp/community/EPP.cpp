--- conflicted
+++ resolved
@@ -55,25 +55,6 @@
 			baseClusterings.at(b) = baseClusterers.at(b)->getPartition();
 	}
 
-<<<<<<< HEAD
-	// ANALYSIS
-	assureRunning();
-	if (CALC_DISSIMILARITY) {
-		JaccardMeasure dm;
-		double dissimilaritySum = 0.0;
-		for (index b = 0; b < baseClusterings.size(); b += 1) {
-			for (index c = b + 1; c < baseClusterings.size(); c += 1) {
-				double d = dm.getDissimilarity(G, baseClusterings.at(b), baseClusterings.at(c));
-				dissimilaritySum += d;
-			}
-		}
-		double avgDissimilarity = dissimilaritySum / (baseClusterings.size() * (baseClusterings.size() - 1) / 2.0);
-		std::cout << "[INFO] avg. base clustering dissimilarity: " << avgDissimilarity << std::endl;
-	}
-	//
-
-=======
->>>>>>> c9431f55
 	// create core clustering
 	core = this->overlap->run(G, baseClusterings);
 	// contract graph according to core clustering
