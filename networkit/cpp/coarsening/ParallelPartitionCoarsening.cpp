/*
 * ParallelPartitionCoarsening.cpp
 *
 *  Created on: 28.01.2014
 *      Author: cls
 */

#include "ParallelPartitionCoarsening.h"
#include <omp.h>
#include "../graph/GraphBuilder.h"
#include "../auxiliary/Timer.h"
#include "../auxiliary/Log.h"

namespace NetworKit {

ParallelPartitionCoarsening::ParallelPartitionCoarsening(bool useGraphBuilder) :
	useGraphBuilder(useGraphBuilder)
{}

std::pair<Graph, std::vector<node> > ParallelPartitionCoarsening::run(const Graph& G, const Partition& zeta) {

	Aux::Timer timer;
	timer.start();

<<<<<<< HEAD
	std::vector<node> subsetToSuperNode(zeta.upperBound(), none); // there is one supernode for each subset

	DEBUG("populate map subset -> supernode");
	node nextNodeId = 0;
	G.forNodes([&](node v){
		index c = zeta.subsetOf(v);
		if (subsetToSuperNode[c] == none) {
			subsetToSuperNode[c] = nextNodeId++;
		}
	});

	index z = G.upperNodeIdBound();
	std::vector<node> nodeToSuperNode(z, none);

	// set entries node -> supernode
	DEBUG("set entries node -> supernode");
	G.parallelForNodes([&](node v){
		nodeToSuperNode[v] = subsetToSuperNode[zeta.subsetOf(v)];
	});
=======
	Partition nodeToSuperNode = zeta;
	nodeToSuperNode.compact((zeta.upperBound() <= G.upperNodeIdBound())); // use turbo if the upper id bound is <= number of nodes
	count nextNodeId = nodeToSuperNode.upperBound();
>>>>>>> 8d4a9c4e

	Graph Gcombined;
	if (!useGraphBuilder) {
		Graph Ginit(nextNodeId, true); // initial graph containing supernodes

		// make copies of initial graph
		count nThreads = omp_get_max_threads();
		std::vector<Graph> localGraphs(nThreads, Ginit); // thread-local graphs


		// iterate over edges of G and create edges in coarse graph or update edge and node weights in Gcon
		DEBUG("create edges in coarse graphs");
		G.parallelForEdges([&](node u, node v, edgeweight ew) {
			index t = omp_get_thread_num();

			node su = nodeToSuperNode[u];
			node sv = nodeToSuperNode[v];
			localGraphs.at(t).increaseWeight(su, sv, ew);

		});


		Aux::Timer timer2;
		timer2.start();
		// combine local graphs in parallel
		// Graph Gcombined(Ginit.numberOfNodes(), true); //
		Gcombined = Graph(Ginit.numberOfNodes(), true);

		std::vector<count> numEdges(nThreads);


		// access internals of Graph to write adjacencies
		auto threadSafeIncreaseWeight = [&](node u, node v, edgeweight ew) {

			index vi = Gcombined.indexInOutEdgeArray(u, v);
			if (vi == none) {
				index t = omp_get_thread_num();
				if (u == v) {
					numEdges[t] += 2;
				} else {
					numEdges[t] += 1; // normal edges count half
				}
				Gcombined.outDeg[u]++;
				Gcombined.outEdges[u].push_back(v);
				Gcombined.outEdgeWeights[u].push_back(ew);
			} else {
				Gcombined.outEdgeWeights[u][vi] += ew;
			}

		};

		DEBUG("combining graphs");
		Gcombined.balancedParallelForNodes([&](node u) {
			for (index l = 0; l < nThreads; ++l) {
				localGraphs.at(l).forEdgesOf(u, [&](node u, node v, edgeweight w) {
					TRACE("increasing weight of (", u, v, ") to", w);
					threadSafeIncreaseWeight(u, v, w);
				});
			}
		});


		// ensure consistency of data structure
		DEBUG("numEdges: ", numEdges);
		count twiceM = std::accumulate(numEdges.begin(), numEdges.end(), 0);
		assert (twiceM % 2 == 0);
		Gcombined.m = (twiceM / 2);

		assert (Gcombined.checkConsistency());

		// stop both timers before printing
		timer2.stop();
		INFO("combining coarse graphs took ", timer2.elapsedTag());
	} else {
		std::vector< std::vector<node> > nodesPerSuperNode(nextNodeId);
		G.forNodes([&](node v) {
			node sv = nodeToSuperNode[v];
			nodesPerSuperNode[sv].push_back(v);
		});

		// iterate over edges of G and create edges in coarse graph or update edge and node weights in Gcon
		DEBUG("create edges in coarse graphs");
		GraphBuilder b(nextNodeId, true, false);
		#pragma omp parallel for schedule(guided)
		for (node su = 0; su < nextNodeId; su++) {
			std::map<index, edgeweight> outEdges;
			for (node u : nodesPerSuperNode[su]) {
				G.forNeighborsOf(u, [&](node v, edgeweight ew) {
					node sv = nodeToSuperNode[v];
					if (su != sv || u >= v) { // count edges inside uv only once (we iterate over them twice)
						outEdges[sv] += ew;
					}
				});
			}
			for (auto it : outEdges) {
				b.addHalfEdge(su, it.first, it.second);
			}
		}

		Gcombined = b.toGraph(false);
	}

	timer.stop();
	INFO("parallel coarsening took ", timer.elapsedTag());

	return {std::move(Gcombined), std::move(nodeToSuperNode)};

}

} /* namespace NetworKit */<|MERGE_RESOLUTION|>--- conflicted
+++ resolved
@@ -13,40 +13,17 @@
 
 namespace NetworKit {
 
-ParallelPartitionCoarsening::ParallelPartitionCoarsening(bool useGraphBuilder) :
-	useGraphBuilder(useGraphBuilder)
-{}
+ParallelPartitionCoarsening::ParallelPartitionCoarsening(const Graph& G, const Partition& zeta, bool useGraphBuilder) : GraphCoarsening(G), zeta(zeta),	useGraphBuilder(useGraphBuilder) {
 
-std::pair<Graph, std::vector<node> > ParallelPartitionCoarsening::run(const Graph& G, const Partition& zeta) {
+}
 
+void ParallelPartitionCoarsening::run() {
 	Aux::Timer timer;
 	timer.start();
 
-<<<<<<< HEAD
-	std::vector<node> subsetToSuperNode(zeta.upperBound(), none); // there is one supernode for each subset
-
-	DEBUG("populate map subset -> supernode");
-	node nextNodeId = 0;
-	G.forNodes([&](node v){
-		index c = zeta.subsetOf(v);
-		if (subsetToSuperNode[c] == none) {
-			subsetToSuperNode[c] = nextNodeId++;
-		}
-	});
-
-	index z = G.upperNodeIdBound();
-	std::vector<node> nodeToSuperNode(z, none);
-
-	// set entries node -> supernode
-	DEBUG("set entries node -> supernode");
-	G.parallelForNodes([&](node v){
-		nodeToSuperNode[v] = subsetToSuperNode[zeta.subsetOf(v)];
-	});
-=======
 	Partition nodeToSuperNode = zeta;
 	nodeToSuperNode.compact((zeta.upperBound() <= G.upperNodeIdBound())); // use turbo if the upper id bound is <= number of nodes
 	count nextNodeId = nodeToSuperNode.upperBound();
->>>>>>> 8d4a9c4e
 
 	Graph Gcombined;
 	if (!useGraphBuilder) {
@@ -151,9 +128,9 @@
 
 	timer.stop();
 	INFO("parallel coarsening took ", timer.elapsedTag());
-
-	return {std::move(Gcombined), std::move(nodeToSuperNode)};
-
+	Gcoarsed = std::move(Gcombined);
+	nodeMapping = std::move(nodeToSuperNode.getVector());
+	hasRun = true;
 }
 
 } /* namespace NetworKit */