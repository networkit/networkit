--- conflicted
+++ resolved
@@ -72,12 +72,7 @@
 	T& operator[](const index i);
 	T getX() const;
 	T getY() const;
-<<<<<<< HEAD
 	index getIndex() const;
-
-	T& operator[](const index i);
-=======
->>>>>>> 6e98a594
 };
 
 template<class T>
