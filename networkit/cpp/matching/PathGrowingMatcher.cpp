--- conflicted
+++ resolved
@@ -103,7 +103,6 @@
 	}
 
 	// return the heavier one of the two
-<<<<<<< HEAD
 	edgeweight weight1;
 	if (edgeScoresAsWeights) {
 		G.forEdges([&](node u, node v, edgeid eid){
@@ -120,12 +119,9 @@
 	} else {
 		weight2 = m1.weight(G);
 	}
-=======
-	edgeweight weight1 = m1.weight(G);
-	edgeweight weight2 = m2.weight(G);
 	INFO("weight of first matching: ", weight1);
 	INFO("weight of second matching: ", weight2);
->>>>>>> 8ea6f926
+
 	if (weight1 > weight2)
 		M = m1;
 	else
