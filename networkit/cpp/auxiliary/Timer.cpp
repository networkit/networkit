/*
 * Timer.cpp
 *
 *  Created on: 14.01.2013
 *      Author: Christian Staudt (christian.staudt@kit.edu)
 */

#include "Timer.h"

namespace Aux {

Timer::Timer() : running(false) {
}

<<<<<<< HEAD
my_steady_clock::time_point Timer::start() {
	this->started = my_steady_clock::now();
	return this->started;
}

my_steady_clock::time_point Timer::stop() {
	this->stopped = my_steady_clock::now();
	return this->stopped;
}

std::chrono::duration<uint64_t, std::milli> Timer::elapsed() const {
=======
std::chrono::steady_clock::time_point Timer::start() {
	this->started = std::chrono::steady_clock::now();
	running = true;
	return this->started;
}

std::chrono::steady_clock::time_point Timer::stop() {
	this->stopped = std::chrono::steady_clock::now();
	running = false;
	return this->stopped;
}

std::chrono::duration<uint64_t, std::milli> Timer::elapsed() {
	if (running) {
		return std::chrono::duration_cast<std::chrono::duration<uint64_t, std::milli>>(std::chrono::steady_clock::now() - this->started);
	}

>>>>>>> aad7b08f
	std::chrono::duration<uint64_t, std::milli> elapsed = std::chrono::duration_cast<std::chrono::duration<uint64_t, std::milli>>(this->stopped - this->started);
	return elapsed;
}

my_steady_clock::time_point Timer::startTime() {
	return this->started;
}

my_steady_clock::time_point Timer::stopTime() {
	return this->stopped;
}

uint64_t Timer::elapsedMilliseconds() const {
	return this->elapsed().count();
}

uint64_t Timer::elapsedMicroseconds() {
	return std::chrono::duration_cast<std::chrono::duration<uint64_t, std::micro>>(this->stopped - this->started).count();
}

uint64_t Timer::elapsedNanoseconds() {
	return std::chrono::duration_cast<std::chrono::duration<uint64_t, std::nano>>(this->stopped - this->started).count();
}

std::string Timer::elapsedTag() {
	std::stringstream s;
	s << "(" << this->elapsed().count() << " ms) ";
	return s.str();
}


} /* namespace Aux */
<|MERGE_RESOLUTION|>--- conflicted
+++ resolved
@@ -12,7 +12,6 @@
 Timer::Timer() : running(false) {
 }
 
-<<<<<<< HEAD
 my_steady_clock::time_point Timer::start() {
 	this->started = my_steady_clock::now();
 	return this->started;
@@ -24,25 +23,6 @@
 }
 
 std::chrono::duration<uint64_t, std::milli> Timer::elapsed() const {
-=======
-std::chrono::steady_clock::time_point Timer::start() {
-	this->started = std::chrono::steady_clock::now();
-	running = true;
-	return this->started;
-}
-
-std::chrono::steady_clock::time_point Timer::stop() {
-	this->stopped = std::chrono::steady_clock::now();
-	running = false;
-	return this->stopped;
-}
-
-std::chrono::duration<uint64_t, std::milli> Timer::elapsed() {
-	if (running) {
-		return std::chrono::duration_cast<std::chrono::duration<uint64_t, std::milli>>(std::chrono::steady_clock::now() - this->started);
-	}
-
->>>>>>> aad7b08f
 	std::chrono::duration<uint64_t, std::milli> elapsed = std::chrono::duration_cast<std::chrono::duration<uint64_t, std::milli>>(this->stopped - this->started);
 	return elapsed;
 }
@@ -74,4 +54,4 @@
 }
 
 
-} /* namespace Aux */
+} /* namespace Aux */