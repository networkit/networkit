/*
 * GraphBuilder.cpp
 *
 *  Created on: 15.07.2014
 *      Author: Marvin Ritter (marvin.ritter@gmail.com)
 */

#include <stdexcept>
#include <omp.h>

#include "GraphBuilder.h"

namespace NetworKit {

GraphBuilder::GraphBuilder(count n, bool weighted, bool directed) :
	n(n),
	selfloops(0),
	name(""),
	weighted(weighted),
	directed(directed),
	outEdges(n),
	outEdgeWeights(weighted ? n : 0),
	inEdges(directed ? n : 0),
	inEdgeWeights((directed && weighted) ? n : 0) {

}

void GraphBuilder::reset(count n) {
	this->n = n;
	selfloops = 0;
	name = "";
	outEdges.assign(n, std::vector<node>{});
	outEdgeWeights.assign(isWeighted() ? n : 0, std::vector<edgeweight>{}),
	inEdges.assign(isDirected() ? n : 0, std::vector<node>{}),
	inEdgeWeights.assign((isDirected() && isWeighted()) ? n : 0, std::vector<edgeweight>{});
}

index GraphBuilder::indexInOutEdgeArray(node u, node v) const {
	for (index i = 0; i < outEdges[u].size(); i++) {
		node x = outEdges[u][i];
		if (x == v) {
			return i;
		}
	}
	return none;
}

index GraphBuilder::indexInInEdgeArray(node u, node v) const {
	assert(isDirected());
	for (index i = 0; i < inEdges[u].size(); i++) {
		node x = inEdges[u][i];
		if (x == v) {
			return i;
		}
	}
	return none;
}

node GraphBuilder::addNode() {
	outEdges.push_back(std::vector<node>{});
	if (weighted) {
		outEdgeWeights.push_back(std::vector<edgeweight>{});
	}
	if (directed) {
		inEdges.push_back(std::vector<node>{});
		if (weighted) {
			inEdgeWeights.push_back(std::vector<edgeweight>{});
		}
	}
	return n++;
}

<<<<<<< HEAD
void GraphBuilder::addEdge(node u, node v, edgeweight ew) {
	assert(u < n);
	assert(v < n);
	halfEdges[u].push_back(v);
=======
void GraphBuilder::addHalfOutEdge(node u, node v, edgeweight ew) {
	assert(indexInOutEdgeArray(u, v) == none);
	outEdges[u].push_back(v);
>>>>>>> 95b605ae
	if (weighted) {
		outEdgeWeights[u].push_back(ew);
	}
	if (u == v) {
		#pragma omp atomic
		selfloops++;
	}
}

<<<<<<< HEAD
void GraphBuilder::swapNeighborhood(node u, std::vector<node> &neighbours, std::vector<edgeweight> &weights, bool selfloop) {
	if (weighted) assert(neighbours.size() == weights.size());
	halfEdges[u].swap(neighbours);
	if (weighted) {
		halfEdgeWeights[u].swap(weights);
	}

	if (selfloop) {
	#pragma omp atomic
		selfloops++;
	}
}

void GraphBuilder::setWeight(node u, node v, edgeweight ew) {
	assert(u < n);
	assert(v < n);

	if (!weighted) {
		throw std::runtime_error("Cannot set edge weight in unweighted graph.");
=======
void GraphBuilder::addHalfInEdge(node u, node v, edgeweight ew) {
	assert(indexInInEdgeArray(u, v) == none);
	inEdges[u].push_back(v);
	if (weighted) {
		inEdgeWeights[u].push_back(ew);
>>>>>>> 95b605ae
	}
	if (u == v) {
		#pragma omp atomic
		selfloops++;
	}
}

void GraphBuilder::setOutWeight(node u, node v, edgeweight ew) {
	assert(isWeighted());
	index vi = indexInOutEdgeArray(u, v);
	if (vi != none) {
		outEdgeWeights[u][vi] = ew;
	} else {
		addHalfOutEdge(u, v, ew);
	}
}

<<<<<<< HEAD
void GraphBuilder::increaseWeight(node u, node v, edgeweight ew) {
	assert(u < n);
	assert(v < n);

	if (!weighted) {
		throw std::runtime_error("Cannot increase edge weight in unweighted graph.");
=======
void GraphBuilder::setInWeight(node u, node v, edgeweight ew) {
	assert(isWeighted());
	assert(isDirected());
	index vi = indexInInEdgeArray(u, v);
	if (vi != none) {
		inEdgeWeights[u][vi] = ew;
	} else {
		addHalfInEdge(u, v, ew);
>>>>>>> 95b605ae
	}
}

void GraphBuilder::increaseOutWeight(node u, node v, edgeweight ew) {
	assert(isWeighted());
	index vi = indexInOutEdgeArray(u, v);
	if (vi != none) {
		outEdgeWeights[u][vi] += ew;
	} else {
		addHalfOutEdge(u, v, ew);
	}
}

void GraphBuilder::increaseInWeight(node u, node v, edgeweight ew) {
	assert(isWeighted());
	assert(isDirected());
	index vi = indexInInEdgeArray(u, v);
	if (vi != none) {
		inEdgeWeights[u][vi] += ew;
	} else {
		addHalfInEdge(u, v, ew);
	}
}

<<<<<<< HEAD
void GraphBuilder::directSwap(Graph &G) {
	if (directed) throw std::runtime_error("Cannot swap directly in directed Graph.");
	G.outEdges.swap(halfEdges);
	G.outEdgeWeights.swap(halfEdgeWeights);

	//maybe this loop should not be parallelized, since distributing the edge array to all processors takes too long
	#pragma omp parallel for
	for (node v = 0; v < n; v++) {
		G.outDeg[v] = G.outEdges[v].size();
	}

	correctNumberOfEdges(G, selfloops);
=======
Graph GraphBuilder::toGraph(bool autoCompleteEdges, bool parallel) {
	Graph G(n, weighted, directed);
	if (name != "") {
		G.setName(name);
	}

	assert(G.outEdges.size() == n);
	assert(G.outEdgeWeights.size() == (weighted ? n : 0));
	assert(G.inEdges.size() == (directed ? n : 0));
	assert(G.inEdgeWeights.size() == ( (weighted && directed) ? n : 0));
	
	// copy edges and weights
	if (autoCompleteEdges) {
		if (parallel) {
			toGraphParallel(G);
		} else {
			toGraphSequential(G);
		}
	} else {
		toGraphDirectSwap(G);
	}
>>>>>>> 95b605ae

	assert(G.outEdges.size() == n);
	assert(G.outEdgeWeights.size() == (weighted ? n : 0));
	assert(G.inEdges.size() == (directed ? n : 0));
	assert(G.inEdgeWeights.size() == ( (weighted && directed) ? n : 0));

	setDegrees(G);
	G.m = numberOfEdges(G);
	//G.storedNumberOfSelfLoops = selfloops;
	
	G.shrinkToFit();
	
	reset();

	return std::move(G);
}

void GraphBuilder::toGraphDirectSwap(Graph& G) {
	G.outEdges = std::move(outEdges);
	G.outEdgeWeights = std::move(outEdgeWeights);
	G.inEdges = std::move(inEdges);
	G.inEdgeWeights = std::move(inEdgeWeights);
	if (!directed) {
		G.storedNumberOfSelfLoops = selfloops;
	} else if (selfloops % 2 == 0) {
		G.storedNumberOfSelfLoops = selfloops / 2;
	} else {
		throw std::runtime_error("Error, odd number of self loops added but each self loop must be added twice!");
	}
}

void GraphBuilder::toGraphParallel(Graph& G) {
	// basic idea of the parallelization:
	// 1) each threads collects its own data
	// 2) each node collects all its data from all threads

	int maxThreads = omp_get_max_threads();

	using Adjacencylists = std::vector< std::vector<node> >;
	using Weightlists = std::vector< std::vector<edgeweight> >;

	std::vector<Adjacencylists> inEdgesPerThread(maxThreads, Adjacencylists(n));
	std::vector<Weightlists> inWeightsPerThread(weighted ? maxThreads : 0, Weightlists(n));
	std::vector<count> numberOfSelfLoopsPerThread(maxThreads, 0);

	// step 1
	parallelForNodes([&](node v) {
		int tid = omp_get_thread_num();
		for (index i = 0; i < outEdges[v].size(); i++) {
			node u = outEdges[v][i];
			if (directed || u != v) { // self loops don't need to be added twice in undirected graphs
				inEdgesPerThread[tid][u].push_back(v);
				if (weighted) {
					edgeweight ew = outEdgeWeights[v][i];
					inWeightsPerThread[tid][u].push_back(ew);
				}
			}
			if (u == v) {
				numberOfSelfLoopsPerThread[tid]++;
			}
		}
	});

	// we have already half of the edges
	G.outEdges.swap(outEdges);
	G.outEdgeWeights.swap(outEdgeWeights);

	// step 2
	parallelForNodes([&](node v) {
		count inDeg = 0;
		count outDeg = G.outEdges[v].size();
		for (int tid = 0; tid < maxThreads; tid++) {
			inDeg += inEdgesPerThread[tid][v].size();
		}

		// allocate enough memory for all edges/weights
		if (directed) {
			G.inEdges[v].reserve(inDeg);
			if (weighted) {
				G.inEdgeWeights[v].reserve(inDeg);
			}
		} else {
			G.outEdges[v].reserve(outDeg + inDeg);
			if (weighted) {
				G.outEdgeWeights[v].reserve(outDeg + inDeg);
			}
		}

		// collect 'second' half of the edges
		if (directed) {
			G.inDeg[v] = inDeg;
			G.outDeg[v] = outDeg;
			for (int tid = 0; tid < maxThreads; tid++) {
				copyAndClear(inEdgesPerThread[tid][v], G.inEdges[v]);
			}
			if (weighted) {
				for (int tid = 0; tid < maxThreads; tid++) {
					copyAndClear(inWeightsPerThread[tid][v], G.inEdgeWeights[v]);
				}	
			}
		} else {
			G.outDeg[v] = inDeg + outDeg;
			for (int tid = 0; tid < maxThreads; tid++) {
				copyAndClear(inEdgesPerThread[tid][v], G.outEdges[v]);
			}
			if (weighted) {
				for (int tid = 0; tid < maxThreads; tid++) {
					copyAndClear(inWeightsPerThread[tid][v], G.outEdgeWeights[v]);
				}	
			}
		}
	});
	count numSelfLoops = 0;
	#pragma omp parallel for reduction(+:numSelfLoops)
	for (int i = 0; i < maxThreads; ++i)
		numSelfLoops += numberOfSelfLoopsPerThread[i];
	G.storedNumberOfSelfLoops = numSelfLoops;
}

void GraphBuilder::toGraphSequential(Graph &G) {
	std::vector<count> missingEdgesCounts(n, 0);
	count numberOfSelfLoops = 0;

	// 'first' half of the edges
	G.outEdges.swap(outEdges);
	G.outEdgeWeights.swap(outEdgeWeights);
	parallelForNodes([&](node v) {
		G.outDeg[v] = G.outEdges[v].size();
	});

	// count missing edges for each node
	G.forNodes([&](node v) {
		// increase count of incoming edges for all neighbors
		for (node u : G.outEdges[v]) {
			if (directed || u != v) {
				missingEdgesCounts[u]++;
			}
			if (u == v) {
				// self loops don't need to be added again
				// but we need to count them
				numberOfSelfLoops++;
			}
		}
	});

	// 'second' half the edges
	if (directed) {
		// directed: outEdges is complete, missing half edges are the inEdges
		// missingEdgesCounts are our inDegrees
		G.inDeg = missingEdgesCounts;

		// reserve the exact amount of space needed
		G.forNodes([&](node v) {
			G.inEdges[v].reserve(G.inDeg[v]);
			if (weighted) {
				G.inEdgeWeights[v].reserve(G.inDeg[v]);
			}
		});

		// copy values
		G.forNodes([&](node v) {
			for (index i = 0; i < G.outDeg[v]; i++) {
				node u = G.outEdges[v][i];
				G.inEdges[u].push_back(v);
				if (weighted) {
					edgeweight ew = G.outEdgeWeights[v][i];
					G.inEdgeWeights[u].push_back(ew);
				}
			}
		});
	} else {
		// undirected: so far each edge is just saved at one node
		// add it to the other node as well

		// reserve the exact amount of space needed
		G.forNodes([&](node v) {
			G.outEdges[v].reserve(G.outDeg[v] + missingEdgesCounts[v]);
			if (weighted) {
				G.outEdgeWeights[v].reserve(G.outDeg[v] + missingEdgesCounts[v]);
			}
		});

		// cope value
		G.forNodes([&](node v) {
			// the first G.outDeg[v] edges in G.outEdges[v] are the first half edges
			// we are adding after G.outDeg[v]
			for (index i = 0; i < G.outDeg[v]; i++) {
				node u = G.outEdges[v][i];
				if (u != v) {
					G.outEdges[u].push_back(v);
					if (weighted) {
						edgeweight ew = G.outEdgeWeights[v][i];
						G.outEdgeWeights[u].push_back(ew);
					}
				} else {
					// ignore self loops here
				}
			}
		});

		// correct degree
		G.forNodes([&](node v) {
			G.outDeg[v] += missingEdgesCounts[v];
		});
	}
	G.storedNumberOfSelfLoops = numberOfSelfLoops;
}

void GraphBuilder::setDegrees(Graph& G) {
	#pragma omp parallel for
	for (node v = 0; v < n; v++) {
		G.outDeg[v] = G.outEdges[v].size();
		if (G.isDirected()) {
			G.inDeg[v] = G.inEdges[v].size();
		}
	}
}

count GraphBuilder::numberOfEdges(const Graph& G) {
	count m = 0;
	#pragma omp parallel for reduction(+:m)
	for (node v = 0; v < G.z; v++) {
		m += G.degree(v);
	}
	if (G.isDirected()) {
		return m;
	} else {
		// self loops are just counted once
		return (m - selfloops) / 2 + selfloops;
	}
}

bool GraphBuilder::checkConsistency(Graph& G) {
	return G.checkConsistency();
}

} /* namespace NetworKit */<|MERGE_RESOLUTION|>--- conflicted
+++ resolved
@@ -70,16 +70,9 @@
 	return n++;
 }
 
-<<<<<<< HEAD
-void GraphBuilder::addEdge(node u, node v, edgeweight ew) {
-	assert(u < n);
-	assert(v < n);
-	halfEdges[u].push_back(v);
-=======
 void GraphBuilder::addHalfOutEdge(node u, node v, edgeweight ew) {
 	assert(indexInOutEdgeArray(u, v) == none);
 	outEdges[u].push_back(v);
->>>>>>> 95b605ae
 	if (weighted) {
 		outEdgeWeights[u].push_back(ew);
 	}
@@ -89,33 +82,11 @@
 	}
 }
 
-<<<<<<< HEAD
-void GraphBuilder::swapNeighborhood(node u, std::vector<node> &neighbours, std::vector<edgeweight> &weights, bool selfloop) {
-	if (weighted) assert(neighbours.size() == weights.size());
-	halfEdges[u].swap(neighbours);
-	if (weighted) {
-		halfEdgeWeights[u].swap(weights);
-	}
-
-	if (selfloop) {
-	#pragma omp atomic
-		selfloops++;
-	}
-}
-
-void GraphBuilder::setWeight(node u, node v, edgeweight ew) {
-	assert(u < n);
-	assert(v < n);
-
-	if (!weighted) {
-		throw std::runtime_error("Cannot set edge weight in unweighted graph.");
-=======
 void GraphBuilder::addHalfInEdge(node u, node v, edgeweight ew) {
 	assert(indexInInEdgeArray(u, v) == none);
 	inEdges[u].push_back(v);
 	if (weighted) {
 		inEdgeWeights[u].push_back(ew);
->>>>>>> 95b605ae
 	}
 	if (u == v) {
 		#pragma omp atomic
@@ -123,6 +94,18 @@
 	}
 }
 
+void GraphBuilder::swapNeighborhood(node u, std::vector<node> &neighbours, std::vector<edgeweight> &weights, bool selfloop) {
+	if (weighted) assert(neighbours.size() == weights.size());
+	outEdges[u].swap(neighbours);
+	if (weighted) {
+		outEdgeWeights[u].swap(weights);
+	}
+
+	if (selfloop) {
+	#pragma omp atomic
+		selfloops++;
+	}
+}
 void GraphBuilder::setOutWeight(node u, node v, edgeweight ew) {
 	assert(isWeighted());
 	index vi = indexInOutEdgeArray(u, v);
@@ -133,14 +116,6 @@
 	}
 }
 
-<<<<<<< HEAD
-void GraphBuilder::increaseWeight(node u, node v, edgeweight ew) {
-	assert(u < n);
-	assert(v < n);
-
-	if (!weighted) {
-		throw std::runtime_error("Cannot increase edge weight in unweighted graph.");
-=======
 void GraphBuilder::setInWeight(node u, node v, edgeweight ew) {
 	assert(isWeighted());
 	assert(isDirected());
@@ -149,7 +124,6 @@
 		inEdgeWeights[u][vi] = ew;
 	} else {
 		addHalfInEdge(u, v, ew);
->>>>>>> 95b605ae
 	}
 }
 
@@ -174,20 +148,6 @@
 	}
 }
 
-<<<<<<< HEAD
-void GraphBuilder::directSwap(Graph &G) {
-	if (directed) throw std::runtime_error("Cannot swap directly in directed Graph.");
-	G.outEdges.swap(halfEdges);
-	G.outEdgeWeights.swap(halfEdgeWeights);
-
-	//maybe this loop should not be parallelized, since distributing the edge array to all processors takes too long
-	#pragma omp parallel for
-	for (node v = 0; v < n; v++) {
-		G.outDeg[v] = G.outEdges[v].size();
-	}
-
-	correctNumberOfEdges(G, selfloops);
-=======
 Graph GraphBuilder::toGraph(bool autoCompleteEdges, bool parallel) {
 	Graph G(n, weighted, directed);
 	if (name != "") {
@@ -209,7 +169,6 @@
 	} else {
 		toGraphDirectSwap(G);
 	}
->>>>>>> 95b605ae
 
 	assert(G.outEdges.size() == n);
 	assert(G.outEdgeWeights.size() == (weighted ? n : 0));
@@ -442,8 +401,4 @@
 	}
 }
 
-bool GraphBuilder::checkConsistency(Graph& G) {
-	return G.checkConsistency();
-}
-
 } /* namespace NetworKit */