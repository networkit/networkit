--- conflicted
+++ resolved
@@ -29,12 +29,8 @@
 	 */
 	DynDijkstra(const Graph& G, node s, bool storePredecessors = true);
 
-<<<<<<< HEAD
-	void run(node t = none) override;
-=======
 	// TODO the run method could take a vector of distances as an input and in that case just use those distances instead of computing dijkstra from scratch
 	void run() override;
->>>>>>> 8d4a9c4e
 
 	/** Updates the distances after an event.*/
 	void update(const std::vector<GraphEvent>& batch) override;
