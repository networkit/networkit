--- conflicted
+++ resolved
@@ -254,10 +254,7 @@
 		chiba = ChibaNishizekiTriangleCounter(G)
 		triangles = chiba.scores()
 		a_sj = PrefixJaccardCoefficient(G, triangles).run().scores()
-<<<<<<< HEAD
-=======
 		
->>>>>>> 92190700
 		return a_sj
 
 	def _getSparsifiedGraph(self, G, parameter, attribute):
