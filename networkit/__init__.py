"""
an interactive toolkit for high-performance network analysis
usage examples can be found on http://nbviewer.ipython.org/urls/networkit.iti.kit.edu/data/uploads/docs/NetworKit_UserGuide.ipynb
"""

__author__ = "Christian Staudt"
__copyright__ = "Copyright (c) 2014 Christan Staudt"
__license__ = "MIT"
__version__ = "3.4"


# standard library modules
import csv
import os
import logging
import sys

# local imports
from . import stopwatch
from . import graph
from . import graphio
from . import community
from . import centrality
from . import generators
from . import properties
from . import structures
from . import engineering
from . import dynamic
from . import gephi
from . import partitioning
from . import coloring
from . import workflows
from . import flow
from . import distmeasures
<<<<<<< HEAD
from . import backbones
=======
from . import plot
>>>>>>> c3e1e18a

try:
	from . import viztools
	from . import viztasks
	from . import algebraic
except ImportError as importError:
	print("""WARNING: some dependencies are not satisfied which are needed to use the
		'viztools' submodule""")
	print(importError)




#--------- Top Level Classes and Functions ----------------#
#

# Some functions and classes should be directly available from the top module

# TODO: introduce settings module

# extension imports
from _NetworKit import getLogLevel, setLogLevel, setPrintLocation, enableNestedParallelism, setNumberOfThreads, getCurrentNumberOfThreads, getMaxNumberOfThreads, none

# local imports
from .graph import Graph
#try:
from .graphio import readGraph, writeGraph, Format
#except ImportError:
#	from _graphio33 import readGraph, writeGraph, Format
from .nxadapter import nk2nx, nx2nk
from .workflows import batch
from .community import detectCommunities


#-------- Setup ---------- #

def setup():
	""" This function is run once on module import to configure initial settings """
	setLogLevel("ERROR")    # set default loglevel for C++ code
	setPrintLocation(True)
	enableNestedParallelism()	# enable nested parallelism
	logging.basicConfig(level=logging.INFO)	# set default loglevel for Python code



setup() # here the setup function is called once on import


# in general, no implementations here<|MERGE_RESOLUTION|>--- conflicted
+++ resolved
@@ -32,11 +32,8 @@
 from . import workflows
 from . import flow
 from . import distmeasures
-<<<<<<< HEAD
+from . import plot
 from . import backbones
-=======
-from . import plot
->>>>>>> c3e1e18a
 
 try:
 	from . import viztools
