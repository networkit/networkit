"""
an interactive toolkit for high-performance network analysis
usage examples can be found on http://nbviewer.ipython.org/urls/networkit.iti.kit.edu/data/uploads/docs/NetworKit_UserGuide.ipynb
"""

__author__ = "Christian Staudt"
__copyright__ = "Copyright (c) 2014 Christan Staudt"
__license__ = "MIT"
__version__ = "3.4"


# standard library modules
import csv
import os
import logging
import sys

# local imports
from . import stopwatch
from . import graph
from . import graphio
from . import community
from . import centrality
from . import generators
from . import properties
from . import structures
from . import engineering
from . import dynamic
from . import gephi
from . import partitioning
from . import coloring
from . import workflows
from . import flow
from . import distmeasures
from . import plot
<<<<<<< HEAD
from . import scd
=======
from . import sparsification
>>>>>>> 313b409f

try:
	from . import viztools
	from . import viztasks
	from . import algebraic
except ImportError as importError:
	print("""WARNING: some dependencies are not satisfied which are needed to use the
		'viztools' submodule""")
	print(importError)




#--------- Top Level Classes and Functions ----------------#
#

# Some functions and classes should be directly available from the top module

# TODO: introduce settings module

# extension imports
from _NetworKit import getLogLevel, setLogLevel, setPrintLocation, enableNestedParallelism, setNumberOfThreads, getCurrentNumberOfThreads, getMaxNumberOfThreads, none

# local imports
from .graph import Graph
#try:
from .graphio import readGraph, writeGraph, Format
#except ImportError:
#	from _graphio33 import readGraph, writeGraph, Format
from .nxadapter import nk2nx, nx2nk
from .workflows import batch
from .community import detectCommunities


#-------- Setup ---------- #

def setup():
	""" This function is run once on module import to configure initial settings """
	setLogLevel("ERROR")    # set default loglevel for C++ code
	setPrintLocation(True)
	enableNestedParallelism()	# enable nested parallelism
	logging.basicConfig(level=logging.INFO)	# set default loglevel for Python code



setup() # here the setup function is called once on import


# in general, no implementations here<|MERGE_RESOLUTION|>--- conflicted
+++ resolved
@@ -33,11 +33,8 @@
 from . import flow
 from . import distmeasures
 from . import plot
-<<<<<<< HEAD
+from . import sparsification
 from . import scd
-=======
-from . import sparsification
->>>>>>> 313b409f
 
 try:
 	from . import viztools
